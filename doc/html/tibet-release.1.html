<!DOCTYPE html>
<html xmlns="http://www.w3.org/1999/xhtml">
<head>
    <title>tibet-release</title>
    <meta http-equiv="Content-Type" content="application/xhtml+xml;
        charset=utf-8"/>
    <link rel="stylesheet" type="text/css" href="../../lib/styles/tibet.css"/>
    <link rel="stylesheet" type="text/css" href="../../lib/styles/tibet_help.css"/>
</head>
<body>
<div id="background">
<div id="header">
    <a class="image-link" href="./index.html">
        <img id="logo" alt="TIBET Logo"
            src="../../lib/media/app_logo.png"/>
    </a>
    <blockquote class="lead">tibet-release</blockquote>
    <blockquote class="follow"></blockquote>
</div>
<div id="content">

<h1 id="tibet-release1----prep-and-tag-a-release">tibet-release(1) -- prep and tag a release</h1>
<h2 id="synopsis">SYNOPSIS</h2>
<p><code>tibet release [--dirty] [--dry-run] [--force] [--local]</code></p>
<h2 id="description">DESCRIPTION</h2>
<p>Performs the steps necessary to tag a release-ready git codebase.</p>
<p>The release process consists of several steps to sanity check the
current repository followed by a number of steps which work to build
a releasable version, tag it, commit it, and merge/push it to master.</p>
<p>Before proceeding this command will:</p>
<p>Verify the current branch is the configured &#39;source&#39; branch.
Verify the source branch is not dirty. [override with --dirty]
Verify the source branch is up-to-date. [override with --local]</p>
<p>IFF all the prior checks pass:</p>
<p>Run <code>tibet lint --clean</code> to lint the codebase.
Run <code>tibet test</code> to run the full test harness.</p>
<p>IFF all that runs and passes testing it:</p>
<p>Tags the source branch with {tag}-{branchname}.
Pushes the new tag name to origin/{branchname}.</p>
<p>IFF that all worked successfully it:</p>
<p>Checks out the target branch.
Verifies the target branch is current.
Merges in the source branch.
Commits the changes to the target.
Tags the commit with the release tag.
Pushes the commit and related tag.
Checks out the source branch.</p>
<h2 id="options">OPTIONS</h2>
<ul>
<li><p><code>--dirty</code> :
Allow the command to work even if the current source branch is dirty.</p>
</li>
<li><p><code>--local</code> :
Allow the command to work even if the local branch isn&#39;t fully synced with
its remote counterpart.</p>
</li>
<li><p><code>--dry-run</code> :
Output the checks that would be done, but don&#39;t actually commit or push any
changes.</p>
</li>
<li><p><code>--force</code> :
Force operation even when dirty or out of sync etc.</p>
</li>
</ul>
<h2 id="configuration-settings">CONFIGURATION SETTINGS</h2>
<ul>
<li><p><code>cli.release.source</code> :
The source branch name to use. Default is &#39;develop&#39;.</p>
</li>
<li><p><code>cli.release.target</code> :
The target branch name to use. Default is &#39;master&#39;.</p>
</li>
<li><p><code>cli.release.suffixes</code> :
The list of default suffixes: [beta, dev, final, hotfix, pre, rc].</p>
</li>
</ul>
<h2 id="environment-variables">ENVIRONMENT VARIABLES</h2>
<p>No process environment variables are required by this command.</p>
<h2 id="examples">EXAMPLES</h2>
<h3 id="run-a-typical-release">Run a typical release</h3>
<pre><code>$ tibet release
Ready to check 0.1.0+g04e020369c.0.1606261039549? Enter &#39;yes&#39; to continue: yes

checked 13 of 28 total files
(11 filtered, 0 unchanged)
0 errors, 0 warnings. Clean!
Preparing to:
git fetch --tags
git commit -am &#39;release 0.1.0-develop&#39;
git tag -a &#39;0.1.0-develop&#39; -m &#39;release 0.1.0-develop&#39;
git push origin develop --tags
Process changes to develop as 0.1.0-develop? Enter &#39;yes&#39; after inspection: yes
executing git fetch --tags
executing git commit -am &#39;release 0.1.0-develop&#39;
executing git tag -a &#39;0.1.0-develop&#39; -m &#39;release 0.1.0-develop&#39;
executing git push origin develop --tags
Preparing to:
git fetch --tags
git checkout master
git pull --ff
git merge develop
git tag -a &#39;0.1.0&#39; -m &#39;Release 0.1.0&#39;
git push origin master --tags
git checkout develop
Process changes to master as 0.1.0? Enter &#39;yes&#39; after inspection: yes
executing git fetch --tags
executing git checkout master
Your branch is up to date with &#39;origin/master&#39;.
executing git pull --ff
Already up to date.
executing git merge develop
Updating 3d39c02..76a0cc6
Fast-forward
 package.json                             |  2 +-
 public/TIBET-INF/cfg/getsherpa.xml       |  2 +-
 public/TIBET-INF/cfg/main.xml            |  2 +-
 public/src/templates/version.js          | 33 ++++++++++++++++----------------
 public/src/templates/version_template.js | 33 ++++++++++++++++----------------
 5 files changed, 37 insertions(+), 35 deletions(-)
executing git tag -a &#39;0.1.0&#39; -m &#39;Release 0.1.0&#39;
executing git push origin master --tags
executing git checkout develop
Your branch is up to date with &#39;origin/develop&#39;.
Release complete.</code></pre><h2 id="tibet-shell">TIBET SHELL</h2>
<p>This command has no client-side TSH peer command.</p>
<h2 id="troubleshooting">TROUBLESHOOTING</h2>
<h2 id="see-also">SEE ALSO</h2>

</div>
<div id="footer">
<<<<<<< HEAD
    TIBET 5.2.0 - Copyright (C) 2020 Technical Pursuit Inc.
=======
    TIBET 5.2.3 - Copyright (C) 2020 Technical Pursuit Inc.
>>>>>>> 553c0666
</div>
</div>
</body>
</html><|MERGE_RESOLUTION|>--- conflicted
+++ resolved
@@ -128,11 +128,7 @@
 
 </div>
 <div id="footer">
-<<<<<<< HEAD
-    TIBET 5.2.0 - Copyright (C) 2020 Technical Pursuit Inc.
-=======
     TIBET 5.2.3 - Copyright (C) 2020 Technical Pursuit Inc.
->>>>>>> 553c0666
 </div>
 </div>
 </body>
