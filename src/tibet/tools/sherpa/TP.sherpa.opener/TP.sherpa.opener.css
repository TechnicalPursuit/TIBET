@namespace sherpa url(http://www.technicalpursuit.com/2014/sherpa);
@namespace pclass url(urn:tibet:pseudoclass);
@namespace tibet url(http://www.technicalpursuit.com/1999/tibet);

sherpa|opener {

    display: block;

    margin: 0.25em auto;

    width: 16px;
    height: 16px;

    background-color: white;
    color: #333;

    border: 1px solid #666;
    border-radius: 9px;

    line-height: 14px;
    text-align: center;

    font-size: 12px;

    cursor: pointer;
}

sherpa|opener > .icon {

    margin-left: 0;
}

/* Drawer is closed, opener is from the east */
div[tibet|tag="sherpa:drawer"][pclass|closed] sherpa|opener[class~="east"] > .icon::after {
    /* This is the same as '&#8592' */
    content: "\2190";
}

/* Drawer is open, opener is from the east */
div[tibet|tag="sherpa:drawer"]:not([pclass|closed]) sherpa|opener[class~="east"] > .icon::after {
    /* This is the same as '&#8594' */
    content: "\2192";
}

/* Drawer is closed, opener is from the west */
div[tibet|tag="sherpa:drawer"][pclass|closed] sherpa|opener[class~="west"] > .icon::after {
    /* This is the same as '&#8594' */
    content: "\2192";
}

/* Drawer is open, opener is from the west */
div[tibet|tag="sherpa:drawer"]:not([pclass|closed]) sherpa|opener[class~="west"] > .icon::after {
    /* This is the same as '&#8592' */
    content: "\2190";
}

/* Drawer is closed, opener is from the north */
div[tibet|tag="sherpa:drawer"][pclass|closed] sherpa|opener[class~="north"] > .icon::after {
    /* This is the same as '&#8595' */
    content: "\2193";
}

/* Drawer is open, opener is from the north */
div[tibet|tag="sherpa:drawer"]:not([pclass|closed]) sherpa|opener[class~="north"] > .icon::after {
    /* This is the same as '&#8593' */
    content: "\2191";
}

/* Drawer is closed, opener is from the south */
div[tibet|tag="sherpa:drawer"][pclass|closed] sherpa|opener[class~="south"] > .icon::after {
    /* This is the same as '&#8593' */
    content: "\2191";
}

/* Drawer is open, opener is from the south */
div[tibet|tag="sherpa:drawer"]:not([pclass|closed]) sherpa|opener[class~="south"] > .icon::after {
    /* This is the same as '&#8595' */
    content: "\2193";
}

sherpa|opener:hover {

<<<<<<< HEAD
    background-color: rgba(255, 215, 0, 0.5);
=======
    background-color: gold;

>>>>>>> a5e04ed0
    color: #333;

    border: 1px solid #666;
}

sherpa|opener[class~="west"] {

    float: left;

    margin-top: 6px;
    margin-left: 6px;
}

sherpa|opener[class~="east"] {

    float: right;

    margin-top: 6px;
    margin-right: 6px;
    margin-left: 0.5em;
}

sherpa|opener[class~="south"] {

    position: absolute;

    bottom: 6px;
}

sherpa|opener[class~="south"][class~="east"] {

    left: auto;
    right: 0;
}

sherpa|opener[class~="south"][class~="west"] {

    right: auto;
    left: 0;
}<|MERGE_RESOLUTION|>--- conflicted
+++ resolved
@@ -80,12 +80,7 @@
 
 sherpa|opener:hover {
 
-<<<<<<< HEAD
     background-color: rgba(255, 215, 0, 0.5);
-=======
-    background-color: gold;
-
->>>>>>> a5e04ed0
     color: #333;
 
     border: 1px solid #666;
