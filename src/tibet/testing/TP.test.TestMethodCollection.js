//  ========================================================================
/**
 * @copyright Copyright (C) 1999 Technical Pursuit Inc. (TPI) All Rights
 *     Reserved. Patents Pending, Technical Pursuit Inc. Licensed under the
 *     OSI-approved Reciprocal Public License (RPL) Version 1.5. See the RPL
 *     for your rights and responsibilities. Contact TPI to purchase optional
 *     privacy waivers if you must keep your TIBET-based source code private.
 */
//  ------------------------------------------------------------------------

//  ------------------------------------------------------------------------
//  TEST CASE ASSERTIONS
//  ------------------------------------------------------------------------

/*
 * The assertion functions here are loosely modeled after those found in other
 * testing frameworks, however they follow a naming and argument list order that
 * makes them more consistent with the rest of TIBET. Some alterations have also
 * been made to help reduce the potential for creating passing tests which don't
 * actually test anything should you overlook a parameter.
 */

//  ------------------------------------------------------------------------
//  ASSERT BASELINE
//  ------------------------------------------------------------------------

TP.lang.Object.defineSubtype('test.TestMethodCollection');

//  ------------------------------------------------------------------------

//  Whether or not the collection of test methods is a 'refuter' - that is, does
//  it invert the result of its test?
TP.test.TestMethodCollection.Inst.defineAttribute('isRefuter');

//  The test case that the test method collection is associated with.
TP.test.TestMethodCollection.Inst.defineAttribute('currentTestCase');

//  ------------------------------------------------------------------------

TP.test.TestMethodCollection.Inst.defineMethod('$assert',
function(aCondition, aComment, aFaultString) {

    /**
     * @method $assert
     * @summary Checks the supplied Boolean value and fails the test case as
     *     needed when the assertion fails.
     * @param {Boolean} aCondition Whether or not the test succeeded.
     * @param {String} aComment A human-readable comment String.
     * @param {String} aFaultString A String detailing the fault. This will be
     *     appended to the comment if it's supplied.
     * @returns {Boolean} True if the assertion succeeded, false if it failed.
     */

    var comment,
        message;

    if (!aCondition) {
        comment = TP.isEmpty(aComment) ? '' : aComment + ' ';

        message = comment;
        if (TP.notEmpty(aFaultString)) {
            message += ' ' + aFaultString;
        }

        this.get('currentTestCase').fail(message);
    }

    return aCondition;
});

//  ------------------------------------------------------------------------

TP.test.TestMethodCollection.Inst.defineMethod('assertMinArguments',
function(anArgArray, aCount, aComment) {

    /**
     * @method assertMinArguments
     * @summary Asserts that the supplied argument Array has a minimum number
     *     of items in it.
     * @param {Array} anArgArray The argument Array to check.
     * @param {Number} aCount The minimum number of arguments that the supplied
     *     argument Array should have.
     * @param {String} aComment The comment to use when reporting that the
     *     argument Array does not have the required minimum number of
     *     arguments.
     * @returns {Boolean} True if the supplied arg array had at least the number
     *     of items given by the supplied count.
     */

    var comment;

    //  Like JSUnit a comment is optional, but unlike that framework ours
    //  is always the last argument, when present. This approach means its
    //  much harder for an assertion to mistake a comment for a valid input
    //  and implies that the count provided to this method is effectively a
    //  "minimum" count.

    if (anArgArray.length >= aCount) {
        return true;
    }

    comment = TP.isEmpty(aComment) ? '' : aComment + ' ';

    this.get('currentTestCase').fail(
        TP.join(comment,
                TP.sc('Expected ', aCount, ' argument(s).',
                        ' Got ', anArgArray.length, '.')));

    return false;
});

//  ------------------------------------------------------------------------

TP.test.TestMethodCollection.Inst.defineMethod('assert',
function(aCondition, aComment, aFaultString) {

    /**
     * @method assert
     * @summary Asserts that the supplied condition passes (i.e. returns true).
     * @param {Boolean} aCondition Whether or not the test succeeded.
     * @param {String} aComment A human-readable comment String.
     * @param {String} aFaultString A String detailing the fault. This will be
     *     appended to the comment if it's supplied.
     * @returns {Boolean} True if the assertion succeeded, false if it failed.
     */

    var condition,
        faultStr;

    this.assertMinArguments(arguments, 1);

    //  Mark this test case as having run at least one assertion. If we don't do
    //  this, the test case will fail and be marked as 'todo'.

    //  NB: We specifically do this *after* the assertMinArguments() above,
    //  since those calls don't 'count' towards whether an assertion has been
    //  tested or not.

    this.get('currentTestCase').$set('$executedAssertion', true);

    //  If we're configured to be a 'refuter', then flip the condition result
    //  and alter the fault string message.
    if (this.get('isRefuter')) {
        condition = !aCondition;
        if (TP.isString(aFaultString)) {
            faultStr = aFaultString.replace(
                            /to (be|contain|have|match|raise|signal|throw)/,
                            'to not $1');
        } else {
            faultStr = aFaultString;
        }
    } else {
        condition = aCondition;
        faultStr = aFaultString;
    }

    return this.$assert(condition, aComment, faultStr);
});

//  ------------------------------------------------------------------------

TP.test.TestMethodCollection.Type.defineMethod('defineAssertion',
function(methodName, methodBody) {

    /**
     * @method defineAssertion
     * @summary Builds an assertion try...catch around the supplied method body
     *     and registers it as an instance method on this type.
     * @param {String} methodName The name of the new assertion method.
     * @param {Function} methodBody The actual assertion method implementation.
     * @returns {Object} The receiver.
     */

    TP.test.TestMethodCollection.Inst.defineMethod(
        methodName,
        function() {
            var retVal;

            try {
                retVal = methodBody.apply(this, arguments);
            } catch (e) {
                this.get('currentTestCase').error(e);

                //  Make sure to rethrow the Error so that handlers 'higher up'
                //  will also catch it.
                throw e;
            }

            return retVal;
        });

    return this;
});

//  ------------------------------------------------------------------------
//  ASSERTIONS - GENERAL TYPE CHECKS
//  ------------------------------------------------------------------------

TP.test.TestMethodCollection.defineAssertion('isA',
function(anObject, aType, aComment) {

    if (!this.assertMinArguments(arguments, 2)) {
        return false;
    }

    return this.assert(
            TP.validate(anObject, aType),
            aComment,
            TP.sc('Expected ', TP.id(anObject),
                    ' to be a ', TP.name(aType), '.'));
});

//  ------------------------------------------------------------------------

TP.test.TestMethodCollection.defineAssertion('isEnhanced',
function(anObject, aComment) {

    if (!this.assertMinArguments(arguments, 1)) {
        return false;
    }

    return this.assert(
            TP.isEnhanced(anObject),
            aComment,
            TP.sc('Expected ', TP.id(anObject), ' to be an enhanced object.'));
});

//  ------------------------------------------------------------------------

TP.test.TestMethodCollection.defineAssertion('isKindOf',
function(anObject, aType, aComment) {

    if (!this.assertMinArguments(arguments, 2)) {
        return false;
    }

    return this.assert(
            TP.isKindOf(anObject, aType),
            aComment,
            TP.sc('Expected ', TP.id(anObject),
                    ' to be a kind of ', TP.name(aType), '.'));
});

//  ------------------------------------------------------------------------

TP.test.TestMethodCollection.defineAssertion('isMemberOf',
function(anObject, aType, aComment) {

    if (!this.assertMinArguments(arguments, 2)) {
        return false;
    }

    return this.assert(
            TP.isMemberOf(anObject, aType),
            aComment,
            TP.sc('Expected ', TP.id(anObject),
                    ' to be a member of ', TP.name(aType), '.'));
});

//  ------------------------------------------------------------------------

TP.test.TestMethodCollection.defineAssertion('isMutable',
function(anObject, aComment) {

    if (!this.assertMinArguments(arguments, 1)) {
        return false;
    }

    return this.assert(
            TP.isMutable(anObject),
            aComment,
            TP.sc('Expected ', TP.id(anObject), ' to be mutable.'));
});

//  ------------------------------------------------------------------------

TP.test.TestMethodCollection.defineAssertion('isNamespace',
function(anObject, aComment) {

    if (!this.assertMinArguments(arguments, 1)) {
        return false;
    }

    return this.assert(
            TP.isNamespace(anObject),
            aComment,
            TP.sc('Expected ', TP.id(anObject), ' to be a namespace.'));
});

//  ------------------------------------------------------------------------

TP.test.TestMethodCollection.defineAssertion('isNativeType',
function(anObject, aComment) {

    if (!this.assertMinArguments(arguments, 1)) {
        return false;
    }

    return this.assert(
            TP.isNativeType(anObject),
            aComment,
            TP.sc('Expected ', TP.id(anObject), ' to be a native type.'));
});

//  ------------------------------------------------------------------------

TP.test.TestMethodCollection.defineAssertion('isPrototype',
function(anObject, aComment) {

    if (!this.assertMinArguments(arguments, 1)) {
        return false;
    }

    return this.assert(
            TP.isPrototype(anObject),
            aComment,
            TP.sc('Expected ', TP.id(anObject), ' to be a prototype.'));
});

//  ------------------------------------------------------------------------

TP.test.TestMethodCollection.defineAssertion('isReferenceType',
function(anObject, aComment) {

    if (!this.assertMinArguments(arguments, 1)) {
        return false;
    }

    return this.assert(
            TP.isReferenceType(anObject),
            aComment,
            TP.sc('Expected ', TP.id(anObject), ' to be a reference type.'));
});

//  ------------------------------------------------------------------------

TP.test.TestMethodCollection.defineAssertion('isSubtypeOf',
function(anObject, aType, aComment) {

    if (!this.assertMinArguments(arguments, 2)) {
        return false;
    }

    return this.assert(
            TP.isSubtypeOf(anObject, aType),
            aComment,
            TP.sc('Expected ', TP.id(anObject),
                    ' to be a subtype of: ' + TP.name(aType)));
});

//  ------------------------------------------------------------------------

TP.test.TestMethodCollection.defineAssertion('isType',
function(anObject, aComment) {

    if (!this.assertMinArguments(arguments, 1)) {
        return false;
    }

    return this.assert(
            TP.isType(anObject),
            aComment,
            TP.sc('Expected ', TP.id(anObject), ' to be a type.'));
});

//  ------------------------------------------------------------------------

TP.test.TestMethodCollection.defineAssertion('isTypeName',
function(anObject, aComment) {

    if (!this.assertMinArguments(arguments, 1)) {
        return false;
    }

    return this.assert(
            TP.isTypeName(anObject),
            aComment,
            TP.sc('Expected ', TP.id(anObject), ' to be a type name.'));
});

//  ------------------------------------------------------------------------
//  ASSERTIONS - GENERAL API / PROPERTY CHECKING
//  ------------------------------------------------------------------------

TP.test.TestMethodCollection.defineAssertion('canInvoke',
function(anObject, aMethodName, aComment) {

    if (!this.assertMinArguments(arguments, 2)) {
        return false;
    }

    return this.assert(
            TP.canInvoke(anObject, aMethodName),
            aComment,
            TP.sc('Expected ', TP.id(anObject),
                    ' could invoke ', aMethodName, '.'));
});

//  ------------------------------------------------------------------------

TP.test.TestMethodCollection.defineAssertion('isCallable',
function(anObject, aComment) {

    if (!this.assertMinArguments(arguments, 1)) {
        return false;
    }

    return this.assert(
            TP.isCallable(anObject),
            aComment,
            TP.sc('Expected ', TP.id(anObject), ' to be callable.'));
});

//  ------------------------------------------------------------------------

TP.test.TestMethodCollection.defineAssertion('isAttribute',
function(anObject, anAttributeName, aComment) {

    if (!this.assertMinArguments(arguments, 2)) {
        return false;
    }

    return this.assert(
            TP.isProperty(anObject, anAttributeName) &&
                !TP.isMethod(anObject[anAttributeName]),
            aComment,
            TP.sc('Expected ', TP.id(anObject), ' to be an attribute.'));
});

//  ------------------------------------------------------------------------

TP.test.TestMethodCollection.defineAssertion('isGlobal',
function(anObject, aComment) {

    if (!this.assertMinArguments(arguments, 1)) {
        return false;
    }

    return this.assert(
            TP.isGlobal(anObject),
            aComment,
            TP.sc('Expected ', TP.id(anObject), ' to be a global.'));
});

//  ------------------------------------------------------------------------

TP.test.TestMethodCollection.defineAssertion('isGlobalMethod',
function(anObject, aComment) {

    if (!this.assertMinArguments(arguments, 1)) {
        return false;
    }

    return this.assert(
            TP.isGlobalMethod(anObject),
            aComment,
            TP.sc('Expected ', TP.id(anObject), ' to be a global method.'));
});

//  ------------------------------------------------------------------------

TP.test.TestMethodCollection.defineAssertion('isInstMethod',
function(anObject, aComment) {

    if (!this.assertMinArguments(arguments, 1)) {
        return false;
    }

    return this.assert(
            TP.isInstMethod(anObject),
            aComment,
            TP.sc('Expected ', TP.id(anObject), ' to be an instance method.'));
});

//  ------------------------------------------------------------------------

TP.test.TestMethodCollection.defineAssertion('isLocalMethod',
function(anObject, aComment) {

    if (!this.assertMinArguments(arguments, 1)) {
        return false;
    }

    return this.assert(
            TP.isLocalMethod(anObject),
            aComment,
            TP.sc('Expected ', TP.id(anObject), ' to be a local method.'));
});

//  ------------------------------------------------------------------------

TP.test.TestMethodCollection.defineAssertion('isMethod',
function(anObject, aComment) {

    if (!this.assertMinArguments(arguments, 1)) {
        return false;
    }

    return this.assert(
            TP.isMethod(anObject),
            aComment,
            TP.sc('Expected ', TP.id(anObject), ' to be a method.'));
});

//  ------------------------------------------------------------------------

TP.test.TestMethodCollection.defineAssertion('isOwnProperty',
function(anObject, aPropertyName, aComment) {

    if (!this.assertMinArguments(arguments, 2)) {
        return false;
    }

    return this.assert(
            TP.isOwnProperty(anObject, aPropertyName),
            aComment,
            TP.sc('Expected ', TP.id(anObject), ' to have an "own" property of:',
                    aPropertyName, '.'));
});

//  ------------------------------------------------------------------------

TP.test.TestMethodCollection.defineAssertion('isProperty',
function(anObject, aPropertyName, aComment) {

    if (!this.assertMinArguments(arguments, 2)) {
        return false;
    }

    return this.assert(
            TP.isProperty(anObject, aPropertyName),
            aComment,
            TP.sc('Expected ', TP.id(anObject), ' to have a property of:',
                    aPropertyName, '.'));
});

//  ------------------------------------------------------------------------

TP.test.TestMethodCollection.defineAssertion('isTypeMethod',
function(anObject, aComment) {

    if (!this.assertMinArguments(arguments, 1)) {
        return false;
    }

    return this.assert(
            TP.isTypeMethod(anObject),
            aComment,
            TP.sc('Expected ', TP.id(anObject), ' to be a type method.'));
});

//  ------------------------------------------------------------------------
//  ASSERTIONS - SPECIFIC TYPE CHECKING
//  ------------------------------------------------------------------------

TP.test.TestMethodCollection.defineAssertion('isArgArray',
function(anObject, aComment) {

    if (!this.assertMinArguments(arguments, 1)) {
        return false;
    }

    return this.assert(
            TP.isArgArray(anObject),
            aComment,
            TP.sc('Expected ', TP.id(anObject),
                    ' to be an "arguments" object.'));
});

//  ------------------------------------------------------------------------

TP.test.TestMethodCollection.defineAssertion('isArray',
function(anObject, aComment) {

    if (!this.assertMinArguments(arguments, 1)) {
        return false;
    }

    return this.assert(
            TP.isArray(anObject),
            aComment,
            TP.sc('Expected ', TP.id(anObject), ' to be an Array.'));
});

//  ------------------------------------------------------------------------

TP.test.TestMethodCollection.defineAssertion('isBoolean',
function(anObject, aComment) {

    if (!this.assertMinArguments(arguments, 1)) {
        return false;
    }

    return this.assert(
            TP.isBoolean(anObject),
            aComment,
            TP.sc('Expected ', TP.id(anObject), ' to be a Boolean.'));
});

//  ------------------------------------------------------------------------

TP.test.TestMethodCollection.defineAssertion('isCollection',
function(anObject, aComment) {

    if (!this.assertMinArguments(arguments, 1)) {
        return false;
    }

    return this.assert(
            TP.isCollection(anObject),
            aComment,
            TP.sc('Expected ', TP.id(anObject), ' to be a collection.'));
});

//  ------------------------------------------------------------------------

TP.test.TestMethodCollection.defineAssertion('isDate',
function(anObject, aComment) {

    if (!this.assertMinArguments(arguments, 1)) {
        return false;
    }

    return this.assert(
            TP.isDate(anObject),
            aComment,
            TP.sc('Expected ', TP.id(anObject), ' to be a Date.'));
});

//  ------------------------------------------------------------------------

TP.test.TestMethodCollection.defineAssertion('isError',
function(anObject, aComment) {

    if (!this.assertMinArguments(arguments, 1)) {
        return false;
    }

    return this.assert(
            TP.isError(anObject),
            aComment,
            TP.sc('Expected ', TP.id(anObject), ' to be an Error.'));
});

//  ------------------------------------------------------------------------

TP.test.TestMethodCollection.defineAssertion('isEvent',
function(anObject, aComment) {

    if (!this.assertMinArguments(arguments, 1)) {
        return false;
    }

    return this.assert(
            TP.isEvent(anObject),
            aComment,
            TP.sc('Expected ', TP.id(anObject), ' to be an Event.'));
});

//  ------------------------------------------------------------------------

TP.test.TestMethodCollection.defineAssertion('isFunction',
function(anObject, aComment) {

    if (!this.assertMinArguments(arguments, 1)) {
        return false;
    }

    return this.assert(
            TP.isFunction(anObject),
            aComment,
            TP.sc('Expected ', TP.id(anObject), ' to be a Function.'));
});

//  ------------------------------------------------------------------------

TP.test.TestMethodCollection.defineAssertion('isIFrameWindow',
function(anObject, aComment) {

    if (!this.assertMinArguments(arguments, 1)) {
        return false;
    }

    return this.assert(
            TP.isIFrameWindow(anObject),
            aComment,
            TP.sc('Expected ', TP.id(anObject), ' to be an iframe.'));
});

//  ------------------------------------------------------------------------

TP.test.TestMethodCollection.defineAssertion('isMediaQueryList',
function(anObject, aComment) {

    if (!this.assertMinArguments(arguments, 1)) {
        return false;
    }

    return this.assert(
            TP.isMediaQueryList(anObject),
            aComment,
            TP.sc('Expected ', TP.id(anObject), ' to be a media query list.'));
});

//  ------------------------------------------------------------------------

TP.test.TestMethodCollection.defineAssertion('isNaN',
function(anObject, aComment) {

    if (!this.assertMinArguments(arguments, 1)) {
        return false;
    }

    return this.assert(
            TP.isNaN(anObject),
            aComment,
            TP.sc('Expected ', TP.id(anObject), ' to be NaN.'));
});

//  ------------------------------------------------------------------------

TP.test.TestMethodCollection.defineAssertion('isNumber',
function(anObject, aComment) {

    if (!this.assertMinArguments(arguments, 1)) {
        return false;
    }

    return this.assert(
            TP.isNumber(anObject),
            aComment,
            TP.sc('Expected ', TP.id(anObject), ' to be a Number.'));
});

//  ------------------------------------------------------------------------

TP.test.TestMethodCollection.defineAssertion('isPair',
function(anObject, aComment) {

    if (!this.assertMinArguments(arguments, 1)) {
        return false;
    }

    return this.assert(
            TP.isPair(anObject),
            aComment,
            TP.sc('Expected ', TP.id(anObject), ' to be a "pair".'));
});

//  ------------------------------------------------------------------------

TP.test.TestMethodCollection.defineAssertion('isPlainObject',
function(anObject, aComment) {

    if (!this.assertMinArguments(arguments, 1)) {
        return false;
    }

    return this.assert(
            TP.isPlainObject(anObject),
            aComment,
            TP.sc('Expected ', TP.id(anObject), ' to be a "plain" Object.'));
});

//  ------------------------------------------------------------------------

TP.test.TestMethodCollection.defineAssertion('isRegExp',
function(anObject, aComment) {

    if (!this.assertMinArguments(arguments, 1)) {
        return false;
    }

    return this.assert(
            TP.isRegExp(anObject),
            aComment,
            TP.sc('Expected ', TP.id(anObject), ' to be a RegExp.'));
});

//  ------------------------------------------------------------------------

TP.test.TestMethodCollection.defineAssertion('isString',
function(anObject, aComment) {

    if (!this.assertMinArguments(arguments, 1)) {
        return false;
    }

    return this.assert(
            TP.isString(anObject),
            aComment,
            TP.sc('Expected ', TP.id(anObject), ' to be a String.'));
});

//  ------------------------------------------------------------------------

TP.test.TestMethodCollection.defineAssertion('isStyleDeclaration',
function(anObject, aComment) {

    if (!this.assertMinArguments(arguments, 1)) {
        return false;
    }

    return this.assert(
            TP.isStyleDeclaration(anObject),
            aComment,
            TP.sc('Expected ', TP.id(anObject), ' to be a style declaration.'));
});

//  ------------------------------------------------------------------------

TP.test.TestMethodCollection.defineAssertion('isStyleRule',
function(anObject, aComment) {

    if (!this.assertMinArguments(arguments, 1)) {
        return false;
    }

    return this.assert(
            TP.isStyleRule(anObject),
            aComment,
            TP.sc('Expected ', TP.id(anObject), ' to be a style rule.'));
});

//  ------------------------------------------------------------------------

TP.test.TestMethodCollection.defineAssertion('isStyleSheet',
function(anObject, aComment) {

    if (!this.assertMinArguments(arguments, 1)) {
        return false;
    }

    return this.assert(
            TP.isStyleSheet(anObject),
            aComment,
            TP.sc('Expected ', TP.id(anObject), ' to be a style sheet.'));
});

//  ------------------------------------------------------------------------

TP.test.TestMethodCollection.defineAssertion('isURI',
function(anObject, aComment) {

    if (!this.assertMinArguments(arguments, 1)) {
        return false;
    }

    return this.assert(
            TP.isURI(anObject),
            aComment,
            TP.sc('Expected ', TP.id(anObject), ' to be a URI.'));
});

//  ------------------------------------------------------------------------

TP.test.TestMethodCollection.defineAssertion('isWindow',
function(anObject, aComment) {

    if (!this.assertMinArguments(arguments, 1)) {
        return false;
    }

    return this.assert(
            TP.isWindow(anObject),
            aComment,
            TP.sc('Expected ', TP.id(anObject), ' to be a Window.'));
});

//  ------------------------------------------------------------------------

TP.test.TestMethodCollection.defineAssertion('isXHR',
function(anObject, aComment) {

    if (!this.assertMinArguments(arguments, 1)) {
        return false;
    }

    return this.assert(
            TP.isXHR(anObject),
            aComment,
            TP.sc('Expected ', TP.id(anObject), ' to be an XHR object.'));
});

//  ------------------------------------------------------------------------
//  ASSERTIONS - BOOLEAN
//  ------------------------------------------------------------------------

TP.test.TestMethodCollection.defineAssertion('isFalse',
function(anObject, aComment) {

    if (!this.assertMinArguments(arguments, 1)) {
        return false;
    }

    return this.assert(
            TP.isFalse(anObject),
            aComment,
            TP.sc('Expected ', TP.id(anObject), ' to be false.'));
});

//  ------------------------------------------------------------------------

TP.test.TestMethodCollection.defineAssertion('isFalsey',
function(anObject, aComment) {

    if (!this.assertMinArguments(arguments, 1)) {
        return false;
    }

    return this.assert(
            TP.isFalsey(anObject),
            aComment,
            TP.sc('Expected ', TP.id(anObject), ' to be false-like.'));
});

//  ------------------------------------------------------------------------

TP.test.TestMethodCollection.defineAssertion('isTrue',
function(anObject, aComment) {

    if (!this.assertMinArguments(arguments, 1)) {
        return false;
    }

    return this.assert(
            TP.isTrue(anObject),
            aComment,
            TP.sc('Expected ', TP.id(anObject), ' to be true.'));
});

//  ------------------------------------------------------------------------

TP.test.TestMethodCollection.defineAssertion('isTruthy',
function(anObject, aComment) {

    if (!this.assertMinArguments(arguments, 1)) {
        return false;
    }

    return this.assert(
            TP.isTruthy(anObject),
            aComment,
            TP.sc('Expected ', TP.id(anObject), ' to be true-like.'));
});

//  ------------------------------------------------------------------------
//  ASSERTIONS - NULL/UNDEFINED/VALID
//  ------------------------------------------------------------------------

TP.test.TestMethodCollection.defineAssertion('isDefined',
function(anObject, aComment) {

    if (!this.assertMinArguments(arguments, 1)) {
        return false;
    }

    return this.assert(
            TP.isDefined(anObject),
            aComment,
            TP.sc('Expected ', TP.id(anObject), ' to be defined.'));
});

//  ------------------------------------------------------------------------

TP.test.TestMethodCollection.defineAssertion('isEmpty',
function(anObject, aComment) {

    if (!this.assertMinArguments(arguments, 1)) {
        return false;
    }

    return this.assert(
            TP.isEmpty(anObject),
            aComment,
            TP.sc('Expected ', TP.id(anObject), ' to be empty.'));
});

//  ------------------------------------------------------------------------

TP.test.TestMethodCollection.defineAssertion('isNull',
function(anObject, aComment) {

    if (!this.assertMinArguments(arguments, 1)) {
        return false;
    }

    return this.assert(
            TP.isNull(anObject),
            aComment,
            TP.sc('Expected ', TP.id(anObject), ' to be null.'));
});

//  ------------------------------------------------------------------------

TP.test.TestMethodCollection.defineAssertion('isValid',
function(anObject, aComment) {

    if (!this.assertMinArguments(arguments, 1)) {
        return false;
    }

    return this.assert(
            TP.isValid(anObject),
            aComment,
            TP.sc('Expected ', TP.id(anObject), ' to be defined and non-null.'));
});

//  ------------------------------------------------------------------------
//  ASSERTIONS - CONTENT/VALUE
//  ------------------------------------------------------------------------

TP.test.TestMethodCollection.defineAssertion('isBlank',
function(anObject, aComment) {

    if (!this.assertMinArguments(arguments, 1)) {
        return false;
    }

    return this.assert(
            TP.isBlank(anObject),
            aComment,
            TP.sc('Expected ', TP.id(anObject), ' to be blank.'));
});

//  ------------------------------------------------------------------------

TP.test.TestMethodCollection.defineAssertion('contains',
function(anObject, someContent, aComment) {

    if (!this.assertMinArguments(arguments, 2)) {
        return false;
    }

    return this.assert(
            TP.contains(anObject, someContent),
            aComment,
            TP.sc('Expected ', TP.id(anObject),
                    ' to contain ', TP.id(someContent)));
});

//  ------------------------------------------------------------------------

TP.test.TestMethodCollection.defineAssertion('hasKey',
function(anObject, aKeyName, aComment) {

    if (!this.assertMinArguments(arguments, 2)) {
        return false;
    }

    return this.assert(
            TP.keys(anObject).contains(aKeyName),
            aComment,
            TP.sc('Expected ', TP.id(anObject),
                    ' to have a key of: ' + aKeyName));
});

//  ------------------------------------------------------------------------

TP.test.TestMethodCollection.defineAssertion('isEmpty',
function(anObject, aComment) {

    if (!this.assertMinArguments(arguments, 1)) {
        return false;
    }

    return this.assert(
            TP.isEmpty(anObject),
            aComment,
            TP.sc('Expected ', TP.id(anObject), ' to be empty.'));
});

//  ------------------------------------------------------------------------

TP.test.TestMethodCollection.defineAssertion('isSizeOf',
function(anObject, aCount, aComment) {

    if (!this.assertMinArguments(arguments, 2)) {
        return false;
    }

    return this.assert(
            TP.equal(TP.size(anObject), aCount),
            aComment,
            TP.sc('Expected ', TP.id(anObject), ' to be size of: ', aCount));
});

//  ------------------------------------------------------------------------

TP.test.TestMethodCollection.defineAssertion('matches',
function(anObject, aValue, aComment) {

    if (!this.assertMinArguments(arguments, 2)) {
        return false;
    }

    return this.assert(
            TP.isTrue(aValue.test(anObject)),
            aComment,
            TP.sc('Expected ', TP.dump(anObject), ' to match ', TP.str(aValue), '.'));
});

//  ------------------------------------------------------------------------
//  ASSERTIONS - EQUALITY/IDENTITY
//  ------------------------------------------------------------------------

TP.test.TestMethodCollection.defineAssertion('isEqualTo',
function(anObject, aValue, aComment) {

    if (!this.assertMinArguments(arguments, 2)) {
        return false;
    }

    return this.assert(
            TP.equal(anObject, aValue),
            aComment,
            TP.sc('Expected ', TP.dump(anObject), ' and ', TP.dump(aValue),
                    ' to be equal.'));
});

//  ------------------------------------------------------------------------

TP.test.TestMethodCollection.defineAssertion('isIdenticalTo',
function(anObject, aValue, aComment) {

    if (!this.assertMinArguments(arguments, 2)) {
        return false;
    }

    return this.assert(
            TP.identical(anObject, aValue),
            aComment,
            TP.sc('Expected ', TP.id(anObject), ' and ', TP.id(aValue),
                    ' to be identical.'));
});

//  ------------------------------------------------------------------------
//  ASSERTIONS - CONVERTED VALUE EQUALITY
//  ------------------------------------------------------------------------

TP.test.TestMethodCollection.defineAssertion('isAttributeEqualTo',
function(anObject, attrName, aValue, aComment) {

    var obj,
        val;

    if (!this.assertMinArguments(arguments, 3)) {
        return false;
    }

    obj = TP.unwrap(anObject);
    val = TP.elementGetAttribute(obj, attrName, true);

    return this.assert(
            TP.equal(val, aValue),
            aComment,
            TP.sc('Expected attribute value ', val,
                    ' and ', aValue, ' to be equal.'));
});

//  ------------------------------------------------------------------------

TP.test.TestMethodCollection.defineAssertion('isHashEqualTo',
function(anObject, aValue, aComment) {

    var val;

    val = TP.hash(anObject);

    if (!this.assertMinArguments(arguments, 2)) {
        return false;
    }

    return this.assert(
            TP.equal(val, aValue),
            aComment,
            TP.sc('Expected hash ', val, ' and ', aValue, ' to be equal.'));
});

//  ------------------------------------------------------------------------

TP.test.TestMethodCollection.defineAssertion('isHTMLEqualTo',
function(anObject, aValue, aComment) {

    var val;

    val = TP.htmlstr(anObject);

    if (!this.assertMinArguments(arguments, 2)) {
        return false;
    }

    return this.assert(
            TP.equal(val, aValue),
            aComment,
            TP.sc('Expected HTML ', val, ' and ', aValue, ' to be equal.'));
});

//  ------------------------------------------------------------------------

TP.test.TestMethodCollection.defineAssertion('isJSONEqualTo',
function(anObject, aValue, aComment) {

    var val;

    val = TP.json(anObject);

    if (!this.assertMinArguments(arguments, 2)) {
        return false;
    }

    return this.assert(
            TP.equal(val, aValue),
            aComment,
            TP.sc('Expected JSON ', val, ' and ', aValue, ' to be equal.'));
});

//  ------------------------------------------------------------------------

TP.test.TestMethodCollection.defineAssertion('isSrcEqualTo',
function(anObject, aValue, aComment) {

    var val;

    val = TP.src(anObject);

    if (!this.assertMinArguments(arguments, 2)) {
        return false;
    }

    return this.assert(
            TP.equal(val, aValue),
            aComment,
            TP.sc('Expected JS source ', val, ' and ', aValue, ' to be equal.'));
});

//  ------------------------------------------------------------------------

TP.test.TestMethodCollection.defineAssertion('isStrEqualTo',
function(anObject, aValue, aComment) {

    var val;

    val = TP.str(anObject);

    if (!this.assertMinArguments(arguments, 2)) {
        return false;
    }

    return this.assert(
        TP.equal(val, aValue),
        aComment,
        TP.sc('Expected string ', val, ' and ', aValue, ' to be equal.'));
});

//  ------------------------------------------------------------------------

TP.test.TestMethodCollection.defineAssertion('isURIEqualTo',
function(anObject, aValue, aComment) {

    var val;

    val = TP.uri(anObject);

    if (!this.assertMinArguments(arguments, 2)) {
        return false;
    }

    return this.assert(
            TP.equal(val, aValue),
            aComment,
            TP.sc('Expected URI ', val, ' and ', aValue, ' to be equal.'));
});

//  ------------------------------------------------------------------------

TP.test.TestMethodCollection.defineAssertion('isValEqualTo',
function(anObject, aValue, aComment) {

    var val;

    val = TP.val(anObject);

    if (!this.assertMinArguments(arguments, 2)) {
        return false;
    }

    return this.assert(
            TP.equal(val, aValue),
            aComment,
            TP.sc('Expected value ', val, ' and ', aValue, ' to be equal.'));
});

//  ------------------------------------------------------------------------

TP.test.TestMethodCollection.defineAssertion('isXHTMLEqualTo',
function(anObject, aValue, aComment) {

    var val;

    val = TP.xhtmlstr(anObject);

    if (!this.assertMinArguments(arguments, 2)) {
        return false;
    }

    return this.assert(
            TP.equal(val, aValue),
            aComment,
            TP.sc('Expected XHTML ', val, ' and ', aValue, ' to be equal.'));
});

//  ------------------------------------------------------------------------

TP.test.TestMethodCollection.defineAssertion('isXMLEqualTo',
function(anObject, aValue, aComment) {

    var val;

    val = TP.xmlstr(anObject);

    if (!this.assertMinArguments(arguments, 2)) {
        return false;
    }

    return this.assert(
            TP.equal(val, aValue),
            aComment,
            TP.sc('Expected XML ', val, ' and ', aValue, ' to be equal.'));
});

//  ------------------------------------------------------------------------
//  ASSERTIONS - MARKUP / ENCODING
//  ------------------------------------------------------------------------

TP.test.TestMethodCollection.defineAssertion('hasAttribute',
function(anObject, anAttributeName, aComment) {

    var obj;

    if (!this.assertMinArguments(arguments, 2)) {
        return false;
    }

    //  Just in case we got handed a TP.core.ElementNode.
    obj = TP.unwrap(anObject);
    return this.assert(
            TP.elementHasAttribute(obj, anAttributeName),
            aComment,
            TP.sc('Expected ', TP.id(anObject),
                    ' to have an attribute of: ' + anAttributeName));
});

//  ------------------------------------------------------------------------

TP.test.TestMethodCollection.defineAssertion('isAttributeNode',
function(anObject, aComment) {

    var obj;

    if (!this.assertMinArguments(arguments, 1)) {
        return false;
    }

    //  Just in case we got handed a TP.core.AttributeNode.
    obj = TP.unwrap(anObject);
    return this.assert(
            TP.isAttributeNode(obj),
            aComment,
            TP.sc('Expected ', TP.id(anObject), ' to be an attribute node.'));
});

//  ------------------------------------------------------------------------

TP.test.TestMethodCollection.defineAssertion('isChildNodeOf',
function(anObject, anotherObject, aComment) {

    var obj,
        otherObj,

        childNodes;

    if (!this.assertMinArguments(arguments, 2)) {
        return false;
    }

    obj = TP.unwrap(anObject);
    otherObj = TP.unwrap(anotherObject);

    childNodes = TP.nodeGetChildNodes(obj);

    return this.assert(
            childNodes.contains(otherObj, TP.IDENTITY),
            aComment,
            TP.sc('Expected ', TP.id(anObject),
                    ' to be a child of ', TP.id(anotherObject)));
});

//  ------------------------------------------------------------------------

TP.test.TestMethodCollection.defineAssertion('isCommentNode',
function(anObject, aComment) {

    var obj;

    if (!this.assertMinArguments(arguments, 1)) {
        return false;
    }

    //  Just in case we got handed a TP.core.CommentNode.
    obj = TP.unwrap(anObject);
    return this.assert(
            TP.isCommentNode(obj),
            aComment,
            TP.sc('Expected ', TP.id(anObject), ' to be a Comment node.'));
});

//  ------------------------------------------------------------------------

TP.test.TestMethodCollection.defineAssertion('isCDATASectionNode',
function(anObject, aComment) {

    var obj;

    if (!this.assertMinArguments(arguments, 1)) {
        return false;
    }

    //  Just in case we got handed a TP.core.CDATASectionNode.
    obj = TP.unwrap(anObject);
    return this.assert(
            TP.isCDATASectionNode(obj),
            aComment,
            TP.sc('Expected ', TP.id(anObject), ' to be a CDATASection node.'));
});

//  ------------------------------------------------------------------------

TP.test.TestMethodCollection.defineAssertion('isCollectionNode',
function(anObject, aComment) {

    var obj;

    if (!this.assertMinArguments(arguments, 1)) {
        return false;
    }

    //  Just in case we got handed a TP.core.* (CollectionNode of some sort)
    obj = TP.unwrap(anObject);
    return this.assert(
            TP.isCollectionNode(obj),
            aComment,
            TP.sc('Expected ', TP.id(anObject), ' to be a collection node.'));
});

//  ------------------------------------------------------------------------

TP.test.TestMethodCollection.defineAssertion('isDocument',
function(anObject, aComment) {

    var obj;

    if (!this.assertMinArguments(arguments, 1)) {
        return false;
    }

    //  Just in case we got handed a TP.core.DocumentNode
    obj = TP.unwrap(anObject);
    return this.assert(
            TP.isDocument(obj),
            aComment,
            TP.sc('Expected ', TP.id(anObject), ' to be a Document.'));
});

//  ------------------------------------------------------------------------

TP.test.TestMethodCollection.defineAssertion('isElement',
function(anObject, aComment) {

    var obj;

    if (!this.assertMinArguments(arguments, 1)) {
        return false;
    }

    //  Just in case we got handed a TP.core.ElementNode.
    obj = TP.unwrap(anObject);
    return this.assert(
            TP.isElement(obj),
            aComment,
            TP.sc('Expected ', TP.id(anObject), ' to be an Element.'));
});

//  ------------------------------------------------------------------------

TP.test.TestMethodCollection.defineAssertion('isFragment',
function(anObject, aComment) {

    var obj;

    if (!this.assertMinArguments(arguments, 1)) {
        return false;
    }

    //  Just in case we got handed a TP.core.DocumentFragmentNode.
    obj = TP.unwrap(anObject);
    return this.assert(
            TP.isFragment(obj),
            aComment,
            TP.sc('Expected ', TP.id(anObject), ' to be a document fragment.'));
});

//  ------------------------------------------------------------------------

TP.test.TestMethodCollection.defineAssertion('isHTML',
function() {

    TP.todo();

    return;
});

//  ------------------------------------------------------------------------

TP.test.TestMethodCollection.defineAssertion('isHTMLDocument',
function(anObject, aComment) {

    var obj;

    if (!this.assertMinArguments(arguments, 1)) {
        return false;
    }

    //  Just in case we got handed a TP.core.HTMLDocumentNode
    obj = TP.unwrap(anObject);
    return this.assert(
            TP.isHTMLDocument(obj),
            aComment,
            TP.sc('Expected ', TP.id(anObject), ' to be an HTML document.'));
});

//  ------------------------------------------------------------------------

TP.test.TestMethodCollection.defineAssertion('isHTMLNode',
function(anObject, aComment) {

    var obj;

    if (!this.assertMinArguments(arguments, 1)) {
        return false;
    }

    //  Just in case we got handed a TP.core.* (HTML Node of some sort)
    obj = TP.unwrap(anObject);
    return this.assert(
            TP.isHTMLNode(obj),
            aComment,
            TP.sc('Expected ', TP.id(anObject), ' to be an HTML node.'));
});

//  ------------------------------------------------------------------------

TP.test.TestMethodCollection.defineAssertion('isJSONString',
function(aString, aComment) {

    if (!this.assertMinArguments(arguments, 1)) {
        return false;
    }

    return this.assert(
            TP.isJSONString(aString),
            aComment,
            TP.sc('Expected ', TP.dump(aString), ' to be a JSON string.'));
});

//  ------------------------------------------------------------------------

TP.test.TestMethodCollection.defineAssertion('isNode',
function(anObject, aComment) {

    if (!this.assertMinArguments(arguments, 1)) {
        return false;
    }

    //  Strict test - we don't unwrap here.

    return this.assert(
            TP.isNode(anObject),
            aComment,
            TP.sc('Expected ', TP.id(anObject), ' to be a Node.'));
});

//  ------------------------------------------------------------------------

TP.test.TestMethodCollection.defineAssertion('isNamedNodeMap',
function(anObject, aComment) {

    if (!this.assertMinArguments(arguments, 1)) {
        return false;
    }

    //  Strict test - we don't unwrap here.

    return this.assert(
            TP.isNamedNodeMap(anObject),
            aComment,
            TP.sc('Expected ', TP.id(anObject), ' to be a NamedNodeMap.'));
});

//  ------------------------------------------------------------------------

TP.test.TestMethodCollection.defineAssertion('isNodeList',
function(anObject, aComment) {

    if (!this.assertMinArguments(arguments, 1)) {
        return false;
    }

    //  Strict test - we don't unwrap here.

    return this.assert(
            TP.isNodeList(anObject),
            aComment,
            TP.sc('Expected ', TP.id(anObject), ' to be a NodeList.'));
});

//  ------------------------------------------------------------------------

TP.test.TestMethodCollection.defineAssertion('isNodeType',
function(anObject, aNodeType, aComment) {

    var isNode,
        isNodeType;

    if (!this.assertMinArguments(arguments, 2)) {
        return false;
    }

    //  Strict test - we don't unwrap here.

    isNode = TP.isNode(anObject);

    isNodeType = this.assert(
                    anObject.nodeType === aNodeType,
                    aComment,
                    TP.sc('Expected ', TP.id(anObject),
                            ' to be a type #', aNodeType, ' Node.'));

    /* eslint-disable no-extra-parens */
    return (isNode && isNodeType);
    /* eslint-enable no-extra-parens */
});

//  ------------------------------------------------------------------------

TP.test.TestMethodCollection.defineAssertion('isProcessingInstructionNode',
function(anObject, aComment) {

    if (!this.assertMinArguments(arguments, 1)) {
        return false;
    }

    //  Strict test - we don't unwrap here.

    return this.assert(
            TP.isPINode(anObject),
            aComment,
            TP.sc('Expected ', TP.id(anObject),
                    ' to be a ProcessingInstruction node.'));
});

//  ------------------------------------------------------------------------

TP.test.TestMethodCollection.defineAssertion('isSVGNode',
function(anObject, aComment) {

    if (!this.assertMinArguments(arguments, 1)) {
        return false;
    }

    //  Strict test - we don't unwrap here.

    return this.assert(
            TP.isSVGNode(anObject),
            aComment,
            TP.sc('Expected ', TP.id(anObject), ' to be an SVG Node.'));
});

//  ------------------------------------------------------------------------

TP.test.TestMethodCollection.defineAssertion('isTextNode',
function(anObject, aComment) {

    if (!this.assertMinArguments(arguments, 1)) {
        return false;
    }

    //  Strict test - we don't unwrap here.

    return this.assert(
            TP.isTextNode(anObject),
            aComment,
            TP.sc('Expected ', TP.id(anObject), ' to be a text Node.'));
});

//  ------------------------------------------------------------------------

TP.test.TestMethodCollection.defineAssertion('isXHTML',
function() {

    TP.todo();

    return;
});

//  ------------------------------------------------------------------------

TP.test.TestMethodCollection.defineAssertion('isXHTMLDocument',
function(anObject, aComment) {

    var obj;

    if (!this.assertMinArguments(arguments, 1)) {
        return false;
    }

    //  Just in case we got handed a TP.core.XMLDocumentNode
    obj = TP.unwrap(anObject);
    return this.assert(
            TP.isXHTMLDocument(obj),
            aComment,
            TP.sc('Expected ', TP.id(anObject), ' to be an XHTML document.'));
});

//  ------------------------------------------------------------------------

TP.test.TestMethodCollection.defineAssertion('isXHTMLNode',
function(anObject, aComment) {

    var obj;

    if (!this.assertMinArguments(arguments, 1)) {
        return false;
    }

    //  Just in case we got handed a TP.core.* (HTML Node of some sort)
    obj = TP.unwrap(anObject);
    return this.assert(
            TP.isXHTMLNode(obj),
            aComment,
            TP.sc('Expected ', TP.id(anObject), ' to be an XHTML node.'));
});

//  ------------------------------------------------------------------------

TP.test.TestMethodCollection.defineAssertion('isXML',
function() {

    TP.todo();

    return;
});

//  ------------------------------------------------------------------------

TP.test.TestMethodCollection.defineAssertion('isXMLDocument',
function(anObject, aComment) {

    var obj;

    if (!this.assertMinArguments(arguments, 1)) {
        return false;
    }

    //  Just in case we got handed a TP.core.HTMLDocumentNode
    obj = TP.unwrap(anObject);
    return this.assert(
            TP.isXMLDocument(obj),
            aComment,
            TP.sc('Expected ', TP.id(anObject), ' to be an XML document.'));
});

//  ------------------------------------------------------------------------

TP.test.TestMethodCollection.defineAssertion('isXMLNode',
function(anObject, aComment) {

    var obj;

    if (!this.assertMinArguments(arguments, 1)) {
        return false;
    }

    //  Just in case we got handed a TP.core.* (HTML Node of some sort)
    obj = TP.unwrap(anObject);
    return this.assert(
            TP.isXMLNode(obj),
            aComment,
            TP.sc('Expected ', TP.id(anObject), ' to be an XML node.'));
});

//  ------------------------------------------------------------------------
//  ASSERTIONS - SIGNALING
//  ------------------------------------------------------------------------

TP.test.TestMethodCollection.defineAssertion('didSignal',
function(aTarget, aSignal, aComment) {

    var signalName,
        targetGID,
        originMatcher,
        signalMatcher,
        hadMatch,
        any;

    if (!this.assertMinArguments(arguments, 2)) {
        return false;
    }

    if (!this.get('currentTestCase').getSuite().get('$capturingSignals')) {
        this.assert(
            false,
            aComment,
            TP.sc('Can\'t check for signaling since',
                    ' we\'re not capturing signals.'));
    }

    if (aTarget === TP.ANY) {
        targetGID = TP.ANY;
    } else if (TP.isValid(aTarget)) {
        targetGID = TP.gid(aTarget);
    }

    if (aSignal === TP.ANY) {
        signalName = TP.ANY;
    } else if (TP.isValid(aSignal)) {
        signalName = TP.isString(aSignal) ? aSignal : TP.name(aSignal);
    }

    any = TP.extern.sinon.match.any;

    //  Note, how we test for truth and only set these flags then. Since these
    //  functions will be called once for each item in the set of all signal
    //  dispatch invocations since we started capturing signals, they very well
    //  may become false *after* they have been set to true, unless the last
    //  item always matches both.

    //  If targetGID is real, then we construct a real matcher. Otherwise, we
    //  use Sinon's 'any' matcher for origins.
    if (TP.isValid(targetGID)) {

        //  Note that we have to use a custom matcher here, because signal
        //  origins can either be a String representing a single origin or an
        //  Array representing an origin set.
        originMatcher = TP.extern.sinon.match(
                function(value) {
                    var val;

                    if (!TP.isString(value) && !TP.isArray(value)) {
                        val = TP.gid(value);
                    } else {
                        val = value;
                    }

                    if (TP.isString(val)) {
                        if (val === targetGID) {
                            return true;
                        }
                    }

                    if (TP.isArray(val)) {
                        return TP.isValid(
                                    val.detect(
                                        function(anItem) {
                                            return TP.gid(anItem) === targetGID;
                                        }));
                    }

                    return false;
                });
    } else {
        originMatcher = any;
    }

    if (TP.isValid(signalName)) {

        //  Note that we have to use a custom matcher here, because signal
        //  types can either be a String representing a single name or a
        //  TP.sig.Signal instance that has to be tested against all of it's
        //  signal names.
        signalMatcher = TP.extern.sinon.match(
                function(value) {
                    var sigType,
                        signal,
                        sigNames,
                        expValueName,
                        expSignalName;

                    //  Some invocations will pass null as signal to support
                    //  origin + TP.ANY. In those cases assume false.
                    if (TP.notValid(value)) {
                        return false;
                    }

                    expSignalName = TP.expandSignalName(signalName);

                    if (TP.isString(value)) {

                        //  work with fully expanded names for matching.
                        expValueName = TP.expandSignalName(value);

                        if (expValueName === expSignalName) {
                            return true;
                        }

                        //  Might have captured a subtype of the target type. We
                        //  need to ask for its signal name list if we can get a
                        //  type.
                        if (!TP.isType(sigType = TP.sys.getTypeByName(
                                expValueName))) {
                            //  See if we can construct a proper instance with
                            //  help from the notification system. NOTE that we
                            //  do _not_ use the expanded name here to avoid
                            //  tilting things too much one way or another.
                            sigType = TP.sig.SignalMap.$getSignalType(value);
                            if (!TP.isType(sigType)) {
                                return false;
                            }
                        }

                        sigNames = sigType.getSignalNames();
                    } else if (TP.isEvent(value)) {
                        signal = TP.wrap(value);
                        sigNames = signal.getSignalNames();
                    } else if (TP.canInvoke(value, 'getSignalNames')) {
                        sigNames = value.getSignalNames();
                    }

                    //  One more special consideration is that when signals are
                    //  spoofed they're not expanded. So to check thoroughly we
                    //  need the sigNames list to contain expanded names.
                    if (TP.notEmpty(sigNames)) {
                        sigNames = sigNames.map(
                                    function(name) {
                                        return TP.expandSignalName(name);
                                    });

                        if (sigNames.contains(expSignalName)) {
                            return true;
                        }
                    }

                    return false;
                });
    } else {
        signalMatcher = any;
    }

<<<<<<< HEAD
    //  Check for matches. We have a couple variants. originID, signalName,
    //  originID, blah, 'payload' used for matching events/keyboard etc.,
    //  and originID, blah, blah, blah, signalType used for spoofed signals.
    hadMatch = TP.signal.calledWith(originMatcher, signalMatcher) ||
=======
    //  Check for matches. NOTE we only capture/test the first two arguments
    //  here. The notifyObservers call uses those as origin ID and signal name.
    hadMatch =
        TP.signal.calledWith(originMatcher, signalMatcher) ||
>>>>>>> 2f78ec44
        TP.signal.calledWith(originMatcher, any, signalMatcher) ||
        TP.signal.calledWith(originMatcher, any, any, any, signalMatcher);

    this.assert(
            hadMatch,
            aComment,
            TP.sc('Expected ', TP.id(aTarget),
                    ' to have signaled ', signalName, '.'));


    return hadMatch;
});

//  ------------------------------------------------------------------------

TP.test.TestMethodCollection.defineAssertion('raises',
function(aFunction, anException) {

    var name,

        suspendedVal,

        exception,

        retVal;

    if (!this.assertMinArguments(arguments, 2)) {
        return false;
    }

    if (TP.isValid(anException)) {
        name = TP.isString(anException) ? anException : TP.name(anException);
    }

    //  TP.raise will have been installed as a spy by the test harness to track
    //  exceptions, etc., so we need to restore it here before installing it as
    //  a stub. Since we're intentionally tracking raise calls here, we don't
    //  consider raise()s in this context to be test failures.
    suspendedVal = TP.raise.$suspended;
    TP.raise.restore();

    //  Stub out raise so it doesn't actually invoke/throw etc.
    TP.raise = TP.raise.asStub(
                    function() {
                        exception = arguments[1];
                    });

    //  Here we use 'this.assert(true)' and 'this.assert(false)' so that this
    //  routine 'plays well' with the rest of the assertion framework (refute,
    //  etc.)
    try {
        aFunction();
        if (TP.isValid(exception)) {
            if (TP.isEmpty(name)) {
                this.assert(true);
                retVal = true;
            } else if (TP.str(exception) === name) {
                this.assert(true);
                retVal = true;
            } else {
                this.assert(
                    false,
                    TP.sc('Expected function to raise',
                                TP.notEmpty(name) ? ' ' + name : '.',
                            ' but raised ', TP.dump(exception)));
                retVal = false;
            }
        } else {
            this.assert(
                false,
                TP.sc('Expected function to raise',
                        TP.notEmpty(name) ? ' ' + name : '.'));
            retVal = false;
        }
    } finally {

        //  Restore the core TP.raise() from the stub
        TP.raise.restore();

        //  Reinstall the spy on TP.raise()
        TP.raise = TP.raise.asSpy();
        TP.raise.$suspended = suspendedVal;

        //  Mark this spy with the 'shouldFailTest' property so that it actually
        //  fails tests.
        TP.raise.shouldFailTest = true;
    }

    return retVal;
});

//  ------------------------------------------------------------------------

TP.test.TestMethodCollection.defineAssertion('signals',
function(aFunction, aSignal) {

    var name,

        suspendedVal,

        signal,

        retVal;

    if (!this.assertMinArguments(arguments, 2)) {
        return false;
    }

    if (TP.isValid(aSignal)) {
        name = TP.isString(aSignal) ? aSignal : TP.name(aSignal);
    }

    //  Stub out signal so it doesn't actually invoke/throw etc.
<<<<<<< HEAD
    TP.signal = TP.signal.asStub(
    function() {
        signal = arguments[1];
    });
=======
    TP.sig.SignalMap.notifyObservers =
            TP.sig.SignalMap.notifyObservers.asStub(
                function() {
                    signal = arguments[1];
                });
>>>>>>> 2f78ec44

    //  TP.raise will have been installed as a spy by the test harness to track
    //  exceptions, etc., so we need to restore it here before installing it as
    //  a stub. Since we're intentionally ignoring raise calls here, we don't
    //  consider raise()s in this context to be test failures.
    suspendedVal = TP.raise.$suspended;
    TP.raise.restore();

    //  Stub out raise to avoid seeing any exception output so we stay focused
    //  on the signaling test aspect.
    TP.raise = TP.raise.asStub();

    try {
        aFunction();
    } finally {
        //  Restore the core observer from the stub
        TP.signal.restore();

        //  Restore the core TP.raise() from the stub
        TP.raise.restore();

        //  Reinstall the spy on TP.raise()
        TP.raise = TP.raise.asSpy();
        TP.raise.$suspended = suspendedVal;

        //  Mark this spy with the 'shouldFailTest' property so that it actually
        //  fails tests.
        TP.raise.shouldFailTest = true;
    }

    if (TP.isValid(signal)) {
        if (TP.isEmpty(name)) {
            this.assert(true);
            retVal = true;
        } else if (TP.str(signal).indexOf(name) !== TP.NOT_FOUND) {
            this.assert(true);
            retVal = true;
        } else {
            this.assert(
                false,
                TP.sc('Expected function to signal',
                            TP.notEmpty(name) ? ' ' + name : '.',
                        ' but signaled ' + TP.dump(signal)));
            retVal = false;
        }
    } else {
        this.assert(
            false,
            TP.sc('Expected function to signal',
                    TP.notEmpty(name) ? ' ' + name : '.'));

        retVal = false;
    }

    return retVal;
});

//  ------------------------------------------------------------------------

TP.test.TestMethodCollection.defineAssertion('throws',
function(aFunction, anError) {

    var name,
        type,

        retVal;

    if (!this.assertMinArguments(arguments, 2)) {
        return false;
    }

    if (TP.isValid(anError)) {
        name = TP.isString(anError) ?
                    anError :
                    TP.name(anError);

        type = TP.isString(anError) ?
                    TP.sys.getTypeByName(anError) :
                    anError;
    }

    try {
        aFunction();

        //  Didn't throw. That's a fail for this particular assertion.
        retVal = this.assert(
                        false,
                        TP.sc('Expected function to throw',
                                TP.notEmpty(name) ? ' ' + name : '.'));
    } catch (e) {
        //  success if e matches what's expected
        if (e instanceof type) {
            this.assert(true);
            retVal = true;
        } else {
            //  Didn't throw what we expected.
            this.assert(
                false,
                TP.sc('Expected function to throw',
                            TP.notEmpty(name) ? ' ' + name : ' Error',
                        ' but threw ' + TP.tname(e)));
            retVal = false;
        }
    }

    return retVal;
});

//  ------------------------------------------------------------------------
//  ASSERTIONS - STRUCTURE
//  ------------------------------------------------------------------------

TP.test.TestMethodCollection.defineAssertion('isInAncestor',
function() {

    TP.todo();

    return;
});

//  ------------------------------------------------------------------------

TP.test.TestMethodCollection.defineAssertion('isInDocument',
function() {

    TP.todo();

    return;
});

//  ------------------------------------------------------------------------

TP.test.TestMethodCollection.defineAssertion('isInParent',
function() {

    TP.todo();

    return;
});

//  ------------------------------------------------------------------------

TP.test.TestMethodCollection.defineAssertion('isInWindow',
function() {

    TP.todo();

    return;
});

//  ------------------------------------------------------------------------
//  ASSERTIONS - STATE
//  ------------------------------------------------------------------------

TP.test.TestMethodCollection.defineAssertion('isActive',
function(anObject, aComment) {

    if (!this.assertMinArguments(arguments, 1)) {
        return false;
    }

    //  this.assert(TP.isActive(anObject), aComment,
    //  'Expected ' + TP.id(anObject) + ' to be active.');

    TP.todo();

    return;
});

//  ------------------------------------------------------------------------

TP.test.TestMethodCollection.defineAssertion('isBusy',
function(anObject, aComment) {

    if (!this.assertMinArguments(arguments, 1)) {
        return false;
    }

    //  this.assert(TP.isBusy(anObject), aComment,
    //  'Expected ' + TP.id(anObject) + ' to be busy.');

    TP.todo();

    return;
});

//  ------------------------------------------------------------------------

TP.test.TestMethodCollection.defineAssertion('isClosed',
function(anObject, aComment) {

    if (!this.assertMinArguments(arguments, 1)) {
        return false;
    }

    //  this.assert(TP.isClosed(anObject), aComment,
    //  'Expected ' + TP.id(anObject) + ' to be closed.');

    TP.todo();

    return;
});

//  ------------------------------------------------------------------------

TP.test.TestMethodCollection.defineAssertion('isDisabled',
function(anObject, aComment) {

    var obj,

        isElem,
        isDisabled;

    if (!this.assertMinArguments(arguments, 1)) {
        return false;
    }

    //  Just in case we got handed a TP.core.ElementNode.
    obj = TP.unwrap(anObject);

    isElem = TP.isElement(obj);

    isDisabled = this.assert(
                    TP.elementIsDisabled(obj),
                    aComment,
                    TP.sc('Expected ', TP.id(anObject), ' to be disabled.'));

    /* eslint-disable no-extra-parens */
    return (isElem && isDisabled);
    /* eslint-enable no-extra-parens */
});

//  ------------------------------------------------------------------------

TP.test.TestMethodCollection.defineAssertion('isDisplayed',
function(anObject, aComment) {

    var obj,

        isElem,
        isDisplayed;

    if (!this.assertMinArguments(arguments, 1)) {
        return false;
    }

    //  Just in case we got handed a TP.core.ElementNode.
    obj = TP.unwrap(anObject);

    isElem = TP.isElement(obj);

    isDisplayed = this.assert(
                    TP.elementIsDisplayed(obj),
                    aComment,
                    TP.sc('Expected ', TP.id(anObject), ' to be displayed.'));

    /* eslint-disable no-extra-parens */
    return (isElem && isDisplayed);
    /* eslint-enable no-extra-parens */
});

//  ------------------------------------------------------------------------

TP.test.TestMethodCollection.defineAssertion('isEnabled',
function(anObject, aComment) {

    if (!this.assertMinArguments(arguments, 1)) {
        return false;
    }

    //  this.assert(!TP.isDisabled(anObject), aComment,
    //  'Expected ' + TP.id(anObject) + ' to be enabled.');

    TP.todo();

    return;
});

//  ------------------------------------------------------------------------

TP.test.TestMethodCollection.defineAssertion('isFocused',
function(anObject, aComment) {

    if (!this.assertMinArguments(arguments, 1)) {
        return false;
    }

    //  this.assert(TP.isFocused(anObject), aComment,
    //  'Expected ' + TP.id(anObject) + ' to be focused.');

    TP.todo();

    return;
});

//  ------------------------------------------------------------------------

TP.test.TestMethodCollection.defineAssertion('isInactive',
function(anObject, aComment) {

    if (!this.assertMinArguments(arguments, 1)) {
        return false;
    }

    //  this.assert(!TP.isActive(anObject), aComment,
    //  'Expected ' + TP.id(anObject) + ' to be inactive.');

    TP.todo();

    return;
});

//  ------------------------------------------------------------------------

TP.test.TestMethodCollection.defineAssertion('isInvisible',
function(anObject, aComment) {

    if (!this.assertMinArguments(arguments, 1)) {
        return false;
    }

    //  this.assert(TP.isInvisible(anObject), aComment,
    //  'Expected ' + TP.id(anObject) + ' to be invisible.');

    TP.todo();

    return;
});

//  ------------------------------------------------------------------------

TP.test.TestMethodCollection.defineAssertion('isOpen',
function(anObject, aComment) {

    if (!this.assertMinArguments(arguments, 1)) {
        return false;
    }

    //  this.assert(!TP.isClosed(anObject), aComment,
    //  'Expected ' + TP.id(anObject) + ' to be open.');

    TP.todo();

    return;
});

//  ------------------------------------------------------------------------

TP.test.TestMethodCollection.defineAssertion('isReadonly',
function(anObject, aComment) {

    if (!this.assertMinArguments(arguments, 1)) {
        return false;
    }

    //  this.assert(TP.isReadonly(anObject), aComment,
    //  'Expected ' + TP.id(anObject) + ' to be readonly.');

    TP.todo();

    return;
});

//  ------------------------------------------------------------------------

TP.test.TestMethodCollection.defineAssertion('isRelevant',
function(anObject, aComment) {

    if (!this.assertMinArguments(arguments, 1)) {
        return false;
    }

    //  this.assert(TP.isRelevant(anObject), aComment,
    //  'Expected ' + TP.id(anObject) + ' to be relevant.');

    TP.todo();

    return;
});

//  ------------------------------------------------------------------------

TP.test.TestMethodCollection.defineAssertion('isRequired',
function(anObject, aComment) {

    if (!this.assertMinArguments(arguments, 1)) {
        return false;
    }

    //  this.assert(TP.isRequired(anObject), aComment,
    //  'Expected ' + TP.id(anObject) + ' to be required.');

    TP.todo();

    return;
});

//  ------------------------------------------------------------------------

TP.test.TestMethodCollection.defineAssertion('isSelected',
function(anObject, aComment) {

    if (!this.assertMinArguments(arguments, 1)) {
        return false;
    }

    //  this.assert(TP.isSelected(anObject), aComment,
    //  'Expected ' + TP.id(anObject) + ' to be selected.');

    TP.todo();

    return;
});

//  ------------------------------------------------------------------------

TP.test.TestMethodCollection.defineAssertion('isVisible',
function(anObject, aComment) {

    if (!this.assertMinArguments(arguments, 1)) {
        return false;
    }

    //  this.assert(!TP.isInvisible(anObject), aComment,
    //  'Expected ' + TP.id(anObject) + ' to be visible.');

    TP.todo();

    return;
});

//  ------------------------------------------------------------------------
//  ASSERTIONS - INPUT TESTS
//  ------------------------------------------------------------------------

TP.test.TestMethodCollection.defineAssertion('isInputInRange',
function() {

    TP.todo();

    return;
});

//  ------------------------------------------------------------------------

TP.test.TestMethodCollection.defineAssertion('isInputInvalid',
function(anObject, aComment) {

    if (!this.assertMinArguments(arguments, 1)) {
        return false;
    }

    //  this.assert(TP.notValid(anObject), aComment,
    //  'Expected ' + TP.id(anObject) + ' to have invalid input.');

    TP.todo();

    return;
});

//  ------------------------------------------------------------------------

TP.test.TestMethodCollection.defineAssertion('isInputOutOfRange',
function() {

    TP.todo();

    return;
});

//  ------------------------------------------------------------------------

TP.test.TestMethodCollection.defineAssertion('isInputValid',
function(anObject, aComment) {

    if (!this.assertMinArguments(arguments, 1)) {
        return false;
    }

    //  this.assert(!TP.notValid(anObject), aComment,
    //  'Expected ' + TP.id(anObject) + ' to have valid input.');

    TP.todo();

    return;
});

//  ------------------------------------------------------------------------
//  ASSERTIONS - STYLE VALUE TESTS
//  ------------------------------------------------------------------------

TP.test.TestMethodCollection.defineAssertion('hasComputedStyleProperty',
function(anObject, aProperty, aValue, aComment) {

    var obj,
        val;

    if (!this.assertMinArguments(arguments, 3)) {
        return false;
    }

    //  Just in case we got handed a TP.core.ElementNode.
    obj = TP.unwrap(anObject);
    val = TP.elementGetComputedStyleProperty(obj, aProperty);

    return this.assert(
            TP.equal(val, aValue),
            aComment,
            TP.sc('Expected style property ', aProperty, ' with value ', val,
                    ' and ', aValue, ' to be equal.'));
});

//  ------------------------------------------------------------------------
//  FAUX ASSERTIONS
//  ------------------------------------------------------------------------

TP.test.TestMethodCollection.defineAssertion('equalTo',
function(anObject, aValue, aComment) {

    TP.ifWarn() ?
        TP.warn('Invalid assertion method: equalTo.' +
                    ' Use "isEqualTo" instead.') : 0;

    return this.assert(false);
});

//  ------------------------------------------------------------------------

TP.test.TestMethodCollection.defineAssertion('identicalTo',
function(anObject, aValue, aComment) {

    TP.ifWarn() ?
        TP.warn('Invalid assertion method: identicalTo.' +
                    ' Use "isIdenticalTo" instead.') : 0;

    return this.assert(false);
});

//  ------------------------------------------------------------------------
//  end
//  ========================================================================<|MERGE_RESOLUTION|>--- conflicted
+++ resolved
@@ -1940,10 +1940,9 @@
                     //  spoofed they're not expanded. So to check thoroughly we
                     //  need the sigNames list to contain expanded names.
                     if (TP.notEmpty(sigNames)) {
-                        sigNames = sigNames.map(
-                                    function(name) {
-                                        return TP.expandSignalName(name);
-                                    });
+                        sigNames = sigNames.map(function(name) {
+                            return TP.expandSignalName(name);
+                        });
 
                         if (sigNames.contains(expSignalName)) {
                             return true;
@@ -1953,20 +1952,14 @@
                     return false;
                 });
     } else {
-        signalMatcher = any;
-    }
-
-<<<<<<< HEAD
+        signalMatcher = TP.extern.sinon.match.any;
+    }
+
     //  Check for matches. We have a couple variants. originID, signalName,
     //  originID, blah, 'payload' used for matching events/keyboard etc.,
     //  and originID, blah, blah, blah, signalType used for spoofed signals.
-    hadMatch = TP.signal.calledWith(originMatcher, signalMatcher) ||
-=======
-    //  Check for matches. NOTE we only capture/test the first two arguments
-    //  here. The notifyObservers call uses those as origin ID and signal name.
-    hadMatch =
+    hadMatch = 
         TP.signal.calledWith(originMatcher, signalMatcher) ||
->>>>>>> 2f78ec44
         TP.signal.calledWith(originMatcher, any, signalMatcher) ||
         TP.signal.calledWith(originMatcher, any, any, any, signalMatcher);
 
@@ -2080,18 +2073,10 @@
     }
 
     //  Stub out signal so it doesn't actually invoke/throw etc.
-<<<<<<< HEAD
     TP.signal = TP.signal.asStub(
     function() {
         signal = arguments[1];
     });
-=======
-    TP.sig.SignalMap.notifyObservers =
-            TP.sig.SignalMap.notifyObservers.asStub(
-                function() {
-                    signal = arguments[1];
-                });
->>>>>>> 2f78ec44
 
     //  TP.raise will have been installed as a spy by the test harness to track
     //  exceptions, etc., so we need to restore it here before installing it as
