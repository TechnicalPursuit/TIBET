--- conflicted
+++ resolved
@@ -609,21 +609,7 @@
  * The dictionary of registered keyrings.
  * @type {TP.core.Hash}
  */
-<<<<<<< HEAD
 TP.tibet.keyring.Type.defineAttribute('instances', TP.hc());
-=======
-TP.tibet.keyring.Type.defineAttribute('keyrings', TP.hc());
-
-/**
- * The default Public keyring, which has no permission keys by default.
- * @type {Element}
- */
-TP.tibet.keyring.Type.defineConstant('DEFAULT',
-TP.elementFromString(TP.join(
-    '<keyring xmlns="http://www.technicalpursuit.com/1999/tibet" id="',
-    TP.sys.cfg('user.default_keyring'),
-    '"></keyring>')));
->>>>>>> 9c85a7ea
 
 //  ------------------------------------------------------------------------
 //  Types Methods
@@ -637,6 +623,17 @@
      */
 
     var url;
+
+    url = TP.sys.cfg('path.app_keyrings');
+    if (TP.notEmpty(url)) {
+        TP.tibet.keyring.loadKeyrings(url).then(function(result) {
+            TP.tibet.keyring.initKeyrings(result);
+        }).catch(function(err) {
+            TP.ifError() ?
+                TP.error('Error loading application keyrings: ' +
+                            TP.str(err)) : 0;
+        });
+    }
 
     url = TP.sys.cfg('path.lib_keyrings');
     if (TP.notEmpty(url)) {
@@ -645,17 +642,6 @@
         }).catch(function(err) {
             TP.ifError() ?
                 TP.error('Error loading library keyrings: ' +
-                            TP.str(err)) : 0;
-        });
-    }
-
-    url = TP.sys.cfg('path.app_keyrings');
-    if (TP.notEmpty(url)) {
-        TP.tibet.keyring.loadKeyrings(url).then(function(result) {
-            TP.tibet.keyring.initKeyrings(result);
-        }).catch(function(err) {
-            TP.ifError() ?
-                TP.error('Error loading application keyrings: ' +
                             TP.str(err)) : 0;
         });
     }
