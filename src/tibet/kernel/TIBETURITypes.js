//  ========================================================================
/**
 * @copyright Copyright (C) 1999 Technical Pursuit Inc. (TPI) All Rights
 *     Reserved. Patents Pending, Technical Pursuit Inc. Licensed under the
 *     OSI-approved Reciprocal Public License (RPL) Version 1.5. See the RPL
 *     for your rights and responsibilities. Contact TPI to purchase optional
 *     privacy waivers if you must keep your TIBET-based source code private.
 */
//  ========================================================================

/*
The TP.core.URI type and its subtypes are central to development with TIBET.

Everything in TIBET has a URI, from the data you work with on a remote server to
the data cached in the client to the elements in your UI. Access to these
objects for purposes of manipulation or data binding is done by leveraging the
features of the TP.core.URI type and its subtypes.

TP.core.URL is the root for most common URIs including those for the http: and
file: schemes most web developers are familiar with. Most of the time when
you're working with a data source you're working with an instance of some
concrete TP.core.URL subtype such as TP.core.HTTPURL or TP.core.FileURL.

TP.core.URN (urn:*) is the typical URI form for "named objects" such as the
types in the TIBET system or other objects for which a public name is useful or
necessary. Most URNs in TIBET use a namespace ID (NID) of 'tibet' so most URN
instances start off with urn:tibet: followed by the actual name string.
Instances of TP.core.URN are typically instances of an NID-specific subtype so
that each subtype can process the namespace specific string (NSS) portion in a
namespace-specific fashion. TP.core.TIBETURN is the most common TP.core.URN
subtype.

TP.core.TIBETURN (urn:tibet:*) is a TIBET-specific URL type which provides
extensions to the general URI addressing model. In particular, TIBET URLs allow
for dynamic resolution and targeting of objects in "browser space". TIBET URLs
will be created when a virtual URI path is specified (i.e. one that uses a
leading ~ prefix to create paths such as ~lib/ or ~app/ which refer to "the
TIBET library root" and "the current application root" respectively. See below
for more information on virtual URIs.

TIBET's URI types each have the ability to manage a cache for their data so that
bandwidth can be managed efficiently. The focal point for caching is the URI
instance itself, which also manages header and content data for all access to
that instance's target resource. URI caching for things like client-side
templates and common lookup code tables is a typical use case.

URI-related standards like XInclude and XPointer are also supported by the
appropriate URI subtypes. These standards provide additional ways to help you
modularize your application for better maintainability and performance. By
leveraging XPointer for example, you can slice content from template files or
access portions of a REST response with ease.

See the individual type documentation for more information and examples.

Note that the underlying 'URI primitives' capability of TIBET, in addition to
standard URI 'slicing and dicing' operations, also support what are known as
"virtual URIs". These are URIs that have a leading tilde ('~') prefix and that
resolve to a value at run time using the built in configuration system. For
instance, a path of '~lib_xsl' will use the value in the configuration system
named 'path.lib_xsl'. There are a number of shortcuts that can be used with
virtual URIs:

    ~app    The application root
    ~lib    The library root

*/

/* JSHint checking */

/* jshint evil:true
*/

//  ------------------------------------------------------------------------

//  ========================================================================
//  TP.core.URI
//  ========================================================================

/**
 * @type {TP.core.URI}
 * @summary An abstract type that models Uniform Resource Identifiers in the
 *     TIBET system. While abstract, this type's constructor should always be
 *     used directly or via the TP.uc() primitive.
 * @description The top-level URI type in the TIBET system is an abstract type.
 *     This follows the somewhat 'classical' view of the W3C spec, where URIs
 *     represent the overall Web addressing and naming scheme and various
 *     scheme-specific forms manage the concrete data. When you ask for an
 *     instance of URI in TIBET you get back an instance of a subtype specific
 *     to the URI scheme you provided. This is consistent with the reality that
 *     only a scheme-specific parser and processor can truly manage each
 *     scheme's URI format and requirements.
 *
 *     When asked for content, the TP.core.URI types typically return content
 *     objects based on the MIME type of the content. If a type representing the
 *     content MIME type is registered as a content handler in TIBET's
 *     TP.ietf.Mime map that type's constructContentObject() method is used to
 *     construct an instance for the new data. For example, JSON data, which has
 *     a TP.ietf.Mime type definition, will return a JavaScript instance which
 *     may further resolve its type based on JSON rules. In a similar fashion,
 *     CSS files return specific CSS content wrappers. You can extend this
 *     approach to support your own custom data formats as you require by
 *     pairing the MIME type your server sends with a client-side handler.
 *
 *     For flexibility, TP.core.URI uses a combination of URI "helpers" and URI
 *     "handlers". Certain operations on a URI such as load, save, or 'nuke'
 *     (delete), are first checked for rewrite and remap data which would either
 *     change the concrete URI or delegate it to a different concrete handler.
 */

//  ------------------------------------------------------------------------

TP.lang.Object.defineSubtype('core.URI');

//  TP.core.URI is an abstract type in TIBET terms, meaning you can't
//  construct a concrete instance of TP.core.URI (but you can invoke the
//  constructor to get a specialized subtype returned to you.)
TP.core.URI.isAbstract(true);

//  Add support methods for sync vs. async mode and request rewriting.
TP.core.URI.addTraits(TP.core.SyncAsync);

//  ------------------------------------------------------------------------
//  Type Constants
//  ------------------------------------------------------------------------

TP.core.URI.Type.defineAttribute('BEST_URIMAP_SORT',
function(a, b) {
    var aMatch,
        bMatch;

    aMatch = a[0];
    bMatch = b[0];

    //  First criteria is number of parts matches.
    if (aMatch.length > bMatch.length) {
        return -1;
    } else if (aMatch.length < bMatch.length) {
        return 1;
    } else {
        //  Second criteria is length of the full match string...but we exempt
        //  the '/.*/' pattern from this consideration since it's a universal
        //  match that should only trigger as a last resort.
        if (a[1].at(a[2]).toString() === '/.*/') {
            return 1;
        } else if (b[1].at(b[2]).toString() === '/.*/') {
            return -1;
        }

        if (aMatch[0].length > bMatch[0].length) {
            return -1;
        } else if (aMatch[0].length < bMatch[0].length) {
            return 1;
        } else {
            //  All else being equal last definition wins.
            return -1;
        }
    }
});

//  ------------------------------------------------------------------------

//  regex used to scan uri map configuration settings for pattern keys.
TP.core.URI.Type.defineConstant('URI_PATTERN_REGEX',
    /^uri\.map\.(?:.*)\.pattern$/);

//  placeholder for the scheme specific to the receiving type
TP.core.URI.Type.defineConstant('SCHEME');

//  ------------------------------------------------------------------------
//  Type Attributes
//  ------------------------------------------------------------------------

//  most URI access is synchronous (file:, urn:, etc) so we
//  start with that here and override for http:, jsonp:, etc.
TP.core.URI.set('supportedModes', TP.core.SyncAsync.SYNCHRONOUS);
TP.core.URI.set('mode', TP.core.SyncAsync.SYNCHRONOUS);

//  holder for path-to-instance registrations.
TP.core.URI.Type.defineAttribute(
            'instances',
            TP.ifInvalid(TP.core.URI.$get('instances'), TP.hc()));

//  holder for scheme-to-type registrations.
TP.core.URI.Type.defineAttribute(
            'schemeHandlers',
            TP.ifInvalid(TP.core.URI.$get('schemeHandlers'), TP.hc()));

//  holder for URIs that have had their remote resources changed but that
//  haven't been refreshed.
TP.core.URI.Type.defineAttribute('changedResources', TP.hc());

//  ------------------------------------------------------------------------
//  Type Methods
//  ------------------------------------------------------------------------

TP.core.URI.Type.defineMethod('construct',
function(aURI) {

    /**
     * @method construct
     * @summary Returns a new instance of URI. The actual type of URI is based
     *     on the scheme and other related data. This method serves as a
     *     common factory for URI instances.
     * @param {String} aURI Ultimately an absolute path but normally a path
     *     starting with '.','/','-', or '~' which is expanded as needed.
     * @exception {TP.sig.NoConcreteType} When no concrete type can be found to
     *     construct an instance from.
     * @returns {?TP.core.URI} The new instance.
     */

    var url,
        check,
        flag,
        inst,
        type,
        err;

    //  Most common case is a string hoping to become a URI when it grows up. We
    //  want to check all variations of the incoming string before falling
    //  through into construction cycle.
    if (TP.isString(aURI)) {

        //  empty string?
        if (!aURI.trim()) {
            return;
        }

        //  Look for the key as provided first. Authors tend to be consistent
        //  with usage of particular virtual paths.
        inst = TP.core.URI.getInstanceById(aURI);

        if (!inst) {

            //  Assign so we can use a consistent name for input checks below.
            url = aURI;

            //  Deal with common shorthands and other formatting variations.
            if (TP.regex.HAS_BACKSLASH.test(url)) {
                url = TP.uriInWebFormat(url);
            }

            if (url.indexOf('~') === 0 || url.indexOf('tibet:') === 0) {
                type = TP.core.TIBETURL;
                check = TP.uriResolveVirtualPath(url);
                inst = TP.core.URI.getInstanceById(check);
            } else if (url.indexOf('urn:') === 0) {
                url = url.replace('urn::', 'urn:tibet:');
                type = url.indexOf('urn:tibet:') === 0 ? TP.core.TIBETURN :
                    TP.core.URN;
                inst = TP.core.URI.getInstanceById(url);
            } else if (url.indexOf('#') === 0) {
                type = TP.core.TIBETURL;
                url = 'tibet://uicanvas/' + url;
                inst = TP.core.URI.getInstanceById(url);
            } else if (!TP.regex.URI_LIKELY.test(url) ||
                    TP.regex.REGEX_LITERAL_STRING.test(url)) {
                //  several areas in TIBET will try to resolve strings to URIs.
                //  try to eliminate the non-starters early.
                return;
            } else {
                //  normalize if possible, removing embedded './', '..', etc.,
                //  but we have to use a check here for ~ or tibet:///~ path
                url = TP.uriCollapsePath(url);
                inst = TP.core.URI.getInstanceById(url);
            }

            if (!inst && !type) {
                //  One last adjustment is when a developer uses a typical url
                //  of the form '/' or './' etc. In those cases we need to
                //  update the url to include the current root.
                url = TP.uriWithRoot(url);
                inst = TP.core.URI.getInstanceById(url);
            }
        }

        if (inst) {
            //  Register it under all viable keys for faster lookups later.
            TP.core.URI.registerInstance(inst, aURI);
            TP.core.URI.registerInstance(inst, url);

            return inst;
        }
    } else if (TP.notValid(aURI)) {
        return;
    } else if (TP.isKindOf(aURI, TP.core.URI)) {
        return aURI;
    } else {
        //  TODO:   invoke a "by parts" variant if we get a TP.core.Hash
        //          with URI components (via rewrite() or other means).
        return;
    }

    //  we don't want to see exceptions when certain URI resolutions fail
    flag = TP.sys.shouldLogRaise();
    TP.sys.shouldLogRaise(false);

    try {
        type = type || this.getConcreteType(url);
        if (TP.isType(type)) {
            //  NOTE we skip this method and go directly to alloc/init version.
            inst = type.$construct(url);
            if (inst) {
                TP.core.URI.registerInstance(inst, aURI);
                TP.core.URI.registerInstance(inst, url);
            }
        } else {
            //  !!!NOTE NOTE NOTE this WILL NOT LOG!!!
            return this.raise(
                'TP.sig.NoConcreteType',
                'Unable to locate concrete type for URI: ' + url);
        }
    } catch (e) {
        err = TP.ec(e,
            TP.join(TP.sc('URI construct produced error for: '),
                url));
        return this.raise('TP.sig.URIException', err);
    } finally {
        TP.sys.shouldLogRaise(flag);
    }

    return inst;
});

//  ------------------------------------------------------------------------

TP.definePrimitive('uc',
function(aURI) {

    /**
     * @method uc
     * @summary A shorthand method for TP.core.URI.construct().
     * @param {String} aURI Typically an absolute path but possibly a path
     *     starting with '.','/','-', or '~' which is adjusted as needed.
     * @returns {TP.core.URI} The new instance.
     */

    return TP.core.URI.construct(aURI);
});

//  ------------------------------------------------------------------------

TP.definePrimitive('uri',
function(anObject) {

    /**
     * @method uri
     * @summary Returns the URI which identifies the object provided. When a
     *     String matching URI form is provided the result is the same as having
     *     called TP.uc() (which is preferable). In all other cases the
     *     resulting URI represents the objects "TIBET URL" or ID. This is often
     *     in the form of a TP.core.URN.
     * @param {Object} anObject The object whose URI is being requested.
     * @returns {TP.core.URI} A URI suitable to locate the object provided, or
     *     defined by that object/string.
     */

    var uri,
        id,
        urn;

    //  legacy calls tend to provide strings... should be a TP.uc() call now.
    if (TP.isString(anObject) &&
        TP.regex.URI_LIKELY.test(anObject) &&
        !TP.regex.REGEX_LITERAL_STRING.test(anObject)) {
        uri = TP.core.URI.construct(anObject);
        if (TP.isURI(uri)) {
            return uri;
        }
    } else if (TP.isKindOf(anObject, TP.core.URI)) {
        return anObject;
    }

    //  non-mutable objects can't have an ID assigned, their ID is
    //  effectively their value.
    if (TP.isMutable(anObject)) {
        id = TP.gid(anObject, true);
    } else {
        id = TP.val(anObject);
    }

    //  global IDs should be valid TIBET URLs so do our best to construct
    //  one.
    //  NOTE that since our IDs don't follow the pure 0-9 and '.' form for
    //  OID we don't use the urn:oid: NID here.
    urn = TP.core.URI.construct(TP.TIBET_URN_PREFIX + id);
    urn.setResource(anObject);

    return urn;
});

//  ------------------------------------------------------------------------

TP.core.URI.Type.defineMethod('fromDocument',
function(aDocument) {

    /**
     * @method fromDocument
     * @summary Constructs and returns a new instance by interrogating a
     *     document for its location information.
     * @param {Document} aDocument The document to interrogate for location
     *     data.
     * @exception {TP.sig.InvalidDocument} When aDocument isn't a valid
     *     Document.
     * @returns {?TP.core.URI} A new instance.
     */

    var path;

    if (!TP.isDocument(aDocument)) {
        this.raise('TP.sig.InvalidDocument');

        return;
    }

    //  document objects can be flagged by TIBET, in which case that wins...
    path = aDocument[TP.SRC_LOCATION];
    if (TP.notEmpty(path)) {
        return this.construct(path + '#document');
    }

    //  they also have their own location
    return this.construct(aDocument.location + '#document');
});

//  ------------------------------------------------------------------------

TP.core.URI.Type.defineMethod('fromString',
function(aURIString) {

    /**
     * @method fromString
     * @summary Constructs and returns a new TP.core.URI instance from a
     *     String.
     * @param {String} aURIString A String containing a proper URI.
     * @returns {TP.core.URI} A new instance.
     */

    return this.construct(aURIString);
});

//  ------------------------------------------------------------------------

TP.core.URI.Type.defineMethod('fromTP_core_URI',
function(aURI) {

    /**
     * @method fromTP_core_URI
     * @summary Returns the URI provided to help ensure unique entries exist.
     * @param {TP.core.URI} aURI An existing URI.
     * @returns {TP.core.URI} A new instance.
     */

    return aURI;
});

//  ------------------------------------------------------------------------

TP.core.URI.Type.defineMethod('fromWindow',
function(aWindow) {

    /**
     * @method fromWindow
     * @summary Constructs and returns a new instance by interrogating a window
     *     for its location information.
     * @param {Window} aWindow The window to interrogate to make the URI from.
     * @exception {TP.sig.InvalidWindow} When aWindow isn't a valid Window.
     * @returns {?TP.core.URI} A new instance.
     */

    if (!TP.isWindow(aWindow)) {
        this.raise('TP.sig.InvalidWindow');
        return;
    }

    //  NOTE that we force a string here; we don't want a location object,
    //  and for whatever reason certain older browsers can actually fail if
    //  you try to toString the darn thing.
    return this.construct('' + aWindow.location);
});

//  ------------------------------------------------------------------------
//  Type Registration
//  ------------------------------------------------------------------------

TP.core.URI.Type.defineMethod('getConcreteType',
function(aPath) {

    /**
     * @method getConcreteType
     * @summary Returns the type to use for a particular URI path.
     * @param {String} aPath A URI string providing at least a scheme which can
     *     be looked up for a concrete type.
     * @returns {TP.lang.RootObject} A type object.
     */

    var schemeRoot;

    schemeRoot = this.$get('schemeHandlers').at(
                                aPath.slice(0, aPath.indexOf(':')));

    //  Further allow each subtype to refine the concrete type being
    //  assigned. A specific example is TP.core.URN which can specialize
    //  based on the specific NID.
    if (TP.owns(schemeRoot, 'getConcreteType')) {
        return schemeRoot.getConcreteType(aPath);
    }

    return schemeRoot;
});

//  ------------------------------------------------------------------------

TP.core.URI.Type.defineMethod('registerForScheme',
function(aScheme) {

    /**
     * @method registerForScheme
     * @summary Registers the receiving type for handling construction of URI
     *     instances for a particular scheme.
     * @param {String} aScheme A URI scheme such as http, file, etc.
     * @exception {TP.sig.InvalidParameter} When the scheme isn't a string.
     */

    var theScheme;

    if (!TP.isString(aScheme)) {
        return this.raise('TP.sig.InvalidParameter',
                            'Scheme is empty or null.');
    }

    theScheme = aScheme.strip(':');
    TP.core.URI.$get('schemeHandlers').atPut(theScheme, this);

    //  TP.boot objects are primitive, so don't assume at() will work here.
    if (TP.notValid(TP.boot.$uriSchemes[theScheme])) {
        //  Add the scheme to TP.boot's '$uriSchemes' object so that the
        //  shell, etc. will treat the URIs using the scheme properly.
        TP.boot.$uriSchemes[theScheme] = theScheme;

        //  Rewrite the TP.regex.URI_LIKELY so that it reflects the new
        //  scheme as well.
        TP.regex.URI_LIKELY =
            TP.rc(TP.join('^~|^/|^\\.\\/|^\\.\\.\\/',
                            '|^',
                            TP.keys(TP.boot.$uriSchemes).join(':|^'),
                            ':',
                            '|^(?:\\w+):(?:.*)\\/'));
    }

    return;
});

//  ------------------------------------------------------------------------
//  Instance Registration
//  ------------------------------------------------------------------------

TP.core.URI.Type.defineMethod('getInstanceById',
function(anID) {

    /**
     * @method getInstanceById
     * @summary Returns the existing URI instance whose "ID" or path is the
     *     path provided. This uses the TP.core.URI instance registry as the
     *     lookup location.
     * @param {String} anID A URI ID, which is typically the URI's
     *     fully-expanded and normalized location.
     * @returns {TP.core.URI} A matching instance, if found.
     */

    return TP.core.URI.$get('instances').at(anID);
});

//  ------------------------------------------------------------------------

TP.core.URI.Type.defineMethod('hasInstance',
function(anID) {

    /**
     * @method hasInstance
     * @summary Returns whether a URI object with the supplied URI ID is in the
     *     TP.core.URI instance registry.
     * @param {String} anID A URI ID, which is typically the URI's
     *     fully-expanded and normalized location.
     * @returns {Boolean} Whether or not an instance is registered with the
     *     type.
     */

    return TP.core.URI.$get('instances').hasKey(anID);
});

//  ------------------------------------------------------------------------

TP.core.URI.Type.defineMethod('registerInstance',
function(anInstance, aKey) {

    /**
     * @method registerInstance
     * @summary Registers an instance under that instance's URI string.
     *     Subsequent calls to construct an instance for that URI string will
     *     return the cached instance.
     * @param {TP.core.URI} anInstance The instance to register.
     * @param {String} [aKey] The optional key to store the instance under.
     * @exception {TP.sig.InvalidURI}
     * @returns {TP.core.URI} The receiver.
     */

    var dict,
        key;

    //  update our instance registry with the instance, keying it under the
    //  URI ID.
    dict = this.$get('instances');

    key = TP.ifInvalid(aKey, anInstance.get('uri'));

    //  Note here how we use the value of the 'uri' attribute - we want the
    //  original (but normalized) URI value - not the resolved 'location'.
    dict.atPut(key, anInstance);

    return this;
});

//  ------------------------------------------------------------------------

TP.core.URI.Type.defineMethod('removeInstance',
function(anInstance) {

    /**
     * @method removeInstance
     * @summary Removes an instance under that instance's URI string.
     * @param {TP.core.URI} anInstance The instance to remove.
     * @exception {TP.sig.InvalidURI}
     * @returns {TP.core.URI} The receiver.
     */

    var dict,
        id,
        inst,
        seconds;

    if (!TP.canInvoke(anInstance, 'getID')) {
        return this.raise('TP.sig.InvalidURI');
    }

    id = anInstance.getID();

    //  update our instance registry by removing the instance, finding its key
    //  under the fully-expanded URI ID.
    dict = this.$get('instances');

    inst = dict.at(id);
    if (!inst) {
        return this;
    }

    //  If the URI has sub URIs we need to remove them as well.
    if (TP.notEmpty(seconds = inst.getSecondaryURIs())) {
        seconds.forEach(
                    function(secondary) {
                        TP.core.URI.removeInstance(secondary);
                        dict.removeValue(secondary, TP.IDENTITY);
                    });
    }

    //  remove all references to this URI, regardless of the particular key.
    dict.removeValue(inst, TP.IDENTITY);

    return this;
});

//  ------------------------------------------------------------------------
//  Rewriting/Routing Support
//  ------------------------------------------------------------------------

/**
 * URI rewriting is common on the server, where patterns like FrontController
 * are used to map requests in the form of URIs to the proper controller type.
 * In TIBET's case URI rewriting is used as a way of "virtualizing" URIs to
 * avoid hard-coded references to specific servers/resources. It also can be
 * used to good effect to switch URIs when moving between online and offline
 * operation, when moving between development, production, and test environments
 * or when using different "mocks" for various testing purposes.
 */

//  ------------------------------------------------------------------------

TP.core.URI.Type.defineMethod('$getDefaultHandler',
function(aURI, aRequest) {

    /**
     * @method $getDefaultHandler
     * @summary Returns the default handler for a URI and request pair. This is
     *     typically the type defined by TP.sys.cfg('uri.handler.default') which
     *     defaults to TP.core.URIHandler.
     * @param {TP.core.URI|String} aURI The URI to obtain the default handler
     *     for.
     * @param {TP.sig.Request} aRequest The request whose values should inform
     *     the routing assignment.
     * @exception {TP.sig.TypeNotFound}
     * @returns {TP.lang.RootObject.<TP.core.URIHandler>} A TP.core.URIHandler
     *     subtype type object or a type object conforming to that interface.
     */

    var tname,
        type;

    //  default handler is mapped in the configuration settings
    tname = TP.sys.cfg('uri.handler.default');
    if (TP.isEmpty(tname)) {
        this.raise('TP.sig.InvalidConfiguration',
                    'uri.handler.default has no type name specified.');

        //  always return at least our default type
        return TP.core.URIHandler;
    }

    type = TP.sys.getTypeByName(tname);
    if (TP.notValid(type)) {
        this.raise('TP.sig.TypeNotFound', tname);

        //  always return at least our default type
        return TP.core.URIHandler;
    }

    return type;
});

//  ------------------------------------------------------------------------

TP.core.URI.Type.defineMethod('$getURIMap',
function(aURI) {

    /**
     * @method $getURIMap
     * @summary Scans configuration data for uri.map entries representing the
     *     best match for the URI provided. Only entries from a single mapping
     *     will be returned and only if a match is found.
     * @param {TP.core.URI|String} aURI The URI to locate mapping data for.
     * @exception {TP.sig.InvalidURI}
     * @returns {?TP.core.Hash} A dictionary of matching key values, if any.
     */

    var url,
        str,
        config,
        patterns,
        exact,
        matches,
        mapname,
        map;

    if (TP.notValid(aURI)) {
        return this.raise('InvalidURI');
    }

    url = TP.uc(aURI);
    if (TP.notValid(url)) {
        return this.raise('InvalidURI');
    }

    //  check the uri instance for a map. if it exists use that cached map.
    map = url.$get('$uriMap');
    if (TP.isValid(map)) {
        return map;
    }

    //  Pattern matching requires the string version of our URI.
    str = TP.str(aURI);

    config = TP.sys.cfg();

    //  Scan for any uri map patterns of any kind.
    if (TP.canInvoke(config, 'getKeys')) {
        patterns = config.getKeys().filter(function(key) {
            return TP.core.URI.Type.URI_PATTERN_REGEX.test(key);
        });
    } else {
        patterns = TP.keys(config).filter(function(key) {
            return TP.core.URI.Type.URI_PATTERN_REGEX.test(key);
        });
    }

    //  No patterns means no mappings.
    if (TP.isEmpty(patterns)) {
        return;
    }

    //  We have at least one pattern. Run each one, collecting match data so we
    //  can sort it in the next step to determine the best match. NOTE we use
    //  some() here to allow for quick return when we find an exact mapping.
    matches = TP.ac();
    patterns.some(function(key) {
        var pattern,
            regex,
            match;

        pattern = TP.sys.cfg(key);
        mapname = key.slice(0, key.lastIndexOf('.'));

        if (TP.isString(pattern)) {
            //  special case here. if the string is a virtual path we expand it
            //  and match the value for the URI. if it's identical we call that
            //  an exact match and communicate that.
            if (TP.uriExpandPath(pattern) === str) {
                exact = key;
                return true;
            }

            regex = TP.rc(pattern, null, true);
        } else {
            regex = pattern;
        }

        if (regex) {
            match = regex.match(str);
            if (TP.notEmpty(match)) {
                matches.push(TP.ac(match, TP.sys.cfg(mapname), key));
            }
        }

        return false;
    });

    //  If the search found a pattern value that expanded to an exact file match
    //  that one "wins" and we need to return that configuration block.
    if (TP.notEmpty(exact)) {
        map = TP.sys.cfg(mapname);

        //  Adjust keys since the caller won't know pattern prefix etc.
        map.getKeys().forEach(function(key) {
            map.atPut(key.slice(key.lastIndexOf('.') + 1), map.at(key));
        });

        //  Ensure we cache a map as needed.
        if (TP.sys.hasStarted()) {
            url.$set('$uriMap', map, false);
        }

        return map;
    }

    //  No matches means the URI is "unmapped".
    if (TP.isEmpty(matches)) {
        return;
    }

    //  Sort based on criteria for a best fit (more segments, longest match).
    matches = matches.sort(TP.core.URI.BEST_URIMAP_SORT);

    //  Get the entire set of keys for that mapping entry.
    map = matches.first().at(1);

    //  Adjust keys since the caller won't know pattern prefix etc.
    map.getKeys().forEach(function(key) {
        map.atPut(key.slice(key.lastIndexOf('.') + 1), map.at(key));
    });

    //  Ensure we cache a map as needed.
    if (TP.sys.hasStarted()) {
        url.$set('$uriMap', map, false);
    }

    return map;
});

//  ------------------------------------------------------------------------

TP.core.URI.Type.defineMethod('remap',
function(aURI, aRequest) {

    /**
     * @method remap
     * @summary Directs the operation implied by any data in aRequest to a
     *     viable handler for the URI and request.
     * @description This typically results in the request being passed to a
     *     TP.core.URIHandler type/subtype. Note that the URI is expected to
     *     have been rewritten as needed prior to this call so that the
     *     operation is appropriate for the concrete URI being accessed.
     * @param {TP.core.URI|String} aURI The URI to map.
     * @param {TP.sig.Request} aRequest The request whose values should inform
     *     the routing assignment.
     * @returns {TP.lang.RootObject.<TP.core.URIHandler>} A TP.core.URIHandler
     *     subtype type object that can handle the request for the supplied URI.
     */

    var mapper,
        type;

    mapper = TP.sys.cfg('uri.mapper');
    type = TP.sys.getTypeByName(mapper);

    if (TP.canInvoke(type, 'remap')) {
        return type.remap(aURI, aRequest);
    } else {
        TP.ifWarn() ?
            TP.warn('URI mapper: ' + mapper +
                    ' does not support remap(); using default.',
                    TP.IO_LOG) : 0;

        return TP.core.URIMapper.remap(aURI, aRequest);
    }
});

//  ------------------------------------------------------------------------

TP.core.URI.Type.defineMethod('rewrite',
function(aURI, aRequest) {

    /**
     * @method rewrite
     * @summary Rewrites the incoming URI as appropriate by invoking the
     *     current TP.sys.cfg('uri.rewriter') responsible for URI rewriting.
     * @description This rewriting step is performed prior to any operations
     *     which require a URI handler such as load or save.
     * @param {TP.core.URI|String} aURI The URI to rewrite.
     * @param {TP.sig.Request} [aRequest] An optional request whose values may
     *     inform the rewrite.
     * @returns {TP.core.URI} The rewritten URI in TP.core.URI form.
     */

    var rewriter,
        type;

    rewriter = TP.sys.cfg('uri.rewriter');
    type = TP.sys.getTypeByName(rewriter);

    if (TP.canInvoke(type, 'rewrite')) {
        return type.rewrite(aURI, aRequest);
    } else {
        TP.ifWarn() ?
            TP.warn('URI rewriter: ' + rewriter +
                        ' does not support rewrite(); using default.',
                    TP.IO_LOG) : 0;

        return TP.core.URIRewriter.rewrite(aURI, aRequest);
    }
});

//  ------------------------------------------------------------------------
//  Remote Resource Change Queuing
//  ------------------------------------------------------------------------

/**
 * Remote resources can sometimes notify TIBET when they are changed. This
 * provides support for TIBET to manage a queue of URIs whose remote resource
 * has changed and to process that queue.
 */

//  ------------------------------------------------------------------------

TP.core.URI.Type.defineMethod('processRemoteResourceChange',
function(aURI) {

    /**
     * @method processRemoteResourceChange
     * @summary Processes a 'remote resource' change for the supplied URI.
     * @description Depending on whether the supplied URI 'auto refreshes' from
     *     its remote resource or not, this method will either immediately
     *     refresh the URI or it will puts an entry for the supplied URI into
     *     a queue that manages URIs that have had their remote resources
     *     changed, but don't auto refresh. The 'refreshChangedURIs()' method
     *     can then be used to force these to refresh.
     * @param {TP.core.URI|String} aURI The URI that had its remote resource
     *     changed.
     * @returns {Promise} A promise which resolves based on success.
     */

    var resourceHash,
        loc,
        packages,
        count;

    resourceHash = TP.core.URI.get('changedResources');
    loc = aURI.getLocation();

    if (aURI.get('autoRefresh')) {
        //  Confirm the URI in question should be loaded (either it already has
        //  loaded or it's in the list of "should have loaded" based on config.)
        if (TP.boot.$isLoadableScript(loc)) {
            return aURI.refreshFromRemoteResource();
        } else {
            //  Could be a package...
            packages = TP.keys(TP.boot.$$packages);
            if (packages.contains(loc)) {
                return aURI.refreshFromRemoteResource().then(
                        function() {
                            //  Once we load a package update we need to tell
                            //  the system to refresh its package cache for
                            //  potential file updates.
                            TP.boot.$refreshPackages(loc);
                        }).catch(
                        function(err) {
                            TP.ifError() ?
                                TP.error('Error refreshing packages: ' +
                                            TP.str(err)) : 0;
                        });
            } else if (aURI.getMIMEType() !== TP.JS_TEXT_ENCODED) {
                //  Another resource that is *not* a JS file - we don't want
                //  random JS files. Note that the getMIMEType() test is more
                //  robust than just checking the extension.
                return aURI.refreshFromRemoteResource();
            }
        }
    } else {
        if (!resourceHash.containsKey(loc)) {
            resourceHash.atPut(loc, TP.hc('count', 1, 'targetURI', aURI));
        } else {
            count = resourceHash.at(loc).at('count');
            resourceHash.at(loc).atPut('count', count + 1);

            resourceHash.changed();
        }
    }

    return TP.extern.Promise.resolve();
});

//  ------------------------------------------------------------------------

TP.core.URI.Type.defineMethod('refreshChangedURIs',
function() {

    /**
     * @method refreshChangedURIs
     * @summary Forces a refresh of all of the queued URIs that had their remote
     * resource changed. The queue is then emptied.
     * @returns {TP.meta.core.URI} The receiver.
     */

    var resourceHash;

    resourceHash = TP.core.URI.get('changedResources');

    resourceHash.perform(
        function(kvPair) {
            kvPair.last().at('targetURI').refreshFromRemoteResource();
        });

    resourceHash.empty();

    return this;
});

//  ------------------------------------------------------------------------
//  Instance Attributes
//  ------------------------------------------------------------------------

//  the receiver's copy of the original uri used for construction if any,
//  and a decoded variant of that for normal use
TP.core.URI.Inst.defineAttribute('uri');
TP.core.URI.Inst.defineAttribute('decoded');

//  the primary location, the portion in front of any # fragment, and any
//  associated TP.core.URI instance constructed to reference it.
TP.core.URI.Inst.defineAttribute('primaryLocation');
TP.core.URI.Inst.defineAttribute('primaryURI');

//  any potentially cached fragment portion. NOTE that caching the fragment
//  portion is a bit dicey since it can be manipulated by various means and
//  must be keep synchronized in such cases.
TP.core.URI.Inst.defineAttribute('fragment');

//  whether the receiver is HTTP-based
TP.core.URI.Inst.defineAttribute('httpBased');

//  the resource object for the primary href
TP.core.URI.Inst.defineAttribute('resource');
TP.core.URI.Inst.defineAttribute('resourceCache');

//  whether the receiver 'creates content' when setting it
TP.core.URI.Inst.defineAttribute('shouldCreateContent');

//  holder for this instance's uri lookup properties
TP.core.URI.Inst.defineAttribute('uriNodes');
TP.core.URI.Inst.defineAttribute('uriRegex');

//  the scheme which was actually used for this instance, usually the same
//  as the scheme for the type.
TP.core.URI.Inst.defineAttribute('scheme');

//  the portion of the URI without the scheme. this is the string parsed by
//  the scheme-specific parsing logic.
TP.core.URI.Inst.defineAttribute('schemeSpecificPart');

//  a container for any headers associated with this instance.  Note that
//  while only HTTP uris are likely to have true headers TIBET can leverage
//  this structure for other URIs to achieve similar results.
TP.core.URI.Inst.defineAttribute('headers');

//  cached date instance for last update time
TP.core.URI.Inst.defineAttribute('lastUpdated', null);

//  flag controlling expiration overrides
TP.core.URI.Inst.defineAttribute('expired', false);

//  cached data on whether this URI exists so we can avoid checking too
//  often. NOTE that we start out null so we don't imply a true/false
TP.core.URI.Inst.defineAttribute('found', null);

//  content change tracking flag
TP.core.URI.Inst.defineAttribute('$dirty', false);

//  load status flag
TP.core.URI.Inst.defineAttribute('$loaded', false);

//  uri mapping/rewriting configuration
TP.core.URI.Inst.defineAttribute('$uriMap', null);

//  uri handler type based on remap process caching
TP.core.URI.Inst.defineAttribute('$uriHandler', null);

//  uri as rewritten based on rewrite process caching
TP.core.URI.Inst.defineAttribute('$uriRewrite', null);

//  the default MIME type for this instance
TP.core.URI.Inst.defineAttribute('defaultMIMEType');

//  the computed MIME type for this instance
TP.core.URI.Inst.defineAttribute('computedMIMEType');

//  the controller instance for this instance
TP.core.URI.Inst.defineAttribute('controller');

//  ------------------------------------------------------------------------
//  Instance Methods
//  ------------------------------------------------------------------------

TP.core.URI.Inst.defineMethod('init',
function(aURIString) {

    /**
     * @method init
     * @summary Initialize the instance. A key piece of the processing here is
     *     breaking the string into scheme and scheme-specific-part and then
     *     letting each subtype parse the URI components based on
     *     scheme-specific rules.
     * @param {String} aURIString A String containing a proper URI.
     * @exception {TP.sig.InvalidURI} When the receiver cannot be initialized
     *     from the supplied URI String.
     * @returns {TP.core.URI} The receiver.
     */

    var index,
        ssp,
        parts;

    this.callNextMethod();

    //  break the URI string into scheme and scheme-specific-part and then
    //  let the particular type parse the URI components based on
    //  scheme-specific parsing rules.

    index = aURIString.indexOf(':');

    //  NOTE: These '$set' calls use 'false' to avoid notification!! This is
    //  necessary when creating a URI, since otherwise the change notification
    //  mechanism will cause errors trying to get observations set up before
    //  everything is in place.

    this.$set('uri', aURIString, false);
    this.$set('scheme', aURIString.slice(0, index), false);

    ssp = aURIString.slice(index + 1);
    this.$set('schemeSpecificPart', ssp, false);

    //  defer to other methods to handle things each subtype likely needs to
    //  override to finalize instance initialization.
    parts = this.$parseSchemeSpecificPart(ssp);

    if (!this.$initURIComponents(parts)) {
        //  before we try to raise we need at least a uri slot.
        this.$set('uri', aURIString);

        return this.raise('TP.sig.InvalidURI', 'Invalid URL: ' + aURIString);
    }

    return this;
});

//  ------------------------------------------------------------------------

TP.core.URI.Inst.defineMethod('addResource',
function(existingResource, newResource, aRequest) {

    /**
     * @method addResource
     * @summary Adds to the receiver's resource object, the object TIBET will
     *     treat as the resource for any subsequent processing.
     * @param {Object} existingResource The existing resource assigned to this
     *     object, if available.
     * @param {Object} newResource The resource object to add to the resource of
     *     the receiver.
     * @param {TP.sig.Request|TP.core.Hash} aRequest A request containing
     *     optional parameters.
     * @returns {TP.core.URL|TP.sig.Response} The receiver or a TP.sig.Response
     *     when the resource must be acquired in an async fashion prior to
     *     setting any fragment value.
     */

    var retVal;

    if (TP.canInvoke(existingResource, 'addContent')) {
        //  Note that we do not pass in aRequest as the second parameter here.
        //  This matches the 'set content' call in $setResultContent().
        retVal = existingResource.addContent(newResource);
    } else if (TP.canInvoke(existingResource, 'add')) {
        retVal = existingResource.add(newResource);
    } else {
        retVal = this.setResource(TP.str(existingResource) +
                                    TP.str(newResource));
    }

    aRequest.complete(retVal);

    return retVal;
});

//  ------------------------------------------------------------------------

TP.core.URI.Inst.defineMethod('$initURIComponents',
function(parts) {

    /**
     * @method $initURIComponents
     * @summary Performs any post-parsing initialization appropriate for the
     *     URI components which were parsed during scheme-specific parsing. The
     *     default routine simply returns.
     * @param {TP.core.Hash} parts The parsed URI components.
     * @returns {TP.core.URI} The receiver.
     */

    return this;
});

//  ------------------------------------------------------------------------

TP.core.URI.Inst.defineMethod('$parseSchemeSpecificPart',
function(schemeSpecificString) {

    /**
     * @method $parseSchemeSpecificPart
     * @summary Parses inbound URI string content in a fashion specific to the
     *     scheme(s) being managed by the receiver. The baseline version ensures
     *     that the primary/fragment portions are properly parsed and stored,
     *     all other processing of the primary href and/or fragment should be
     *     done via override.
     * @param {String} schemeSpecificString A String containing the
     *     "scheme-specific-part" of a URI.
     * @returns {TP.core.Hash} The parsed URI 'components'.
     */

    var primaryLocation,
        fragment;

    if (TP.isEmpty(schemeSpecificString)) {
        return;
    }

    //  NOTE: These '$set' calls use 'false' to avoid notification!! This is
    //  necessary when creating a URI, since otherwise the change notification
    //  mechanism will cause errors trying to get observations set up before
    //  everything is in place.

    if (schemeSpecificString.indexOf('#') !== TP.NOT_FOUND) {
        primaryLocation = schemeSpecificString.slice(
                        0, schemeSpecificString.indexOf('#'));

        this.$set('primaryLocation',
                    TP.join(this.$get('scheme'), ':', primaryLocation),
                    false);

        if (TP.notEmpty(fragment = schemeSpecificString.slice(
                                    schemeSpecificString.indexOf('#') + 1))) {
            this.$set('fragment', fragment, false);
        }
    } else {
        this.$set('primaryLocation',
                    TP.join(this.$get('scheme'), ':', schemeSpecificString),
                    false);
    }

    return;
});

//  ------------------------------------------------------------------------

TP.core.URI.Inst.defineMethod('constructRequest',
function(aRequest) {

    /**
     * @method constructRequest
     * @summary Constructs a viable request for URI processing using any
     *     optionally provided request as input. If the request provided is
     *     truly a TP.sig.Request then the original request is simply returned
     *     for use.
     * @param {TP.sig.Request|TP.core.Hash} [aRequest] An optional object
     *     defining control parameters.
     * @returns {TP.sig.Request} The original request or a suitable new request
     *     for use.
     */

    var req;

    req = TP.request(aRequest);

    //  If the two aren't the same we built an actual request. As a result we
    //  want to avoid signaling, there won't be any observers for complete etc.
    if (req !== aRequest) {
        req.atPutIfAbsent('shouldSignal', false);
    }

    return req;
});

//  ------------------------------------------------------------------------

TP.core.URI.Inst.defineMethod('constructSubrequest',
function(aRequest) {

    /**
     * @method constructSubrequest
     * @summary Constructs a subrequest for URI processing using any optionally
     *     provided request as input.
     * @description Subrequest creation differs from 'root' request creation in
     *     that subrequests are always new request objects which simply use the
     *     original request payload (when available).
     * @param {TP.sig.Request|TP.core.Hash} [aRequest] An optional object
     *     defining control parameters.
     * @returns {TP.sig.Request} The original request or a suitable new request
     *     for use.
     */

    var subrequest,
        payload;

    //  If we're going to have to request the data then the key thing we
    //  want to avoid is having an incoming request complete() before the
    //  entire process is finished. That means ensuring we have a clean
    //  subrequest instance we can locally modify.
    if (TP.canInvoke(aRequest, 'getPayload')) {
        payload = aRequest.getPayload();
        if (TP.isValid(payload)) {
            subrequest = TP.sig.Request.construct(payload.copy());
        } else {
            subrequest = TP.sig.Request.construct();
        }
    } else {
        subrequest = TP.sig.Request.construct(aRequest);
    }

    return subrequest;
});

//  ------------------------------------------------------------------------

TP.core.URI.Inst.defineMethod('asDumpString',
function() {

    /**
     * @method asDumpString
     * @summary Returns the receiver as a string suitable for use in log
     *     output.
     * @returns {String} A new String containing the dump string of the
     *     receiver.
     */

    var marker,
        str;

    //  Trap recursion around potentially nested object structures.
    marker = '$$recursive_asDumpString';
    if (TP.owns(this, marker)) {
        return TP.recursion(this, marker);
    }
    this[marker] = true;

    str = '[' + TP.tname(this) + ' :: ';

    try {
        str += '(' + TP.str(this.getLocation()) + ')' + ']';
    } catch (e) {
        str += '(' + TP.str(this) + ')' + ']';
    } finally {
        delete this[marker];
    }

    return str;
});

//  ------------------------------------------------------------------------

TP.core.URI.Inst.defineMethod('asHTMLString',
function() {

    /**
     * @method asHTMLString
     * @summary Produces an HTML string representation of the receiver.
     * @returns {String} The receiver in HTML string format.
     */

    return '<span class="TP_core_URI ' +
                TP.escapeTypeName(TP.tname(this)) + '">' +
            TP.htmlstr(this.asString()) +
            '</span>';
});

//  ------------------------------------------------------------------------

TP.core.URI.Inst.defineMethod('asJSONSource',
function() {

    /**
     * @method asJSONSource
     * @summary Returns a JSON string representation of the receiver.
     * @returns {String} A JSON-formatted string.
     */

    return '{"type":' + TP.tname(this).quoted('"') + ',' +
             '"data":' + this.asString().quoted('"') + '}';
});

//  ------------------------------------------------------------------------

TP.core.URI.Inst.defineMethod('asPrettyString',
function() {

    /**
     * @method asPrettyString
     * @summary Returns the receiver as a string suitable for use in 'pretty
     *     print' output.
     * @returns {String} A new String containing the 'pretty print' string of
     *     the receiver.
     */

    return '<dl class="pretty ' +
                TP.escapeTypeName(TP.tname(this)) +
            '"><dt/><dd>' +
            TP.pretty(this.asString()) +
            '</dd></dl>';
});

//  ------------------------------------------------------------------------

TP.core.URI.Inst.defineMethod('asString',
function(verbose) {

    /**
     * @method asString
     * @summary Returns a string representation of the receiver.
     * @param {Boolean} verbose Whether or not to return the 'verbose' version
     *     of the TP.core.URI's String representation. This flag is ignored in
     *     this version of this method.
     * @returns {String} The receiver's String representation.
     */

    return TP.str(this.getLocation());
});

//  ------------------------------------------------------------------------

TP.core.URI.Inst.defineMethod('asSource',
function() {

    /**
     * @method asSource
     * @summary Returns the receiver as a TIBET source code string.
     * @returns {String} An appropriate form for recreating the receiver.
     */

    return 'TP.uc(\'' + this.getLocation() + '\')';
});

//  ------------------------------------------------------------------------

TP.core.URI.Inst.defineMethod('asXMLString',
function() {

    /**
     * @method asXMLString
     * @summary Produces an XML string representation of the receiver.
     * @returns {String} The receiver in XML string format.
     */

    return '<instance type="' + TP.tname(this) + '">' +
                    TP.xmlstr(this.asString()) +
                    '</instance>';
});

//  ------------------------------------------------------------------------

TP.core.URI.Inst.defineMethod('asTP_core_URI',
function() {

    /**
     * @method asTP_core_URI
     * @summary Returns the receiver.
     * @returns {TP.core.URI} The receiver.
     */

    return this;
});

//  ------------------------------------------------------------------------

TP.core.URI.Inst.defineMethod('$changed',
function(anAspect, anAction, aDescription) {

    /**
     * @method $changed
     * @summary Notifies observers that some aspect of the receiver has
     *     changed. The fundamental data-driven dependency method.
     * @description See the supertype method for more information.
     * @param {String} anAspect The aspect of the receiver that changed. This is
     *     usually an attribute name.
     * @param {String} anAction The action which caused the change. This usually
     *     'add', 'remove', etc.
     * @param {TP.core.Hash} aDescription A hash describing details of the
     *     change.
     * @fires {TP.sig.Change}
     * @returns {TP.core.URI} The receiver.
     */

    var primaryResource,

        secondaryURIs,

        desc,

        subDesc,
        sigName,

        i;

    //  Note how we grab the *primary URI's* resource's result. This is the
    //  target that the path query will be executed against to obtain any value.
    //  NB: We assume 'async' of false here
    primaryResource =
        this.getPrimaryURI().getResource(TP.hc('refresh', false)).get('result');

    //  If this this doesn't have any sub URIs, then we'll just let all of
    //  the parameters default in the supertype call, except we do provide the
    //  'path' and 'target' here.
    if (TP.isEmpty(secondaryURIs = this.getSecondaryURIs())) {

        desc = TP.isValid(aDescription) ? aDescription : TP.hc();
        desc.atPutIfAbsent('path', this.getFragmentExpr());
        desc.atPutIfAbsent('target', primaryResource);

        return this.callNextMethod(anAspect, anAction, desc);
    } else {

        //  Otherwise, this is a primary URI and we need to send change
        //  notifications from all of its secondaryURIs, if it has any.

        //  Note here how we signal one of the types of TP.sig.StructureChange.
        //  This is because the whole value of the primary URI has changed so,
        //  as far as the secondaryURIs are concerned, the whole structure has
        //  changed.

        subDesc = TP.hc('action', anAction,
                        'aspect', 'value',
                        'facet', 'value',
                        'target', primaryResource
                        );

        switch (anAction) {
            case TP.CREATE:
            case TP.INSERT:
            case TP.APPEND:

                //  CREATE, INSERT or APPEND means an 'insertion structural
                //  change' in the data.
                sigName = 'TP.sig.StructureInsert';
                break;

            case TP.DELETE:

                //  DELETE means a 'deletion structural change' in the data.
                sigName = 'TP.sig.StructureDelete';
                break;

            default:

                //  The default is the supertype TP.sig.StructureChange signal.
                sigName = 'TP.sig.StructureChange';
                break;
        }

        for (i = 0; i < secondaryURIs.getSize(); i++) {

            subDesc.atPut('path', secondaryURIs.at(i).getFragmentExpr());

            secondaryURIs.at(i).signal(sigName, subDesc);
        }

        //  Now that we're done signaling the sub URIs, it's time to signal a
        //  TP.sig.ValueChange from ourself (our 'whole value' is changing).
        desc = TP.isValid(aDescription) ? aDescription : TP.hc();

        this.signal('TP.sig.ValueChange', desc);
    }

    return this;
});

//  ------------------------------------------------------------------------

TP.core.URI.Inst.defineMethod('clearCaches',
function() {

    /**
     * @method clearCaches
     * @summary Clears any content caches related to the receiver, returning
     *     things to their pre-loaded state. For URIs with a separate resource
     *     URI this will also clear the resource URI's caches.
     * @returns {TP.core.URI} The receiver.
     */

    var url;

    //  clear our simple content caches
    this.$clearCaches();

    //  TODO:   should we put this behind a "deep" parameter?
    if ((url = this.getPrimaryURI()) !== this) {
        url.clearCaches();
    }

    return this;
});

//  ------------------------------------------------------------------------

TP.core.URI.Inst.defineMethod('$clearCaches',
function() {

    /**
     * @method $clearCaches
     * @summary Clears the internal caches of the receiver. This method is
     *     expected to be overridden by subtypes so they can clear any
     *     specialized cache data, but it should be invoked by any overriding
     *     method.
     * @returns {TP.core.URI} The receiver.
     */

    var resource;

    TP.ifTrace() ?
        TP.sys.logTransform('Clearing content cache for: ' + this.getID(),
            TP.DEBUG) : 0;

    if (TP.isValid(resource = this.$get('resource'))) {
        this.ignore(resource, 'Change');
    }

    //  empty the resource cache(s) - note that we *must* use $set() here to
    //  avoid all of the ID comparison and change notification machinery in the
    //  regular 'setResource' call.
    this.$set('resource', null);

    //  update expiration status as well as any potentially obsolete headers
    this.set('headers', null);
    this.$set('expired', false);

    //  clear any internal state flags that might cause issues reloading
    this.isLoaded(false);
    this.isDirty(false);

    return this;
});

//  ------------------------------------------------------------------------

TP.core.URI.Inst.defineMethod('empty',
function() {

    /**
     * @method empty
     * @summary Clears any stored content of the receiver, or of its resource
     *     URI if it has one which stores its data. Note that only the data is
     *     cleared, not the remaining cache data such as headers etc. This
     *     operation dirties the receiver.
     * @returns {TP.core.URI} The receiver.
     */

    var url;

    //  TODO: should this only happen when "deep" parameter would be true?
    if ((url = this.getPrimaryURI()) !== this) {
        url.empty();
    }

    //  Clear the actual data cache. This clears the data, but nothing else.
    this.set('resource', null);

    //  Dirty the receiver. The presumption is that a URI with content that
    //  we empty is now ready to be saved with new content of ''/null.
    this.set('$dirty', true);
    this.set('$loaded', true);

    return this;
});

//  ------------------------------------------------------------------------

TP.core.URI.Inst.defineMethod('equalTo',
function(aURI) {

    /**
     * @method equalTo
     * @summary Two URLs are considered equal if their locations are equal.
     * @param {TP.core.URI|String} aURI The URI to compare.
     * @returns {Boolean} Whether or not the receiver is equal to the passed in
     *     parameter.
     */

    var uri,
        loc;

    if (TP.isURIString(aURI)) {
        uri = aURI;
    } else if (TP.isURI(aURI)) {
        uri = aURI.getLocation();
    } else {
        return false;
    }

    loc = this.getLocation();

    return TP.uriExpandPath(uri) === loc;
});

//  ------------------------------------------------------------------------

TP.core.URI.Inst.defineMethod('expire',
function(aFlag) {

    /**
     * @method expire
     * @summary Sets the expiration flag for the receiver to true, forcing a
     *     one-time override of any computation-based expiration.
     * @param {Boolean} [aFlag=true] The value to set the expiration flag to.
     *     Defaults to true.
     * @returns {Boolean} Whether or not the content of the receiver is expired.
     */

    var url;

    //  When there's a primary URI we defer entirely to that URI since all
    //  core data caches are managed by the primary.
    if ((url = this.getPrimaryURI()) !== this) {
        url.expire(aFlag);
        return url.isExpired();
    }

    this.$set('expired', TP.ifInvalid(aFlag, true));

    return this.isExpired();
});

//  ------------------------------------------------------------------------

TP.core.URI.Inst.defineMethod('getConcreteURI',
function() {

    /**
     * @method getConcreteURI
     * @summary Return's the receiver's 'concrete' URI. At this level, this
     *     method just returns the receiver. Subtypes may override this method
     *     to return a different URI as the concrete URI. See TP.core.TIBETURL
     *     for an example of this.
     * @returns {Object} The receiver's 'concrete' URI.
     */

    return this;
});

//  ------------------------------------------------------------------------

TP.core.URI.Inst.defineMethod('$getDefaultHandler',
function(aRequest) {

    /**
     * @method $getDefaultHandler
     * @summary Returns the default handler for a URI and request pair. This is
     *     typically the type defined by TP.sys.cfg('uri.handler.default'),
     *     which defaults to TP.core.URIHandler.
     * @param {TP.sig.Request} aRequest The request whose values should inform
     *     the handler assignment.
     * @returns {TP.lang.RootObject.<TP.core.URIHandler>} A TP.core.URIHandler
     *     subtype type object or a type object conforming to that interface.
     */

    return this.getType().$getDefaultHandler(this, aRequest);
});

//  ------------------------------------------------------------------------

TP.core.URI.Inst.defineMethod('$getFilteredResult',
function(anObject, resultType, collapse) {

    /**
     * @method $getFilteredResult
     * @summary Processes a value to ensure it matches a request's stated
     *     resultType preferences. When the data doesn't match that preference a
     *     conversion is attempted and the return value of that conversion is
     *     returned.
     * @description If the data can't be converted properly this method returns
     *     undefined. If no resultType is specified then a "best fit" result is
     *     returned. The best fit result processing attempts to construct a
     *     valid TP.core.Node, then a viable JavaScript object by parsing for
     *     JSON strings, and finally just the object itself.
     * @param {Object} anObject The object to "type check".
     * @param {Number} [resultType] TP.DOM|TP.TEXT|TP.WRAP. The default
     *     is to avoid repackaging the result object other than to optionally
     *     collapse it.
     * @param {Boolean} [collapse=true] False to skip collapsing node lists to a
     *     single node.
     * @returns {Object} The desired return value type.
     */

    var obj,
        saved;

    if (TP.isValid(anObject)) {
        switch (resultType) {
            case TP.DOM:

                //  Often dealing with TP.core.Content types so we have to work
                //  from the data, not the object in those cases.
                if (TP.canInvoke(anObject, 'getNativeNode')) {
                    obj = anObject.getNativeNode();
                } else {
                    obj = anObject;
                }

                if (TP.notFalse(collapse)) {
                    obj = TP.collapse(obj);
                    if (TP.isValid(obj)) {
                        obj = TP.node(obj, null, false);
                    }
                } else {
                    obj = TP.node(obj, null, false);
                }
                return obj;

            case TP.TEXT:

                //  Often dealing with TP.core.Content types so we have to work
                //  from the data, not the object in those cases.
                if (TP.canInvoke(anObject, 'getData')) {
                    obj = anObject.getData();
                } else {
                    obj = anObject;
                }

                if (TP.notFalse(collapse)) {
                    obj = TP.collapse(obj);
                    if (TP.isValid(obj)) {
                        obj = TP.str(obj);
                    } else {
                        obj = '';
                    }
                } else {
                    obj = TP.str(obj, false);
                }
                return obj;

            case TP.WRAP:

                //  Often dealing with TP.core.Content types so we have to work
                //  from the data, not the object in those cases.
                if (TP.isKindOf(anObject, TP.core.XMLContent)) {
                    obj = anObject.getData();
                } else {
                    obj = anObject;
                }

                //  don't want to convert anything that's already in
                //  reasonable object form...so the primary test is whether
                //  the object is a string that might be parseable into a
                //  more object form
                if (TP.isString(obj)) {
                    //  mirror "best" in some sense, attempting to find XML,
                    //  then JSON, then any parseable object we might be
                    //  able to detect.
                    saved = obj;

                    //  Note here that we turn XML parsing error reporting off
                    //  and, if it resolves to a single Text node, we will try
                    //  to convert it further.
                    if (TP.notValid(obj = TP.tpnode(obj, null, false)) ||
                        TP.isKindOf(obj, TP.core.TextNode)) {
                        //  json?
                        if (TP.notValid(obj = TP.json2js(
                                                obj, null, false))) {
                            //  date or other parsable object?
                            if (TP.notValid(obj =
                                            TP.parse('Date', obj))) {
                                //  default back to original object. not
                                //  great, but apparently it's not parseable
                                obj = saved;
                            }
                        }
                    }

                    if (TP.notFalse(collapse)) {
                        obj = TP.collapse(obj);
                    }
                } else if (TP.isNode(obj)) {
                    if (TP.notFalse(collapse)) {
                        obj = TP.collapse(obj);
                    }

                    obj = TP.tpnode(obj);
                } else {
                    if (TP.notFalse(collapse)) {
                        obj = TP.collapse(obj);
                    }

                    obj = TP.wrap(obj);

                    if (TP.notValid(obj)) {
                        if (TP.notFalse(collapse)) {
                            obj = TP.collapse(obj);
                        }
                    }
                }
                return obj;

            default:

                if (TP.isType(resultType) &&
                    resultType !== anObject.getType()) {
                    obj = resultType.from(anObject, this);
                } else {
                    obj = anObject;
                }

                return obj;
        }
    }

    //  There was no valid object - return null
    return null;
});

//  ------------------------------------------------------------------------

TP.core.URI.Inst.defineMethod('getFragment',
function() {

    /**
     * @method getFragment
     * @summary Returns the fragment portion of the receiver as a String.
     * @returns {String} The fragment string.
     */

    //  NOTE that we rely on the initial parse operation to populate any
    //  fragment portion, otherwise we'd be recomputing.
    return this.$get('fragment');
});

//  ------------------------------------------------------------------------

TP.core.URI.Inst.defineMethod('getFragmentExpr',
function() {

    /**
     * @method getFragmentExpr
     * @summary Returns the fragment text of the receiver as a String without
     *     the fragment scheme portion.
     * @returns {String} The fragment string.
     */

    var frag,
        results;

    //  NOTE that we rely on the initial parse operation to populate any
    //  fragment portion, otherwise we'd be recomputing.
    frag = this.$get('fragment');

    if (TP.notEmpty(results = TP.regex.ANY_POINTER.match(frag))) {
        return results.at(2);
    }

    if (TP.regex.XML_IDREF.test(frag)) {
        return frag;
    }

    return '';
});

//  ------------------------------------------------------------------------

TP.core.URI.Inst.defineMethod('getFragmentParameters',
function(textOnly) {

    /**
     * @method getFragmentParameters
     * @summary Returns any "parameters" from the receiver's fragment string.
     *     The parameter set is derived by treating a fragment as a potential
     *     URI and processing it using normal parsing based on ?, &, and =.
     * @param {Boolean} [textOnly=false] Return just the text parameter string
     *     if any.
     * @returns {TP.core.Hash} The fragment parameters if any.
     */

    var text,
        hash,
        params;

    text = this.getFragment();
    hash = TP.hc();

    //  don't bother if fragment is a pointer of some kind.
    if (TP.regex.ANY_POINTER.test(text)) {
        if (textOnly) {
            return '';
        }
        return hash;
    }

    if (!/\?/.test(text)) {
        if (textOnly) {
            return '';
        }
        return hash;
    }

    params = text.slice(text.indexOf('?') + 1);
    if (textOnly) {
        return params;
    }

    return TP.boot.$parseURIParameters(params);
});

//  ------------------------------------------------------------------------

TP.core.URI.Inst.defineMethod('getFragmentPath',
function() {

    /**
     * @method getFragmentPath
     * @summary Returns any "path portion" of a fragment string. The path
     *     portion is based on treating a fragment as a potential URI itself and
     *     processing it using normal parsing for path vs. parameter data. Note
     *     that the path value is always prefixed with a '/' for consistency
     *     with base URL path values.
     * @returns {?String} The fragment path if any.
     */

    var text;

    text = this.getFragment();

    //  don't confuse xpointer prefix with path content.
    if (TP.isEmpty(text) || TP.regex.ANY_POINTER.test(text)) {
        return;
    }

    if (/\?/.test(text)) {
        text = text.slice(0, text.indexOf('?'));
    }

    if (text.charAt(0) !== '/') {
        text = '/' + text;
    }

    return text;
});

//  ------------------------------------------------------------------------

TP.core.URI.Inst.defineMethod('getFragmentWeight',
function() {

    /**
     * @method getFragmentWeight
     * @summary Returns the 'weight' of the fragment. Typically this is how many
     *     'parts' the fragment has in any path in it.
     * @returns {Number} The fragment weight.
     */

    var frag,

        results;

    //  NOTE that we rely on the initial parse operation to populate any
    //  fragment portion, otherwise we'd be recomputing.
    frag = this.$get('fragment');

    //  We do an isValid check since an empty Array is ok - it will just report
    //  a size of 0.
    //
    if (TP.isValid(results = TP.uriSplitFragment(frag))) {
        return results.getSize();
    }

    return 0;
});

//  ------------------------------------------------------------------------

TP.core.URI.Inst.defineMethod('getHeader',
function(aHeaderName) {

    /**
     * @method getHeader
     * @summary Returns the value of the named header, or null if the header
     *     value isn't found.
     * @param {String} aHeaderName The name of the header to retrieve.
     * @returns {?String} The value of the header named with the supplied name.
     */

    var dict;

    dict = this.$get('headers');
    if (TP.isEmpty(dict)) {
        return;
    }

    return dict.at(aHeaderName);
});

//  ------------------------------------------------------------------------

TP.core.URI.Inst.defineMethod('getID',
function() {

    /**
     * @method getID
     * @summary Returns the ID of the receiver, which for URIs is their URI in
     *     a fully-expanded format so minor variations in syntax are removed.
     * @returns {String} The ID of the receiver.
     */

    var id;

    //  Make sure that, if the receiver is a prototype, we just return the value
    //  of the TP.ID slot. Otherwise, we're trying to get an ID from an object
    //  that represents only a partially formed instance for this type.
    if (TP.isPrototype(this)) {
        return this[TP.ID];
    }

    //  the next question is do we have our *own* id (otherwise, we'll report
    //  the value inherited from the prototype)
    if (TP.owns(this, TP.ID)) {
        return this.$get(TP.ID);
    }

    id = this.getLocation();
    this.$set(TP.ID, id);

    return id;
});

//  ------------------------------------------------------------------------

TP.core.URI.Inst.defineMethod('getLastUpdateDate',
function() {

    /**
     * @method getLastUpdateDate
     * @summary Returns the last update time for the receiver as recorded in
     *     the URI's header content -- specifically the Date header.
     * @returns {?Date} The date the receiver was last updated.
     */

    var dateStr,
        theDate;

    if (TP.notEmpty(theDate = this.$get('lastUpdated'))) {
        return theDate;
    }

    dateStr = this.getHeader('Date');
    if (TP.notEmpty(dateStr)) {
        theDate = Date.from(dateStr);
    } else {
        TP.ifTrace() && TP.$DEBUG && TP.$VERBOSE ?
            TP.trace(this.getID() +
                            ' has no Last-Updated information') : 0;
        return;
    }

    TP.ifTrace() && TP.$DEBUG && TP.$VERBOSE ?
        TP.trace(this.getID() +
                        ' returning cached Last-Updated: ' +
                        theDate) : 0;

    this.$set('lastUpdated', theDate);

    return theDate;
});

//  ------------------------------------------------------------------------

TP.core.URI.Inst.defineMethod('getLocalPath',
function() {

    /**
     * @method getLocalPath
     * @summary Returns the locally-formatted absolute path to the URI's
     *     resource.
     * @description Note that no rewriting is performed in the production of
     *     this value. The returned URI is simply adjusted for the current
     *     platform's semantics.
     * @returns {String} The receiver's local path.
     */

    return TP.uriInLocalFormat(this.getLocation());
});

//  ------------------------------------------------------------------------

TP.core.URI.Inst.defineMethod('getLocation',
function() {

    /**
     * @method getLocation
     * @summary Returns the true location of the URI. For most URIs this value
     *     is the same as the original URI, but for virtual URIs it represents
     *     the expanded URI value.
     * @returns {String} The receiver's location.
     */

    var url;

    if (TP.notValid(url = this.$get('decoded'))) {
        url = this.$get('uri');
        if (TP.notEmpty(url)) {
            url = decodeURI(encodeURI(url));
            this.$set('decoded', url);
        }
    }

    return url;
});

//  ------------------------------------------------------------------------

TP.core.URI.Inst.defineMethod('getName',
function() {

    /**
     * @method getName
     * @summary An override of the getName() operation that returns the
     *     receiver's *OID* as the 'Name'. This is necessary because this type
     *     override's getID() (normally used by the getName() method) to return
     *     special IDs for URIs.
     * @returns {String} The receiver's name.
     */

    return this.$getOID();
});

//  ------------------------------------------------------------------------

TP.core.URI.Inst.defineMethod('getNativeObject',
function() {

    /**
     * @method getNativeObject
     * @summary Returns the native object that the receiver is wrapping. In the
     *     case of TP.core.URIs, this is the receiver's string instance.
     * @returns {String} The receiver's native object.
     */

    return this.getLocation();
});

//  ------------------------------------------------------------------------

TP.core.URI.Inst.defineMethod('getOriginalSource',
function() {

    /**
     * @method getOriginalSource
     * @summary Returns the 'original source' representation that the receiver
     *     was constructed with.
     * @returns {String} The receiver's original source.
     */

    //  For most TP.core.URIs, this is its location.
    return this.getLocation();
});

//  ------------------------------------------------------------------------

TP.core.URI.Inst.defineMethod('getPrimaryLocation',
function() {

    /**
     * @method getPrimaryLocation
     * @summary Returns the primary resource's URIs location. This is the
     *     portion of the URI which isn't qualified by a fragment, the portion
     *     you can send to a server without causing an error.
     * @returns {String} The primary href as a String.
     */

    var str;

    //  If we have a locally cached value return that. We only compute this
    //  when the receiver didn't defer to a primary URI.
    if (TP.notEmpty(str = this.$get('primaryLocation'))) {
        return str;
    }

    //  Fully expand and then trim off any fragment portion.
    str = this.getLocation();
    if (this.hasFragment()) {
        str = str.split('#').at(0);
    }

    this.$set('primaryLocation', str);

    return str;
});

//  ------------------------------------------------------------------------

TP.core.URI.Inst.defineMethod('$getPrimaryResource',
function(aRequest, filterResult) {

    /**
     * @method $getPrimaryResource
     * @summary Returns a receiver-specific object representing the "primary"
     *     resource being accessed (i.e. the resource referenced by the base
     *     resource path without any fragment. This is the routine most subtypes
     *     override to perform their low-level data access. Fragment processing
     *     is typically done by the getResource() call which can usually be
     *     defaulted.
     * @param {TP.sig.Request|TP.core.Hash} aRequest An object containing
     *     request information accessible via the at/atPut collection API of
     *     TP.sig.Requests.
     * @param {Boolean} [filterResult=false] True if the resource result will be
     *     used directly and should be filtered to match any resultType
     *     definition found in the request.
     * @returns {TP.sig.Response} A TP.sig.Response created with the resource's
     *     content set as its result.
     */

    return TP.override();
});

//  ------------------------------------------------------------------------

TP.core.URI.Inst.defineMethod('getPrimaryURI',
function() {

    /**
     * @method getPrimaryURI
     * @summary Returns the actual resource URI used for content access. This
     *     may be the receiver or it may be the URI referencing the primary
     *     resource data for the receiver if the receiver has a fragment, or it
     *     may be an "embedded" URI in the case of schemes which support
     *     embedding URIs such as tibet:.
     * @returns {TP.core.URI} The receiver's primary resource URI.
     */

    var url;

    //  If we have a locally cached value return that.
    if (TP.isURI(url = this.$get('primaryURI'))) {
        return url;
    }

    //  When there's no fragment the receiver is the primary, otherwise we
    //  need to get a reference to the primary.
    url = this;
    if (this.hasFragment()) {
        url = TP.uc(this.getPrimaryLocation());
    }

    return url;
});

//  ------------------------------------------------------------------------

TP.core.URI.Inst.defineMethod('getResource',
function(aRequest) {

    /**
     * @method getResource
     * @summary Returns a receiver-specific object representing the "secondary"
     *     resource being accessed (i.e. the resource referenced by the base
     *     resource path subset identified by any fragment portion. If there is
     *     no fragment this method returns the same value as
     *     $getPrimaryResource()).
     * @param {TP.sig.Request|TP.core.Hash} aRequest An object containing
     *     request information accessible via the at/atPut collection API of
     *     TP.sig.Requests.
     * @returns {TP.sig.Response} A TP.sig.Response created with the requested
     *     content set as its result.
     */

    //  When we're primary or we don't have a fragment we can keep it
    //  simple and just defer to $getPrimaryResource.
    if (this.isPrimaryURI() ||
        !this.hasFragment() ||
        this.getFragment() === 'document') {
        return this.$getPrimaryResource(aRequest, true);
    }

    return this.$requestContent(aRequest,
                                '$getPrimaryResource',
                                '$getResultFragment');
});

//  ------------------------------------------------------------------------

TP.core.URI.Inst.defineMethod('getRoot',
function() {

    /**
     * @method getRoot
     * @summary Returns the root of the receiver.
     * @returns {String} The receiver's root.
     */

    return TP.uriRoot(this.getLocation());
});

//  ------------------------------------------------------------------------

TP.core.URI.Inst.defineMethod('getRootAndPath',
function() {

    /**
     * @method getRootAndPath
     * @summary Returns the root and path of the receiver. Note that this can be
     *     different than the receiver's location if (as in the case of HTTP
     *     URLs), as the location could contain query parameters, etc. and this
     *     will not.
     * @returns {String} The receiver's root and path.
     */

    return this.get('root') + this.get('path');
});

//  ------------------------------------------------------------------------

TP.core.URI.Inst.defineMethod('$getResultFragment',
function(aRequest, aResult, aResource) {

    /**
     * @method $getResultFragment
     * @summary Invoked as a "success body" function for the getResource call
     *     with the purpose of returning the secondary resource of the result
     *     object being provided.
     * @param {TP.sig.Request|TP.core.Hash} aRequest An optional object
     *     defining control parameters.
     * @param {Object} aResult The result of a content access call.
     * @param {Object} [aResource] Optional data from set* invocations.
     * @returns {Object} The return value for the content operation using this
     *     as a success body function.
     */

    var resultType,
        fragment,
        result;

    fragment = this.getFragment();
    if (TP.notEmpty(fragment)) {

        fragment = fragment.indexOf('#') === 0 ? fragment : '#' + fragment;

        if (TP.regex.DOCUMENT_ID.test(fragment) ||
                TP.regex.BARENAME.test(fragment)) {
            //  empty
        } else if (TP.regex.ANY_POINTER.test(fragment)) {
            //  Note that we don't worry about setting the path to collapse
            //  results here, since we collapse whatever we got below.
            fragment = TP.apc(fragment);
        }

        //  Try to collapse and wrap to use the smartest objects possible for
        //  the query.
        result = TP.isCollection(aResult) ? TP.collapse(aResult) : aResult;

        //  NB: The result must be a Node or XMLContent to get wrapped into a
        //  TP.core.Node, otherwise we just use the result itself.
        result = TP.isNode(result) || TP.isKindOf(result, TP.core.XMLContent) ?
                    TP.tpnode(result) :
                    result;

        //  Note here how we collapse just to make sure to have consistent
        //  results across 'get' calls... what ultimately gets returned from
        //  this method is determined by the $getFilteredResult() call below.

        result = TP.canInvoke(result, 'get') ? result.get(fragment) : undefined;

        result = TP.isCollection(result) ? TP.collapse(result) : result;
    } else {
        result = aResult;
    }

    //  filter to any result type which was specified.
    resultType = TP.ifKeyInvalid(aRequest, 'resultType', null);
    result = this.$getFilteredResult(result, resultType);

    return result;
});

//  ------------------------------------------------------------------------

TP.core.URI.Inst.defineMethod('getScheme',
function() {

    /**
     * @method getScheme
     * @summary Returns the scheme of the receiver, the string which starts off
     *     URIs of this type or for this particular instance.
     * @returns {String} The receiver's scheme.
     */

    return this.$get('scheme') || this.getType().get('SCHEME');
});

//  ------------------------------------------------------------------------

TP.core.URI.Inst.defineMethod('getSize',
function() {

    /**
     * @method getSize
     * @summary Returns the size of the URI in string form. This is used for
     *     testing whether the URI is empty when passed as a string.
     * @returns {Number} The size in bytes of the receiver as a String.
     */

    return this.asString().getSize();
});

//  ------------------------------------------------------------------------

TP.core.URI.Inst.defineMethod('getSecondaryURIs',
function(onlyShallow) {

    /**
     * @method getSecondaryURIs
     * @summary Returns an Array of secondary URIs of the receiver. These are
     *     URIs which point to the same primary resource as the receiver, but
     *     also have a secondary resource pointed to by a fragment. If the
     *     receiver has a secondary resource itself, it returns null.
     * @param {Boolean} [onlyShallow=false] Whether or not to only include
     *     secondary URIs that are 'the shallowest possible set'. I.e. if the
     *     set of secondary URIs consisted of 'urn:tibet:stuff#tibet(foo)' and
     *     'urn:tibet:stuff#tibet(foo.bar)', then only the first one will be
     *     returned.
     * @returns {Array} An Array of TP.core.URI objects corresponding to the
     *     'secondary URI's of the receiver.
     */

    var secondaryURIs,
        uriGroupings;

    secondaryURIs = this.getSubURIs(true);

    if (TP.notEmpty(secondaryURIs) && onlyShallow) {

        //  Group the secondary URIs by their 'fragment weight'. We want only
        //  the ones in the group with the lowest weight.
        uriGroupings = secondaryURIs.groupBy(
                            function(aURI) {
                                return aURI.getFragmentWeight();
                            });

        //  Make sure the hash keys are sorted sorted
        uriGroupings.sort(TP.sort.NUMERIC);

        //  Get the first item's (a key-value pair) last item, which will be an
        //  Array.
        return uriGroupings.first().last();
    }

    return secondaryURIs;
});

//  ------------------------------------------------------------------------

TP.core.URI.Inst.defineMethod('getSubURIs',
function(onlySecondaries) {

    /**
     * @method getSubURIs
     * @summary Returns an Array of sub URIs of the receiver.
     * @description Sub URIs are URIs which match the front part of the URI,
     *     but could have any trailing portion. So 'urn:tibet:fooBar' is
     *     considered a 'sub URI' of 'urn:tibet:foo'.
     *     Note that subURIs could also consist of a URI pointing to a
     *     secondary resource of the main URI. In this case, 'urn:tibet:foo#baz'
     *     is considered a secondary URI of the 'urn:tibet:foo' but
     *     'urn:tibet:fooBar' is not.
     * @param {Boolean} [onlySecondaries=false] Whether or not to only include
     *     secondary resources (i.e. those with a hash)
     * @returns {Array} An Array of TP.core.URI objects corresponding to the
     *     'sub URI's of the receiver.
     */

    var loc,
        matchLoc,

        registeredURIs,
        matcher,

        subURIKeys;

    loc = this.getLocation();

    if (this.hasFragment()) {

        //  Construct a RegExp looking for our location followed our full
        //  location, including an XPointer (with the trailing ')' sliced off so
        //  that we match any 'more specific' XPointer paths - thereby giving us
        //  our 'subURIs').
        matchLoc = loc;
        if (matchLoc.charAt(matchLoc.getSize() - 1) === ')') {
            matchLoc = matchLoc.slice(0, -1);
        }
        matchLoc = TP.regExpEscape(matchLoc);

        matcher = TP.rc('^' + matchLoc);
    } else {
        if (onlySecondaries) {
            //  Construct a RegExp starting by looking for our location
            //  followed by a hash.
            matcher = TP.rc('^' + loc + '#');
        } else {
            //  Construct a RegExp starting by looking for our location
            //  followed by anything.
            matcher = TP.rc('^' + loc + '.*');
        }
    }

    //  Get all of the registered URIs
    registeredURIs = this.getType().get('instances');

    //  Select the keys of the URIs that match our location plus a hash out of
    //  all of the registered URIs keys. Note here how we compare to our own
    //  location so that we don't return ourself in the list of subURIs (the
    //  generated RegExp will match ourself because of its open-endedness)
    subURIKeys = registeredURIs.getKeys().select(
                        function(uriLocation) {
                            /* eslint-disable no-extra-parens */
                            return (matcher.test(uriLocation) &&
                                    uriLocation !== loc);
                            /* eslint-enable no-extra-parens */
                        });

    //  Iterate over the subURI keys and get the actual URI instance for them.
    return subURIKeys.collect(
                function(aKey) {
                    return registeredURIs.at(aKey);
                });
});

//  ------------------------------------------------------------------------

TP.core.URI.Inst.defineMethod('getURI',
function() {

    /**
     * @method getURI
     * @summary Returns a URI which can be used to acquire the receiver.
     *     TP.core.URI differs slightly in that it returns itself.
     * @returns {TP.core.URI} The receiver.
     */

    return this;
});

//  ------------------------------------------------------------------------

TP.core.URI.Inst.defineMethod('getValue',
function() {

    /**
     * @method getValue
     * @summary Returns the immediate value of the URI, bypassing any attempts
     *     to load the URI if it hasn't yet been loaded.
     * @returns {Object} The value of the receiver's resource.
     */

    return this.$get('resource');
});

//  ------------------------------------------------------------------------

TP.core.URI.Inst.defineMethod('getWebPath',
function() {

    /**
     * @method getWebPath
     * @summary Returns the web-formatted absolute path to the URI's source.
     * @description Note that no rewriting is performed in the production of
     *     this value. The URI is simply converted to its equivalent web format
     *     (forward slashes rather than backslash etc.)
     * @returns {String} The receiver's uri value as a 'web formatted URI'.
     */

    return TP.uriInWebFormat(this.getLocation());
});

//  ------------------------------------------------------------------------

TP.core.URI.Inst.defineHandler('Change',
function(aSignal) {

    /**
     * @method handleChange
     * @summary Handles changes to the value of the receiver's resource.
     * @description URIs listen for changes to their resource's value and this
     *     method is invoked when it changes. The supplied signal could have a
     *     TP.CHANGE_PATHS property in its payload, which is an Array of path
     *     Strings that referenced the resource at some point. If this property
     *     is present, those paths are compared against any fragments of
     *     'secondary URIs' of the receiver and, if a match is made, that
     *     secondary URI is added to a list of changed URIs kept under the
     *     TP.CHANGE_URIS property in the payload.
     *     Whether or not the signal has a TP.CHANGE_PATHS property, this URI
     *     will signal Change from itself.
     * @param {TP.sig.Change} aSignal The signal indicating a change has
     *     happened in the resource.
     * @returns {TP.core.URI} The receiver.
     */

    var resource,

        secondaryURIs,

        path,

        changedURIs,

        i,

        fragText,

        primaryAspect;

    //  NB: We assume 'async' of false here
    resource = this.getResource().get('result');

    //  If TP.CHANGE_PATHS were supplied in the signal, filter them against any
    //  'secondary URI's of the receiver and add those sub URIs to the payload
    //  of the signal.

    //  Secondary URIs are URIs that have the same primary resource as us, but
    //  also have a fragment, indicating that they also have a secondary
    //  resource pointed to by the fragment.
    secondaryURIs = this.getSecondaryURIs();

    if (TP.notEmpty(aSignal.at(TP.CHANGE_PATHS))) {

        if (TP.notEmpty(secondaryURIs)) {

            path = aSignal.at('aspect');

            changedURIs = TP.ac();

            for (i = 0; i < secondaryURIs.getSize(); i++) {

                fragText = secondaryURIs.at(i).getFragmentExpr();

                //  If the fragment without the 'pointer indicator' matches the
                //  path, then push the secondary URI onto our list of changed
                //  URIs.
                if (fragText === path) {
                    changedURIs.push(secondaryURIs.at(i));
                }
            }

            //  Add the list of changed URIs to the signal.
            aSignal.atPut(TP.CHANGE_URIS, changedURIs);
        }

        //  If we have URIs that match the paths that changed, then iterate over
        //  them and send a change signal for each one.
        if (TP.notEmpty(changedURIs)) {
            changedURIs.forEach(
                    function(aURI) {
                        aURI.signal(aSignal.getSignalName(),
                                    aSignal.getPayload(),
                                    TP.INHERITANCE_FIRING,
                                    aSignal.getType());
                    });
        }

        //  Now we signal from ourself with the whole payload, which now
        //  includes the list of changed URIs.
        this.signal(aSignal.getSignalName(),
                    aSignal.getPayload(),
                    TP.INHERITANCE_FIRING,
                    aSignal.getType());

    } else {

        //  If we didn't have any paths, then just signal from our secondary
        //  URIs (if we have any) and ourself.

        if (TP.notEmpty(secondaryURIs)) {

            //  Note that we change the 'aspect' here to 'value' (after
            //  capturing the original aspect used by the primary URI) -
            //  because the 'entire value' of the subURI itself has changed.
            //  We also include a 'path' for convenience, so that observers
            //  can use that against the primary URI to obtain this URI's
            //  value, if they wish.
            primaryAspect = aSignal.at('aspect');
            aSignal.atPut('aspect', 'value');

            aSignal.atPut('target', resource);

            for (i = 0; i < secondaryURIs.getSize(); i++) {

                path = secondaryURIs.at(i).getFragmentExpr();

                //  If the path is just a JS identifier, then this is probably a
                //  'tibet(...)' pointer. If that does not match the primary
                //  aspect, then we don't send the signal. This avoids
                //  oversignaling.
                if (TP.regex.JS_IDENTIFIER.test(path) &&
                        path !== primaryAspect) {
                    continue;
                }

                aSignal.atPut('path', path);

                secondaryURIs.at(i).signal(
                        aSignal.getSignalName(),
                        aSignal.getPayload(),
                        TP.INHERITANCE_FIRING,
                        aSignal.getType());
            }

            //  Put the signal back to what it was before we mucked with it
            //  above.
            aSignal.atPut('aspect', primaryAspect);
            aSignal.removeKey('path');
            aSignal.removeKey('target');
        }

        this.signal(aSignal.getSignalName(),
                    aSignal.getPayload(),
                    TP.INHERITANCE_FIRING,
                    aSignal.getType());
    }

    //  Mark the URI as dirty - it's resource changed.
    this.isDirty(true);

    return this;
});

//  ------------------------------------------------------------------------

TP.core.URI.Inst.defineMethod('hasFragment',
function() {

    /**
     * @method hasFragment
     * @summary Returns true if the path contains a fragment reference. This is
     *     typically associated with anchors, barenames, or XPointers.
     * @returns {Boolean} Whether or not the receiver contains a fragment
     *     reference.
     */

    return TP.notEmpty(this.getFragment());
});

//  ------------------------------------------------------------------------

TP.core.URI.Inst.defineMethod('$flag',
function(aProperty, aFlag) {

    /**
     * @method $flag
     * @summary Sets a specific property value to a boolean based on aFlag.
     * @param {String} aProperty The name of the boolean property being tested
     *     and/or manipulated.
     * @param {Boolean} [aFlag] The new value to optionally set.
     * @exception {TP.sig.InvalidParameter} When aProperty isn't a String.
     * @returns {?Boolean} The current flag state.
     */

    if (!TP.isString(aProperty)) {
        this.raise('TP.sig.InvalidParameter');
        return;
    }

    if (TP.isBoolean(aFlag)) {
        this.$set('$' + aProperty, aFlag);
    }

    return this.$get('$' + aProperty);
});

//  ------------------------------------------------------------------------

TP.core.URI.Inst.defineMethod('isDirty',
function(aFlag) {

    /**
     * @method isDirty
     * @summary Returns true if the receiver's content has changed since it was
     *     last loaded from its source URI or content data without being saved.
     * @param {Boolean} [aFlag] The new value to optionally set.
     * @returns {Boolean} Whether or not the content of the receiver is 'dirty'.
     */

    var oldFlag,
        retVal;

    oldFlag = this.$flag('dirty');

    retVal = this.$flag('dirty', aFlag);

    if (oldFlag !== retVal) {
        TP.$changed.call(
                    this,
                    'dirty',
                    TP.UPDATE,
                    TP.hc(TP.OLDVAL, oldFlag, TP.NEWVAL, retVal));
    }

    return retVal;
});

//  ------------------------------------------------------------------------

TP.core.URI.Inst.defineMethod('isExpired',
function(aFlag) {

    /**
     * @method isExpired
     * @summary Returns true if the receiver's content has been expired.
     * @param {Boolean} [aFlag] The new value to optionally set.
     * @returns {Boolean} Whether or not the content of the receiver is expired.
     */

    return this.$flag('expired', aFlag);
});

//  ------------------------------------------------------------------------

TP.core.URI.Inst.defineMethod('isHTTPBased',
function() {

    /**
     * @method isHTTPBased
     * @summary Returns true if the receiver's absolute path is HTTP based.
     * @returns {Boolean} Whether or not the receiver is 'http'-based.
     */

    var http;

    http = this.$get('httpBased');
    if (TP.notValid(http)) {
        http = TP.regex.HTTP_SCHEME.test(this.getLocation());
        this.$set('httpBased', http);
    }

    return http;
});

//  ------------------------------------------------------------------------

TP.core.URI.Inst.defineMethod('isLoaded',
function(aFlag) {

    /**
     * @method isLoaded
     * @summary Returns true if the receiver's content has been loaded either
     *     manually via a setResource() or init(), or by loading the receiver's
     *     URI location.
     * @param {Boolean} [aFlag] The new value to optionally set.
     * @returns {Boolean} Whether or not the content of the receiver is loaded.
     */

    var oldFlag,
        retVal;

    oldFlag = this.$flag('loaded');

    retVal = this.$flag('loaded', aFlag);

    if (oldFlag !== retVal) {
        TP.$changed.call(
                    this,
                    'loaded',
                    TP.UPDATE,
                    TP.hc(TP.OLDVAL, oldFlag, TP.NEWVAL, retVal));
    }

    return retVal;
});

//  ------------------------------------------------------------------------

TP.core.URI.Inst.defineMethod('isPrimaryURI',
function() {

    /**
     * @method isPrimaryURI
     * @summary Returns true if the receiver is a primary URI, meaning it has
     *     no fragment portion and can store data.
     * @returns {Boolean} True if the receiver is a primary URI.
     */

    return !this.hasFragment();
});

//  ------------------------------------------------------------------------

TP.core.URI.Inst.defineMethod('refreshFromRemoteResource',
function() {

    /**
     * @method refreshFromRemoteResource
     * @summary Refreshes the receiver from the remote resource its
     *     representing. Note that subtypes of this type should override this
     *     method.
     * @returns {TP.core.URI} The receiver.
     */

    return TP.override();
});

//  ------------------------------------------------------------------------

TP.core.URI.Inst.defineMethod('$requestContent',
function(aRequest, contentFName, successFName, failureFName, aResource) {

    /**
     * @method $requestContent
     * @summary A generic sync/async content request processing routine used by
     *     the various get/set calls dealing with content, resource, or primary
     *     resource access.
     * @param {TP.sig.Request|TP.core.Hash} aRequest An object containing
     *     request information accessible via the at/atPut collection API of
     *     TP.sig.Requests.
     * @param {String} contentFName A content access function name such as
     *     $getPrimaryResource or getResource.
     * @param {String} successFName A function name for a URI method taking a
     *     'result' object as a single parameter.
     * @param {String} failureFName A function name for a URI method taking a
     *     failure code and failure string as parameters.
     * @param {Object} [aResource] Optional data used for set* methods.
     * @exception {TP.sig.InvalidParameter} When the receiver can't invoke the
     *     method named by contentFName.
     * @returns {?TP.sig.Response} A TP.sig.Response created with the requested
     *     content set as its result.
     */

    var fragment,

        async,

        subrequest,
        thisref;

    if (!TP.canInvoke(this, contentFName)) {
        this.raise('TP.sig.InvalidParameter',
            'Must supply content accessor function name.');

        return;
    }

    //  capture and process fragment (if any) so it can be used as a path to
    //  a set or get call.
    fragment = this.getFragment();
    if (TP.notEmpty(fragment)) {
        fragment = fragment.indexOf('#') === 0 ? fragment : '#' + fragment;
    }

    //  we'll need this to help decide which branch to take below.
    async = this.rewriteRequestMode(aRequest);

    //  If we're going to have to request the data then the key thing we
    //  want to avoid is having an incoming request complete() before the
    //  entire process is finished. That means ensuring we have a clean
    //  subrequest instance we can locally modify.
    subrequest = this.constructSubrequest(aRequest);

    //  hold a this reference the functions below can close around.
    thisref = this;

    subrequest.defineMethod(
        'completeJob',
        function(aResult) {

            var result;

            result = aResult;
            if (TP.canInvoke(thisref, successFName)) {
                // Note that two of these parameters come from the outer
                // function and only aResult is provided by the inner one.
                result = thisref[successFName](aRequest,
                                                aResult,
                                                aResource);
            }

            //  rewrite the request result object so we hold on to the
            //  processed content rather than the inbound content.
            subrequest.set('result', result);

            subrequest.$wrapupJob('Succeeded', TP.SUCCEEDED, result);

            //  if there was an original request complete it, which will
            //  take care of putting the result in place for async calls.
            if (TP.canInvoke(aRequest, 'complete')) {
                aRequest.complete(result);
            }
        });

    subrequest.defineMethod(
        'failJob',
        function(aFaultString, aFaultCode, aFaultInfo) {

            var info,
                subrequests;

            info = TP.hc(aFaultInfo);
            if (TP.isValid(subrequests = info.at('subrequests'))) {
                subrequests.push(subrequest);
            } else {
                subrequests = TP.ac(subrequest);
                info.atPut('subrequests', subrequests);
            }

            if (TP.canInvoke(thisref, failureFName)) {
                thisref[failureFName](aFaultString, aFaultCode, info);
            }

            subrequest.$wrapupJob('Failed', TP.FAILED);

            //  if there was an original request fail it too.
            if (TP.canInvoke(aRequest, 'fail')) {
                aRequest.fail(aFaultString, aFaultCode, info);
            }
        });

    //  Remember this can run async, so any result here can be either data
    //  or a TP.sig.Response when async. We can safely ignore it.
    this[contentFName](subrequest, true);

    //  If async we can only return the result/response being used to
    //  actually process the async activity.
    //  NOTE that we need to re-read the async state in case our underlying
    //  resource is async-only and potentially rewrote the value.
    async = this.rewriteRequestMode(subrequest);
    if (async) {
        aRequest.andJoinChild(subrequest);

        //  hand back the response object for the "outer" request, which
        //  will be either the originating request or our internally
        //  constructed one (which was also used as the subrequest)
        if (TP.canInvoke(aRequest, 'getResponse')) {
            return aRequest.getResponse();
        } else {
            return subrequest.getResponse();
        }
    }

    //  If the routine was invoked synchronously then the data will have
    //  been placed in the subrequest.
    return subrequest.getResponse();
});

//  ------------------------------------------------------------------------

TP.core.URI.Inst.defineMethod('remap',
function(aRequest) {

    /**
     * @method remap
     * @summary Directs the operation implied by any data in aRequest to a
     *     viable handler for the URI. This typically results in the request
     *     being passed to a TP.core.URIHandler type/subtype. Note that the URI
     *     is expected to have been rewritten as needed prior to this call so
     *     that the handler is appropriate for the concrete URI being accessed.
     * @param {TP.sig.Request} aRequest The request whose values should inform
     *     the routing assignment.
     * @returns {TP.lang.RootObject.<TP.core.URIHandler>} A TP.core.URIHandler
     *     subtype type object that can handle the request for the supplied URI.
     */

    return this.getType().remap(this, aRequest);
});

//  ------------------------------------------------------------------------

TP.core.URI.Inst.defineMethod('rewrite',
function(aRequest) {

    /**
     * @method rewrite
     * @summary Rewrites the receiver to its appropriate 'concrete' URI value
     *     based on current runtime values and rewriting rules.
     * @param {TP.sig.Request} [aRequest] An optional request whose values may
     *     inform the rewrite.
     * @returns {TP.core.URI} The rewritten URI in TP.core.URI form.
     */

    return this.getType().rewrite(this, aRequest);
});

//  ------------------------------------------------------------------------

TP.core.URI.Inst.defineMethod('$sendDependentURINotifications',
function(oldResource, newResource, pathInfos) {

    /**
     * @method $sendDependentURINotifications
     * @summary Causes any 'dependent URIs' (either this URI's primary URI or
     *     any URIs containing in the optional 'path info records' that are
     *     supplied in 'pathInfos') to send a notification that they
     *     changed.
     *     defining control parameters.
     * @param {Object} oldResource The old value of the resource that this URI
     *     had.
     * @param {Object} newResource The new value of the resource that this URI
     *     was set to.
     * @param {Array} [pathInfos] Optional data detailing which paths changed.
     *     If this data isn't supplied, then a single notification is sent from
     *     this URI's primary URI.
     * @returns {TP.core.URI} The receiver.
     */

    var primaryURI,

        fragExpr,

        description,

        primaryLoc,

        uriRegistry,
        registryKeys,

        leni,
        i,

        info,

        keyMatcher,

        lenj,
        j,

        matchedURI;

    primaryURI = this.getPrimaryURI();

    if (TP.notValid(pathInfos)) {

        fragExpr = this.getFragmentExpr();

        //  Now that we're done signaling the sub URIs, it's time to signal a
        //  TP.sig.ValueChange from ourself (our 'whole value' is changing).
        description = TP.hc(
            'action', TP.UPDATE,
            'aspect', TP.isEmpty(fragExpr) ? 'value' : fragExpr,
            'facet', 'value',

            'path', fragExpr,

            'target', newResource,
            'oldTarget', oldResource
            );

        primaryURI.signal('TP.sig.ValueChange', description);

        return this;
    }

    primaryLoc = primaryURI.getLocation();

    uriRegistry = TP.core.URI.get('instances');
    registryKeys = uriRegistry.getKeys();

    leni = pathInfos.getSize();
    for (i = 0; i < leni; i++) {

        info = pathInfos.at(i);

        description = TP.copy(info.at('description'));

        //  Grab the fragment from the 'aspect' of the change record and use it
        //  to try to match a URI's fragment that would indicate that a change
        //  notification should be sent from it.
        fragExpr = description.at('aspect');

        //  Compute a RegExp that looks for that fragment as part of a URI.
        keyMatcher = TP.rc(primaryLoc + '#\\w+\\(' + fragExpr + '\\)');

        //  Iterate over all of the registered URIs, looking for ones that have
        //  a fragment that matches the computed RegExp.
        lenj = registryKeys.getSize();
        for (j = 0; j < lenj; j++) {

            if (keyMatcher.test(registryKeys.at(j))) {
                matchedURI = uriRegistry.at(registryKeys.at(j));
                break;
            }
        }

        //  If we found one, use it to signal.
        if (TP.isURI(matchedURI)) {
            description.atPut('aspect', 'value');
            description.atPut('path', fragExpr);

            description.atPut('oldTarget', oldResource);

            matchedURI.signal(info.at('sigName'), description);
        }

        //  In any case, signal from the primary URI, using that fragment as the
        //  'aspect' that changed.
        description.atPut('aspect', fragExpr);
        primaryURI.signal(info.at('sigName'), description);
    }

    return this;
});

//  ------------------------------------------------------------------------

TP.core.URI.Inst.defineMethod('setContent',
function(contentData, aRequest) {

    /**
     * @method setContent
     * @summary Sets the receiver's content to the object provided.
     * @param {Object} contentData A new content object.
     * @param {TP.sig.Request|TP.core.Hash} aRequest A request containing
     *     optional parameters.
     * @returns {TP.sig.Response} A TP.sig.Response created with the requested
     *     content set as its result.
     */

    var request;

    //  Make sure we don't try to load a URI just because we're setting content.
    //  A URI that's not loaded (and may not even exist) shouldn't be invoking
    //  load just to access a possibly undefined resource.
    request = this.constructRequest(aRequest);
    request.atPutIfAbsent('refresh', false);

    return this.$requestContent(request,
                                'getResource',
                                '$setResultContent',
                                null,
                                contentData);
});

//  ------------------------------------------------------------------------

TP.core.URI.Inst.defineMethod('$setFacet',
function(aspectName, facetName, facetValue, shouldSignal) {

    /**
     * @method $setFacet
     * @summary Sets the value of the named facet of the named aspect to the
     *     value provided. This method should be called from any 'custom facet
     *     setter' in order to a) set the property and b) signal a change, if
     *     configured.
     * @description For this type and its subtypes, this method only operates on
     *     facets named 'value'.
     * @param {String} aspectName The name of the aspect to set.
     * @param {String} facetName The name of the facet to set.
     * @param {Boolean} facetValue The value to set the facet to.
     * @param {Boolean} [shouldSignal=this.getShouldSignalChange()] If false no
     *     signaling occurs. Note that we *ignore* this value for TP.core.URIs
     *     and always let the resource decide whether it will broadcast change
     *     or not.
     * @returns {Object} The receiver.
     */

    var resourceContent;

    //  We have no notion of any other facet for URIs.
    if (facetName !== 'value') {
        return this;
    }

    //  NOTE: We ignore the shouldSignal flag here on purpose - the resource
    //  will decide if it wants to signal change.

    //  If this isn't a primary URI, then we won't use any supplied aspect, but
    //  we'll use the fragment text instead.
    if (!this.isPrimaryURI()) {

        //  NB: We assume 'async' of false here
        this.getPrimaryURI().getResource().get('result').set(
                    this.getFragmentExpr(), facetValue);
    } else {

        //  Make sure we have a real content object - if not, stub it in.
        //  NB: We assume 'async' of false here
        if (TP.notValid(resourceContent = this.getResource().get('result'))) {
            //  Stub out new content.
            this.stubResourceContent();
            //  Get that new content.
            resourceContent = this.getResource().get('result');
        }
        resourceContent.set(aspectName, facetValue);
    }

    return this;
});

//  ------------------------------------------------------------------------

TP.core.URI.Inst.defineMethod('setLastUpdateDate',
function(aDate) {

    /**
     * @method setLastUpdateDate
     * @summary Sets the update time for the receiver. This is the last time
     *     the receiver's data was loaded from its source.
     * @param {Date} [aDate] The date to set the 'last updated' property of the
     *     receiver to. Defaults to the receiver's header Date.
     * @returns {String} The string value set for the update time.
     */

    var theDate,
        dict;

    //  note the default here to the value of the Date header which is
    //  normally served via HTTP and which is configured by TIBET for files
    theDate = TP.ifInvalid(aDate, this.getHeader('Date'));

    //  note that if theDate is null we'll get a new date with current time
    theDate = TP.dc(theDate);

    //  cache so we avoid date creation overhead
    this.$set('lastUpdated', theDate, false);

    dict = this.$get('headers');
    if (TP.notValid(dict)) {
        dict = TP.hc();
        this.$set('headers', dict, false);
    }
    this.get('headers').atPut('Date', theDate.toUTCString());

    return theDate;
});

//  ------------------------------------------------------------------------

TP.core.URI.Inst.defineMethod('$setPrimaryResource',
function(aResource, aRequest, shouldFlagDirty) {

    /**
     * @method $setPrimaryResource
     * @summary Sets the receiver's resource object, the object TIBET will
     *     treat as the primary resource for any subsequent processing.
     * @param {Object} aResource The resource object to assign.
     * @param {TP.sig.Request|TP.core.Hash} aRequest A request containing
     *     optional parameters.
     * @param {Boolean} [shouldFlagDirty=true] Whether or not to flag the
     *     resource as 'dirty'. This defaults to true.
     * @listens {TP.sig.Change} Observes the primary resource for Change.
     * @returns {TP.core.URL|TP.sig.Response} The receiver or a TP.sig.Response
     *     when the resource must be acquired in an async fashion prior to
     *     setting any fragment value.
     */

    var url,
        request,
        oldResource,
        newResource;

    //  If the receiver isn't a "primary URI" then it really shouldn't be
    //  holding data, it should be pushing it to the primary...
    if ((url = this.getPrimaryURI()) !== this) {
        return url.$setPrimaryResource(aResource, aRequest, shouldFlagDirty);
    }

    //  ---
    //  URI <-> data corellation
    //  ---

    request = this.constructRequest(aRequest);

    //  Make sure to wrap the resource since we're going to be performing
    //  TIBETan operations.
    newResource = TP.wrap(aResource);

    oldResource = this.$get('resource');
    if (oldResource === newResource) {
        return;
    }

    //  on the off chance we got a native node with a default type we want
    //  to try to get it in wrapped form.
    if (TP.canInvoke(newResource, TP.ac('addTIBETSrc', 'addXMLBase', '$set'))) {
        //  place our URI value into the node wrapper and node content
        newResource.$set('uri', this, false);

        //  make sure the node knows where it loaded from.
        newResource.addTIBETSrc(this);

        //  then, an 'xml:base' attribute. this helps ensure that xml:base
        //  computations will work more consistently during tag processing
        newResource.addXMLBase();
    }

    //  If we already have a resource, make sure to 'ignore' it for changes.
    if (TP.isValid(oldResource)) {
        this.ignore(oldResource, 'Change');
    }

    //  If the receiver is the primary resource we can update our cached
    //  value for future use.
    this.$set('resource', newResource);

    //  If the new resource is valid and the request parameters don't contain a
    //  false value for the flag for observing our resource, then observe it for
    //  all *Change signals.
    if (TP.isMutable(newResource) &&
        TP.notFalse(request.at('observeResource'))) {

        //  Observe the new resource object for changes.
        this.observe(newResource, 'Change');
    }

    //  If there was already a value then we consider new values to dirty the
    //  resource from a state perspective. If we weren't loaded yet we consider
    //  ourselves to be 'clean' until a subsequent change.
    if (this.isLoaded()) {
        if (oldResource !== newResource) {
            if (TP.notFalse(shouldFlagDirty)) {
                this.isDirty(true);
            }
        }
    } else {
        this.isLoaded(true);
        this.isDirty(false);
    }

    //  clear any expiration computations
    this.expire(false);

    return this;
});

//  ------------------------------------------------------------------------

TP.core.URI.Inst.defineMethod('setResource',
function(aResource, aRequest) {

    /**
     * @method setResource
     * @summary Sets the receiver's resource object, the object TIBET will
     *     treat as the resource for any subsequent processing.
     * @param {Object} aResource The resource object to assign.
     * @param {TP.sig.Request|TP.core.Hash} aRequest A request containing
     *     optional parameters.
     * @returns {TP.sig.Response} A TP.sig.Response created with the newly set
     *     content set as its result.
     */

    var request;

    //  Make sure we don't try to load a URI just because we're setting data.
    //  A URI that's not loaded (and may not even exist) shouldn't be invoking
    //  load just to access a possibly undefined resource.
    request = this.constructRequest(aRequest);
    request.atPutIfAbsent('refresh', false);

    //  When we're primary or we don't have a fragment we can keep it
    //  simple and just defer to $setPrimaryResource.
    if (this.isPrimaryURI() ||
        !this.hasFragment() ||
        this.getFragment() === 'document') {
        return this.$setPrimaryResource(aResource, request);
    }

    //  If we have a fragment then we need to do the more complex approach
    //  of getting the primary resource and setting the fragment value with
    //  respect to that object.
    return this.$requestContent(request,
                                '$getPrimaryResource',
                                '$setResultFragment',
                                null,
                                aResource);
});

//  ------------------------------------------------------------------------

TP.core.URI.Inst.defineMethod('$setResultContent',
function(aRequest, aResult, aResource) {

    /**
     * @method $setResultContent
     * @summary Invoked as a "success body" function for the setContent call
     *     with the purpose of updating the content of the result object being
     *     provided.
     * @param {TP.sig.Request|TP.core.Hash} [aRequest] An optional object
     *     defining control parameters.
     * @param {Object} aResult The result of a content access call.
     * @param {Object} [aResource] Optional data used for set* methods.
     * @exception {TP.sig.InvalidResource} When the target resource is not
     *     modifiable.
     * @returns {Object} The return value for the content operation using this
     *     as a success body function.
     */

    var result,

        wasDirty,
        isDirty;

    if (TP.isKindOf(aResult, 'TP.sig.Response')) {
        result = aResult.getResult();
    } else {
        result = aResult;
    }

    //  Try to collapse and process using the smartest objects possible.
    result = TP.isCollection(result) ? TP.collapse(result) : result;
    result = TP.isNode(result) ? TP.wrap(result) : result;

    if (TP.canInvoke(result, 'set')) {

        wasDirty = this.isDirty();

        //  Since we observe our resource for Change, we need to ignore handling
        //  Change from it, set the resource and then resume observing it.
        this.ignore(result, 'Change');
        result.set('content', aResource);
        this.observe(result, 'Change');

        isDirty = this.isDirty();

        //  Then, we broadcast change from ourself as if we were re-broadcasting
        //  a Change notification from our resource.
        this.signal('TP.sig.ValueChange',
                    TP.hc('action', TP.UPDATE,
                            'aspect', 'value',
                            'facet', 'value',
                            'target', result),
                    TP.INHERITANCE_FIRING,
                    TP.sig.ValueChange);

        //  Since we won't have broadcast a 'dirty' change above when we set the
        //  content (due to the ignore/observe shuffle), we go ahead and send it
        //  here if the flag has changed.
        if (isDirty !== wasDirty) {
            TP.$changed.call(
                        this,
                        'dirty',
                        TP.UPDATE,
                        TP.hc(TP.OLDVAL, wasDirty, TP.NEWVAL, isDirty));
        }

        //  We set the content of the object that we're holding as our resource
        //  - no sense to reset the content itself.
        return result;
    } else if (!this.isLoaded()) {
        result = TP.core.Content.construct(aResource, this);
    } else {
        return this.raise('TP.sig.InvalidResource',
                            'Unable to modify target resource.');
    }

    this.$setPrimaryResource(result);

    return result;
});

//  ------------------------------------------------------------------------

TP.core.URI.Inst.defineMethod('$setResultFragment',
function(aRequest, aResult, aResource, shouldFlagDirty) {

    /**
     * @method $setResultFragment
     * @summary Invoked as a "success body" function for the setResource call
     *     with the purpose of setting the secondary resource.
     * @param {TP.sig.Request|TP.core.Hash} [aRequest] An optional object
     *     defining control parameters.
     * @param {Object} aResult The result of a content access call.
     * @param {Object} [aResource] Optional data used for set* methods.
     * @param {Boolean} [shouldFlagDirty=true] Whether or not to flag the
     *     resource as 'dirty'. This defaults to true.
     * @exception {TP.sig.InvalidResource} When the target resource is not
     *     modifiable.
     * @returns {Object} The return value for the content operation using this
     *     as a success body function.
     */

    var fragment,
        result,
<<<<<<< HEAD
        primaryResource,
=======

        oldResource,

        pathInfo,

>>>>>>> f6a2b2cf
        shouldSignalChange;

    fragment = this.getFragment();
    if (TP.notEmpty(fragment)) {
        fragment = fragment.indexOf('#') === 0 ? fragment : '#' + fragment;

        //  Try to collapse and wrap to use the smartest objects possible for
        //  the query.
        result = TP.isCollection(aResult) ? TP.collapse(aResult) : aResult;
        result = TP.isNode(result) ? TP.wrap(result) : result;

        if (TP.regex.DOCUMENT_ID.test(fragment) ||
                TP.regex.BARENAME.test(fragment)) {
            //  empty
        } else if (TP.regex.ANY_POINTER.test(fragment)) {
            fragment = TP.apc(fragment, TP.hc('shouldCollapse', true));
            fragment.set('shouldMakeStructures',
                            this.get('shouldCreateContent'));
        }

        if (TP.canInvoke(result, 'set')) {
            oldResource = result.get(fragment);
            result.set(fragment, aResource);
        } else {
            this.raise('TP.sig.InvalidResource',
                'Unable to modify target resource.');
        }
    } else {
        this.raise('TP.sig.InvalidFragment');
    }

    if (TP.isValid(aRequest)) {
        shouldSignalChange = aRequest.atIfInvalid('signalChange', true);
    } else {
        shouldSignalChange = true;
    }

    if (shouldSignalChange) {
<<<<<<< HEAD
        primaryResource = this.getPrimaryURI().$get('resource');
        this.$notifySecondaryURIs(primaryResource, primaryResource, fragment);
=======

        //  Grab the set of 'path info records' that contain data about the
        //  paths that changed when the 'set' was executed above. This will be
        //  used by the notification method to send changed notifications from
        //  other URIs that contain paths (as their fragments) that are
        //  'dependent' on that new data that was set.
        pathInfo = fragment.getLastChangedPathsInfo(result);

        //  Send notification from the other URIs that are dependent on the new
        //  data.
        this.$sendDependentURINotifications(oldResource, aResource, pathInfo);
    }

    //  If there was already a value then we consider new values to dirty the
    //  resource from a state perspective. If we weren't loaded yet we consider
    //  ourselves to be 'clean' until a subsequent change.
    if (this.isLoaded()) {
        if (oldResource !== aResource) {
            if (TP.notFalse(shouldFlagDirty)) {
                this.isDirty(true);
            }
        }
    } else {
        this.isLoaded(true);
        this.isDirty(false);
>>>>>>> f6a2b2cf
    }

    return result;
});

//  ------------------------------------------------------------------------

TP.core.URI.Inst.defineMethod('getAutoRefresh',
function() {

    /**
     * @method getAutoRefresh
     * @summary Returns whether or not the URI 'auto refreshes' from its remote
     *     resource when it gets notified that that content has changed.
     * @returns {Boolean} Whether or not the resource auto-refreshes.
     */

    //  At this level, objects of this type return false.
    return false;
});

//  ------------------------------------------------------------------------

TP.core.URI.Inst.defineMethod('stubResourceContent',
function() {

    /**
     * @method stubResourceContent
     * @summary 'Stubs' the resource content to have a single instance of
     *     TP.lang.Object with a 'value' slot. This object is also configured to
     *     be a 'good' resource for the URI by turning on its change mechanism.
     * @description This method is used to 'stub in' very basic object that can
     *     store a value in its 'value' slot and will signal a notification
     *     when that value changes. This is necessary in scenarios like data
     *     binding when bindings are triggered into this URI and no resource has
     *     been set.
     * @returns {TP.core.URI} The receiver.
     */

    var resourceContent;

    //  This only gets done for primary URIs, so if we're not one, we call up to
    //  that (the check below will make sure that if the primary URI has a
    //  resource it won't be replaced).
    if (!this.isPrimaryURI()) {
        return this.getPrimaryURI().stubResourceContent();
    }

    //  If the receiver doesn't have a real resource result, replace it.
    if (TP.notValid(resourceContent = this.getResource().get('result'))) {

        //  Construct a simple TP.lang.Object, define a 'value' slot on it and
        //  give it an initial value of the empty String. Also, configure it be
        //  a good citizen as a resource for URIs by signaling change.
        resourceContent = TP.lang.Object.construct();

        resourceContent.defineAttribute('value');
        resourceContent.set('value', '', false);

        resourceContent.shouldSignalChange(true);

        this.setResource(resourceContent);
    }

    return this;
});

//  ------------------------------------------------------------------------

TP.core.URI.Inst.defineMethod('shouldSignalChange',
function(aFlag) {

    /**
     * @method shouldSignalChange
     * @summary Defines whether the receiver should actively signal change
     *     notifications.
     * @description In general URI objects do not signal changes from their own
     *      properties, because they act as 'value holders' for their resources.
     *      They will signal Change when their resources do so, acting as a
     *      'forwarding' mechanism for their resources.
     * @param {Boolean} aFlag true/false signaling status.
     * @returns {Boolean} The current status.
     */

    //  Yes, TP.core.URIs are hardcoded to return false here.
    return false;
});

//  ------------------------------------------------------------------------

TP.core.URI.Inst.defineMethod('transform',
function(aDataSource, aRequest) {

    /**
     * @method transform
     * @summary Uses the receiver's URI content as a template and performs a
     *     transform operation. The data to transform is provided in aDataSource
     *     while parameters to the transformation operation should be placed in
     *     aRequest.
     * @description Note that since this method calls getResource() the
     *     parameter list is provided to both getResource() and transform(),
     *     creating the potential for confusion if parameter names overlap. If
     *     this is possible you should invoke getResource() and transform
     *     separately.
     * @param {Object} aDataSource The object supplying the data to use in the
     *     transformation.
     * @param {TP.core.Hash|TP.sig.Request} aRequest A parameter container
     *     responding to at(). For string transformations a key of 'repeat' with
     *     a value of true will cause iteration to occur (if aDataSource is an
     *     'ordered collection' this flag needs to be set to 'true' in order to
     *     have 'automatic' iteration occur). Additional keys of '$STARTINDEX'
     *     and '$REPEATCOUNT' determine the range of the iteration.
     * @returns {TP.sig.Response} A TP.sig.Response created with the transformed
     *     content set as its result.
     */

    var subrequest,
        async;

    //  If we're going to have to request the data then the key thing we
    //  want to avoid is having an incoming request complete() before the
    //  entire process is finished. That means ensuring we have a clean
    //  subrequest instance we can locally modify.
    subrequest = this.constructSubrequest(aRequest);

    subrequest.defineMethod(
            'completeJob',
            function(aResult) {

                var resource,
                    result;

                if (TP.isDefined(aResult)) {
                    //  In case aResult returned an Array (very likely if it
                    //  ran some sort of 'getter path'), we collapse it here
                    //  - can't transform from an Array of TP.core.Nodes.
                    result = TP.collapse(aResult);
                    resource = TP.wrap(result);
                }

                if (TP.canInvoke(resource, 'transform')) {
                    result = resource.transform(aDataSource, aRequest);

                    //  rewrite the request result object so we hold on to
                    //  the processed content rather than the inbound
                    //  content.
                    subrequest.set('result', result);
                }

                subrequest.$wrapupJob('Succeeded', TP.SUCCEEDED, result);

                if (TP.canInvoke(aRequest, 'complete')) {
                    //  Note that this could be null if there's no result,
                    //  or if the transform call isn't supported, or if the
                    //  transform simply produces a null result.
                    if (TP.isValid(result)) {
                        aRequest.complete(result);
                    } else {
                        aRequest.complete();
                    }
                }

                subrequest.getResponse(result);
            });

    subrequest.defineMethod(
            'failJob',
            function(aFaultString, aFaultCode, aFaultInfo) {

                var info,
                    subrequests;

                info = TP.hc(aFaultInfo);
                if (TP.isValid(subrequests = info.at('subrequests'))) {
                    subrequests.push(subrequest);
                } else {
                    subrequests = TP.ac(subrequest);
                    info.atPut('subrequests', subrequests);
                }

                subrequest.$wrapupJob('Failed', TP.FAILED);

                if (TP.canInvoke(aRequest, 'fail')) {
                    aRequest.fail(aFaultString, aFaultCode, info);
                }
            });

    //  trigger the invocation and rely on the handlers for the rest.
    this.getResource(subrequest, TP.hc('resultType', TP.WRAP));

    //  If async we can only return the result/response being used to
    //  actually process the async activity.
    //  NOTE that we need to re-read the async state in case our underlying
    //  resource is async-only and potentially rewrote the value.
    async = this.rewriteRequestMode(subrequest);
    if (async) {
        aRequest.andJoinChild(subrequest);

        //  hand back the response object for the "outer" request, which
        //  will be either the originating request or our internally
        //  constructed one (which was also used as the subrequest)
        if (TP.canInvoke(aRequest, 'getResponse')) {
            return aRequest.getResponse();
        } else {
            return subrequest.getResponse();
        }
    }

    //  If the routine was invoked synchronously then the data will have
    //  been placed in the subrequest.
    return subrequest.getResponse();
});

//  ------------------------------------------------------------------------

TP.core.URI.Inst.defineMethod('unregister',
function() {

    /**
     * @method unregister
     * @summary Unregisters the receiver from the overall TP.core.URI registry.
     * @returns {TP.core.URI} The receiver.
     */

    var oldResource;

    //  If we are loaded, then we may be observing our resource for *Change
    //  signals. If so, we need to ignore it for those.
    if (this.isLoaded()) {
        oldResource = this.$get('resource');
        this.ignore(oldResource, 'Change');
    }

    TP.core.URI.removeInstance(this);

    return this;
});

//  ------------------------------------------------------------------------

TP.core.URI.Inst.defineMethod('updateHeaders',
function(headerData) {

    /**
     * @method updateHeaders
     * @summary Updates the receiver's headers, usually from a set of HTTP
     *     headers returned from the last HTTP request used to load this URIs
     *     content.
     * @param {Object} headerData A string, hash, or request object containing
     *     header data.
     * @returns {TP.core.URI} The receiver.
     */

    var dict,
        str,
        xhr,

        arr,
        i,
        len,

        parts,
        key,
        value,

        theDate;

    dict = this.$get('headers');

    if (TP.isHash(headerData)) {
        if (TP.isValid(dict)) {
            dict.addAll(headerData);
        } else {
            dict = headerData.copy();
        }
    } else if (TP.isValid(headerData)) {
        if (TP.isString(headerData)) {
            str = headerData;
        } else if (TP.isXHR(headerData)) {
            str = TP.ifEmpty(headerData.getAllResponseHeaders(), '');
        } else if (TP.canInvoke(headerData, 'at')) {
            if (TP.isXHR(xhr = headerData.at('xhr'))) {
                str = TP.ifEmpty(xhr.getAllResponseHeaders(), '');
            }
        }

        //  if we were able to find a string then we can process it into its
        //  component parts
        if (TP.notEmpty(str)) {
            dict = TP.ifInvalid(dict, TP.hc());

            arr = str.split('\n');

            len = arr.getSize();
            for (i = 0; i < len; i++) {
                parts = arr.at(i).split(':');
                key = parts.shift();
                value = parts.join(':');

                if (TP.notEmpty(key)) {
                    dict.atPut(key, value);
                }
            }
        }
    }

    dict = TP.ifInvalid(dict, TP.hc());

    //  finally make sure we have the minimum required headers
    if (TP.notValid(dict.at('Date'))) {
        //  cache so we avoid date creation overhead
        theDate = TP.dc();
        this.$set('lastUpdated', theDate, false);

        dict.atPut('Date', theDate.toUTCString());
    }

    //  be sure to save back as needed
    this.$set('headers', dict, false);

    return this;
});

//  ========================================================================
//  TP.core.URN
//  ========================================================================

/**
 * @type {TP.core.URN}
 * @summary A subtype of TP.core.URI that models Uniform Resource Names in the
 *     TIBET system. A URN identifies its resource by specifying a name. Each
 *     "namespace identifier" (NID) tends to have a custom subtype of
 *     TP.core.URN to handle namespace-specific processing needs.
 * @description Note that the spec requires this name to be globally unique and
 *     persistent, even after the resource it points to no longer exists or is
 *     reachable. This condition is not enforced. Also, this type does not limit
 *     the namespace ID to less than 32 characters, per the URN RFC 2141, nor
 *     does it limit which non-alphanumeric characters can be in the namespace
 *     specific string per that same spec.
 */

//  ------------------------------------------------------------------------

TP.core.URI.defineSubtype('URN');

//  You can't have a generic URN, you have to have a subtype specific to the
//  namespace identification string.
TP.core.URN.isAbstract(true);

//  ------------------------------------------------------------------------
//  Type Constants
//  ------------------------------------------------------------------------

TP.core.URN.Type.defineConstant('URN_REGEX',
                            TP.rc('urn:([a-zA-Z0-9]*):(\\S+)'));

TP.core.URN.Type.defineConstant('URN_NSS_REGEX',
                            TP.rc('^([a-zA-Z0-9]+):(\\S+)'));

TP.core.URN.Type.defineConstant('SCHEME', 'urn');

//  ------------------------------------------------------------------------
//  Type Attributes
//  ------------------------------------------------------------------------

//  registry for subtypes based on the NID they are responsible for.
//  'urn:' scheme is sync-only so configure for that
TP.core.URN.Type.defineAttribute('supportedModes',
                                TP.core.SyncAsync.SYNCHRONOUS);
TP.core.URN.Type.defineAttribute('mode',
                                TP.core.SyncAsync.SYNCHRONOUS);

TP.core.URN.Type.defineAttribute('nidHandlers', TP.hc());

TP.core.URN.registerForScheme('urn');

//  ------------------------------------------------------------------------
//  Type Methods
//  ------------------------------------------------------------------------

TP.core.URN.Type.defineMethod('getConcreteType',
function(aPath) {

    /**
     * @method getConcreteType
     * @summary Returns the type to use for a particular URI path.
     * @param {String} aPath A URI string providing at least a scheme which can
     *     be looked up for a concrete type.
     * @returns {TP.lang.RootObject} A type object.
     */

    var parts,
        nid,
        type;

    parts = aPath.split(':');
    if (parts.at(0) !== 'urn') {
        return;
    }

    nid = TP.ifEmpty(parts.at(1), 'tibet');

    //  make sure urn:tibet:something
    if (nid === 'tibet') {
        if (TP.isEmpty(parts.at(2))) {
            return;
        }
    }

    type = TP.core.URN.$get('nidHandlers').at(nid);
    if (TP.isType(type)) {
        return type;
    }

    //  TODO:   convention...build a type name and look for it.
    return;
});

//  ------------------------------------------------------------------------

TP.core.URN.Type.defineMethod('registerForNID',
function(aNID) {

    /**
     * @method registerForNID
     * @summary Registers the receiving type for handling construction of URN
     *     instances for a particular namespace ID (NID).
     * @param {String} aNID A URN namespace ID such as 'oid', or 'tibet'.
     * @exception {TP.sig.InvalidParameter} When the scheme isn't a string.
     */

    var theNID;

    if (!TP.isString(aNID)) {
        return this.raise('TP.sig.InvalidParameter',
                            'Scheme is empty or null.');
    }

    theNID = aNID.strip(':');
    TP.core.URN.$get('nidHandlers').atPut(theNID, this);

    return;
});

//  ------------------------------------------------------------------------
//  Instance Attributes
//  ------------------------------------------------------------------------

//  the Namespace ID (NID) from the URN specification
TP.core.URN.Inst.defineAttribute('nid');

//  the Namespaces Specific String (NSS)
TP.core.URN.Inst.defineAttribute('nss');

//  The "name" portion as TIBET perceives it. This is effectively the NSS
//  minus any concept of fragment.
TP.core.URN.Inst.defineAttribute('name');

//  ------------------------------------------------------------------------
//  Instance Methods
//  ------------------------------------------------------------------------

TP.core.URN.Inst.defineMethod('$initURIComponents',
function(parts) {

    /**
     * @method $initURIComponents
     * @summary Performs any post-parsing initialization appropriate for the
     *     URI components which were parsed during scheme-specific parsing.
     * @param {TP.core.Hash} parts The parsed URI components.
     * @returns {TP.core.URI} The receiver.
     */

    //  NOTE: These '$set' calls use 'false' to avoid notification!! This is
    //  necessary when creating a URI, since otherwise the change notification
    //  mechanism will cause errors trying to get observations set up before
    //  everything is in place.

    if (TP.canInvoke(parts, 'at')) {
        this.$set('nid', parts.at('nid'), false);
        this.$set('nss', parts.at('nss'), false);
    }

    return this;
});

//  ------------------------------------------------------------------------

TP.core.URN.Inst.defineMethod('$parseSchemeSpecificPart',
function(schemeSpecificString) {

    /**
     * @method $parseSchemeSpecificPart
     * @summary Parses inbound URI string content in a fashion specific to the
     *     scheme(s) being managed by the receiver.
     * @param {String} schemeSpecificString A String containing the
     *     "scheme-specific-part" of a URI.
     * @returns {TP.core.Hash} The parsed URI 'components'.
     */

    var match,
        hash;

            /*
    //  NOTE that the concept of 'primary' and 'fragment' aren't relevant
    //  for this type, so we don't invoke the supertype method here, we set
    //  our primary href directly.
    this.$set('primaryLocation',
        this.$get('scheme') + ':' + schemeSpecificString);
            */
    this.callNextMethod();

    match = TP.core.URN.URN_NSS_REGEX.exec(schemeSpecificString);
    if (TP.isArray(match)) {
        hash = TP.hc('nid', match.at(1), 'nss', match.at(2));
    }

    return hash;
});

//  ------------------------------------------------------------------------
//  Instance Methods
//  ------------------------------------------------------------------------

TP.core.URN.Inst.defineMethod('$getPrimaryResource',
function(aRequest, filterResult) {

    /**
     * @method $getPrimaryResource
     * @summary Returns the object registered under the receiver's "name".
     * @param {TP.sig.Request|TP.core.Hash} aRequest An object containing
     *     request information accessible via the at/atPut collection API of
     *     TP.sig.Requests.
     * @param {Boolean} filterResult True if the resource result will be used
     *     directly and should be filtered to match any resultType definition
     *     found in the request. The default is false.
     * @returns {TP.sig.Response} A TP.sig.Response created with the resource's
     *     content set as its result.
     */

    var url,

        refresh,
        request,
        result,
        resultType,
        response;

    request = this.constructRequest(aRequest);

    //  If we're not the primary URI, that means we have a fragment. So we have
    //  to get the 'whole' resource from the primary URI and then proceed
    //  forward. Note that, in this case, the original request passed in will be
    //  configured to retrieve the value of the fragment, so we have to use a
    //  new, one-time, request here.
    if ((url = this.getPrimaryURI()) !== this) {

        //  The primary resource for a URN is always a URN, so we don't have to
        //  worry about asynchronicity.
        result = url.$getPrimaryResource(
            TP.request('async', false, 'shouldSignal', false),
                filterResult).get('result');
    } else {

        //  Things that we do only if we're the primary URI

        refresh = TP.ifKeyInvalid(request, 'refresh', null);
        result = this.$get('resource');

        if (TP.notValid(result) || refresh) {
            result = this.$resolveName(this.getName());
        }

        if (TP.isValid(result)) {
            this.isLoaded(true);
        }
    }

    //  filter any remaining data
    if (TP.isTrue(filterResult) && TP.isValid(result)) {
        resultType = TP.ifKeyInvalid(request, 'resultType', null);
        result = this.$getFilteredResult(result, resultType, false);
    }

    response = request.getResponse(result);
    request.complete(result);

    return response;
});

//  ------------------------------------------------------------------------

TP.core.URN.Inst.defineMethod('getName',
function() {

    /**
     * @method getName
     * @summary Returns the receiver's "name" as TIBET perceives it, which is
     *     effectively the NSS (Namespace Specific String) portion of the
     *     receiver's location string minus any fragment where the concept of
     *     fragment here is a TIBET extension.
     * @returns {String} The NSS or name.
     */

    var loc,
        name;

    if (TP.notEmpty(name = this.$get('name'))) {
        return name;
    }

    loc = this.getLocation();
    if (TP.notValid(loc)) {
        //  Default to same as URI, the OID. Usually for prototype(s).
        name = this.$getOID();
    } else {
        name = loc.split(':').slice(2).join(':').split('#').first();
    }
    this.$set('name', name);

    return name;
});

//  ------------------------------------------------------------------------

TP.core.URN.Inst.defineMethod('$resolveName',
function(aName) {

    /**
     * @method $resolveName
     * @summary Resolves the receiver's "name" or the name value provided,
     *     returning the referenced resource. This method is invoked by the
     *     $getPrimaryResource call to perform type-specific name resolution
     *     logic.
     * @param {String} aName The name to resolve.
     */

    return TP.override();
});

//  ------------------------------------------------------------------------
//  Storage Management
//  ------------------------------------------------------------------------

TP.core.URN.Inst.defineMethod('load',
function(aRequest) {

    /**
     * @method load
     * @summary For the most part, no-op for URNs.
     * @param {TP.sig.Request|TP.core.Hash} aRequest An object containing
     *     request information accessible via the at/atPut collection API of
     *     TP.sig.Requests.
     * @returns {TP.sig.Response} The request's response object.
     */

    var request,
        url,
        handler;

    request = this.constructRequest(aRequest);

    //  rewriting means we'll get to the concrete URI for the receiver so we
    //  put the data where it really belongs
    url = this.rewrite(request);

    request.atPut('operation', 'load');

    //  NB: We hard-code 'TP.core.URIHandler' as our handler here, since it
    //  really just completes the request properly and doesn't do much else. See
    //  that type for more information.
    handler = TP.core.URIHandler;

    return handler.load(url, request);
});

//  ------------------------------------------------------------------------

TP.core.URN.Inst.defineMethod('nuke',
function(aRequest) {

    /**
     * @method nuke
     * @summary For the most part, a no-op for URNs.
     * @param {TP.sig.Request|TP.core.Hash} aRequest An object containing
     *     request information accessible via the at/atPut collection API of
     *     TP.sig.Requests.
     * @returns {TP.sig.Response} The request's response object.
     */

    var request,
        url,
        handler;

    request = this.constructRequest(aRequest);

    //  rewriting means we'll get to the concrete URI for the receiver so we
    //  put the data where it really belongs
    url = this.rewrite(request);

    request.atPut('operation', 'nuke');

    //  NB: We hard-code 'TP.core.URIHandler' as our handler here, since it
    //  really just completes the request properly and doesn't do much else. See
    //  that type for more information
    handler = TP.core.URIHandler;

    return handler.nuke(url, request);
});

//  ------------------------------------------------------------------------

TP.core.URN.Inst.defineMethod('save',
function(aRequest) {

    /**
     * @method save
     * @summary For the most part, a no-op for URNs.
     * @param {TP.sig.Request|TP.core.Hash} aRequest An object containing
     *     request information accessible via the at/atPut collection API of
     *     TP.sig.Requests.
     * @returns {TP.sig.Response} The request's response object.
     */

    var request,
        url,
        handler;

    request = this.constructRequest(aRequest);

    //  rewriting means we'll get to the concrete URI for the receiver so we
    //  put the data where it really belongs
    url = this.rewrite(request);

    request.atPut('operation', 'save');

    //  NB: We hard-code 'TP.core.URIHandler' as our handler here, since it
    //  really just completes the request properly and doesn't do much else. See
    //  that type for more information
    handler = TP.core.URIHandler;

    return handler.save(url, request);
});

//  ========================================================================
//  TP.core.TIBETURN
//  ========================================================================

/**
 * @type {TP.core.TIBETURN}
 * @summary A subtype of TP.core.URN specific to the urn:tibet 'namespace'.
 * @description When creating URNs the portion after the scheme is what is known
 *     as the "NIS" or Namespace Identification String". This is followed by the
 *     "NSS" or Namespace Specific String. To ensure proper parsing of the
 *     latter we use subtypes specific to each URN namespace, the most common of
 *     which is the 'tibet' NIS.
 */

//  ------------------------------------------------------------------------

TP.core.URN.defineSubtype('TIBETURN');

TP.core.TIBETURN.registerForNID('tibet');

//  ------------------------------------------------------------------------
//  Instance Methods
//  ------------------------------------------------------------------------

TP.core.TIBETURN.Inst.defineMethod('$resolveName',
function(aName) {

    /**
     * @method $resolveName
     * @summary Resolves the receiver's "name" or the name value provided,
     *     returning the referenced resource. This method is invoked by the
     *     $getPrimaryResource call to perform type-specific name resolution
     *     logic.
     * @param {String} aName The name to resolve.
     */

    var str,
        result;

    str = aName || this.getName();

    if (TP.regex.TIBET_URN.test(str)) {
        str = str.slice(TP.TIBET_URN_PREFIX.length);
    }

    //  We want registered objects to take precedence over types.
    result = this.$get('resource');
    if (TP.notValid(result)) {

        //  And we want types to take precedence over global objects.
        result = TP.sys.getTypeByName(str);

        //  Note that we only return a global here *if the name is in the
        //  globals dictionary*
        if (!TP.isType(result) && TP.sys.$globals.hasKey(str)) {
            try {
                result = TP.global[str];
            } catch (e) {
                //  Ignore errors attempting lookup.
                void 0;
            }
        }
    }

    return result;
});

//  ------------------------------------------------------------------------

TP.core.TIBETURN.Inst.defineMethod('$setPrimaryResource',
function(aResource, aRequest) {

    /**
     * @method $setPrimaryResource
     * @summary Sets the receiver's resource object, the object TIBET will
     *     treat as the primary resource for any subsequent processing.
     * @param {Object} aResource The resource object to assign.
     * @param {TP.sig.Request|TP.core.Hash} aRequest A request containing
     *     optional parameters.
     * @returns {TP.core.URL|TP.sig.Response} The receiver or a TP.sig.Response
     *     when the resource must be acquired in an async fashion prior to
     *     setting any fragment value.
     */

    var url,
        request,
        resource,
        hasID,
        shouldSignalChange,
        secondaryURIs,
        description,
        fragText,
        i;

    //  If the receiver isn't a "primary URI" then it really shouldn't be
    //  holding data, it should be pushing it to the primary...
    if ((url = this.getPrimaryURI()) !== this) {
        return url.$setPrimaryResource(aResource, aRequest);
    }

    request = this.constructRequest(aRequest);

    //  If the resource doesn't already have a user-set ID (i.e. its ID is the
    //  same as its OID), we're going to set it to our 'name'.
    if (TP.isValid(aResource)) {
        /* eslint-disable no-extra-parens */
        hasID = (aResource[TP.ID] !== aResource.$$oid);
        /* eslint-enable no-extra-parens */

        if (!hasID) {
            if (TP.canInvoke(aResource, 'setID')) {
                aResource.setID(this.getName());
            }
        }
    }

    resource = this.$get('resource');
    if (resource === aResource) {
        return this;
    }

    //  NOTE: You might be tempted to say if resource === aResource we can early
    //  exit, but that won't account for cases where the observe/ignore doesn't
    //  happen. We unfortunately have to cycle observation in case it never
    //  occurred during initial setting of the value.

    //  If we already have a resource, make sure to 'ignore' it for changes.
    if (TP.isValid(resource) && resource !== aResource) {
        this.ignore(resource, 'Change');
    }

    //  If the receiver is the primary resource we can update our cached value
    //  for future use.
    this.$set('resource', aResource);

    //  If the new resource is valid, then configure ourself.
    if (TP.isValid(aResource)) {

        //  If the new resource is valid and the request parameters don't
        //  contain a false value for the flag for observing our resource, then
        //  observe it for all *Change signals.
        if (TP.notFalse(request.at('observeResource'))) {

            //  Observe the new resource object for changes.
            this.observe(aResource, 'Change');
        }
    }

    //  If there was already a value then we consider new values to dirty the
    //  resource from a state perspective. If we weren't loaded yet we consider
    //  ourselves to be 'clean' until a subsequent change.
    if (this.isLoaded()) {
        if (resource !== aResource) {
            this.isDirty(true);
        }
    } else {
        this.isLoaded(true);
        this.isDirty(false);
    }

    //  clear any expiration computations
    this.expire(false);

    //  If there's a valid request and it says to not signal change, then we
    //  don't. Otherwise, our default is to signal change.
    if (TP.isValid(aRequest)) {
        shouldSignalChange = aRequest.atIfInvalid('signalChange', true);
    } else {
        shouldSignalChange = true;
    }

    if (shouldSignalChange) {

        secondaryURIs = this.getSecondaryURIs();

        if (TP.notEmpty(secondaryURIs)) {

            //  The 'action' here is TP.DELETE, since the entire resource got
            //  changed. This very well may mean structural changes occurred and
            //  the resource that the subURI pointed to doesn't even exist
            //  anymore.

            //  The 'aspect' here is 'value' - because the 'entire value' of the
            //  subURI itself has changed. We also include a 'path' for
            //  convenience, so that observers can use that against the primary
            //  URI to obtain this URI's value, if they wish.

            //  The 'target' here is computed by running the fragment against
            //  the resource.
            description = TP.hc(
                    'action', TP.DELETE,
                    'aspect', 'value',
                    'facet', 'value',
                    'target', aResource,

                    //  NB: We supply the old resource and the fragment text
                    //  here for ease of obtaining values.
                    'oldTarget', resource
                    );

            //  If we have sub URIs, then observers of them will be expecting to
            //  get a TP.sig.StructureDelete with 'value' as the aspect that
            //  changed (we swapped out the entire resource, so the values of
            //  those will have definitely changed).
            for (i = 0; i < secondaryURIs.getSize(); i++) {

                fragText = secondaryURIs.at(i).getFragmentExpr();

                description.atPut('path', fragText);

                secondaryURIs.at(i).signal('TP.sig.StructureDelete',
                                            description);

                aResource.checkFacets(fragText);
            }
        }

        //  Now that we're done signaling the sub URIs, it's time to signal a
        //  TP.sig.ValueChange from ourself (our 'whole value' is changing).
        description = TP.hc(
            'action', TP.UPDATE,
            'aspect', 'value',
            'facet', 'value',

            'path', this.getFragmentExpr(),

            //  NB: We supply these values here for consistency with the 'no
            //  secondaryURIs logic' below.
            'target', aResource,
            'oldTarget', resource,
            TP.OLDVAL, resource,
            TP.NEWVAL, aResource
            );

        this.signal('TP.sig.ValueChange', description);
    }

    return this;
});

//  ------------------------------------------------------------------------

TP.core.TIBETURN.Inst.defineMethod('getResource',
function(aRequest) {

    /**
     * @method getResource
     * @summary Returns a receiver-specific object representing the "secondary"
     *     resource being accessed. This method is overridden from its supertype
     *     to provide more direct access to the underlying resource, since
     *     TIBETURNs are really just memory locations and are always available
     *     synchronously.
     * @param {TP.sig.Request|TP.core.Hash} aRequest An object containing
     *     request information accessible via the at/atPut collection API of
     *     TP.sig.Requests.
     * @returns {TP.sig.Response} A TP.sig.Response created with the resource's
     *     content set as its result.
     */

    var primaryResource,

        request,
        result,

        response;

    //  NB: The call to $get('resource') here - this does *NOT* return a
    //  response, but the real object. We can assume 'async' is false since this
    //  is a URN.
    if (TP.notValid(primaryResource = this.getPrimaryURI().$get('resource'))) {
        return this.callNextMethod();
    }

    request = this.constructRequest(aRequest);

    //  When we're primary or we don't have a fragment we can keep it simple and
    //  return primaryResource.
    if (this.isPrimaryURI() ||
        !this.hasFragment() ||
        this.getFragment() === 'document') {
        result = this.$getFilteredResult(
                        primaryResource, request.at('resultType'));
    } else {
        result = this.$getResultFragment(aRequest, primaryResource);
    }

    //  synchronous? complete any request we might actually have.
    if (TP.canInvoke(request, 'complete')) {
        request.complete(result);
    }

    response = request.getResponse(result);

    return response;
});

//  ========================================================================
//  TP.core.URL
//  ========================================================================

/**
 * @type {TP.core.URL}
 * @summary A subtype of TP.core.URI that models Uniform Resource Locators in
 *     the TIBET system. A URL identifies its resource by specifying the network
 *     location.
 * @description The API of this object matches that of the Location object in
 *     the browser, although one can have multiple instances of these objects to
 *     represent many URLs that would be encountered in a TIBET program.
 */

//  ------------------------------------------------------------------------

TP.core.URI.defineSubtype('URL');

//  TP.core.URL is an abstract type - the scheme will cause a concrete type
//  to be created.
TP.core.URL.isAbstract(true);

//  ------------------------------------------------------------------------
//  Type Constants
//  ------------------------------------------------------------------------

TP.core.URL.Type.defineConstant('SCHEME', null);

//  ------------------------------------------------------------------------
//  Instance Attributes
//  ------------------------------------------------------------------------

//  the 'path' varies by scheme but is typically found behind any host:port
//  or file: prefixes
TP.core.URL.Inst.defineAttribute('path');
TP.core.URL.Inst.defineAttribute('lastRequest');

//  whether or not the URI is being watched for change
TP.core.URL.Inst.defineAttribute('watched');

//  whether or not the URI should refresh. The default is true.
TP.core.URL.Inst.defineAttribute('shouldRefresh');

//  whether or not we should autorefresh from a changed remote resource
TP.core.URL.Inst.defineAttribute('autoRefresh');

//  ------------------------------------------------------------------------
//  Instance Methods
//  ------------------------------------------------------------------------

TP.core.URL.Inst.defineMethod('asURL',
function() {

    /**
     * @method asURL
     * @summary Returns the receiver as a URL (this).
     * @returns {TP.core.URL} The receiver.
     */

    return this;
});

//  ------------------------------------------------------------------------

TP.core.URL.Inst.defineMethod('canDiffPatch',
function() {

    /**
     * @method canDiffPatch
     * @summary Returns whether or not the receiver can 'diff patch' its remote
     *     resource.
     * @description In order to be 'diff patchable', URLs (currently) need to be
     *     served from the TDS and be a particular resource type:
     *
     *          XML
     *          JSON
     *          XHTML
     *          XSLT
     *          PLAIN TEXT
     *          CSS
     *
     * @returns {Boolean} Whether or not the URL contains a resource that is
     *     'diff patchable'.
     */

    var mimeType;

    //  Mime type must match one we can actually diff.
    mimeType = this.getMIMEType();

    switch (mimeType) {
        case TP.XML_ENCODED:
        case TP.JSON_ENCODED:
        case TP.XHTML_ENCODED:
        case TP.XSLT_ENCODED:
        case TP.PLAIN_TEXT_ENCODED:
        case TP.CSS_TEXT_ENCODED:
        case TP.HTML_TEXT_ENCODED:
        case TP.XML_TEXT_ENCODED:
        case TP.JSON_TEXT_ENCODED:
        case TP.JS_TEXT_ENCODED:
            return true;

        default:
            return false;
    }
});

//  ------------------------------------------------------------------------

TP.core.URL.Inst.defineMethod('computeDiffPatchAgainst',
function(aContent, alternateContent) {

    /**
     * @method computeDiffPatchAgainst
     * @summary Computes a patch between the two data sources and returns a
     *     String that contains the patch in 'unified diff' format.
     * @param {String} aContent The 'new content' to use to generate the diff.
     * @param {?String} alternateContent The content to use as the 'alternate
     *     content' to generate the diff, if the receiver's current *remote*
     *     content is not to be used. If this is not supplied, the receiver's
     *     current *remote* content is fetched and used.
     * @returns {Promise} A Promise whose resolved value will be the patch as
     *     computed between the two sources in 'unified diff' format.
     */

    var newContent,
        promise;

    if (!this.canDiffPatch()) {
        return this.raise('TP.sig.InvalidOperation',
                            'This URI is not patchable: ' + this.getLocation());
    }

    //  Without the JsDiff library, we can't compute a patch in any case
    if (TP.notValid(TP.extern.JsDiff)) {
        return this.raise('TP.sig.InvalidObject',
                            'The JsDiff library is not loaded.');
    }

    if (TP.isEmpty(aContent)) {
        return this.raise('TP.sig.InvalidParameter',
                            'Empty comparison content.');
    }

    //  Grab the String representation of the new content
    newContent = TP.str(aContent);

    //  In order to produce a proper patch, we need the remote content *in
    //  text form* and *how it currently exactly exists on the server* but
    //  *without updating the receiver's resource*. To accomplish this, we fetch
    //  using a low-level //  routine.
    promise = TP.extern.Promise.construct(
                function(resolver, rejector) {

                    var req,
                        currentContent;

                    if (TP.isEmpty(alternateContent)) {

                        //  Note that we ask for the *text*
                        req = TP.request('resultType', TP.TEXT);
                        req.defineHandler(
                            'IOSucceeded',
                            function(ioSignal) {

                                var content;

                                content = ioSignal.get(
                                                    'request').at(
                                                    'xhr').responseText;

                                if (TP.isEmpty(content)) {
                                    return this.raise('TP.sig.InvalidString',
                                                        'Empty content for: ' +
                                                        this.getLocation());
                                }

                                resolver(content);
                            });

                        req.defineHandler(
                            'IOFailed',
                            function(ioSignal) {

                                rejector();
                            });

                        //  Fetch the content asynchronously
                        TP.httpGet(this.getLocation(), req);

                    } else {
                        currentContent = TP.str(alternateContent);

                        if (TP.isEmpty(currentContent)) {
                            return this.raise('TP.sig.InvalidString',
                                                'Empty content for: ' +
                                                this.getLocation());
                        }

                        resolver(currentContent);
                    }
                }.bind(this));

    //  Create the patch based on the two pieces of content.
    promise = promise.then(
                function(currentContent) {

                    var virtualLoc,
                        patchLoc,
                        patch;

                    //  The post diff patch call wants a virtual location and so
                    //  we need to include the same virtual location in the
                    //  patch.
                    virtualLoc = this.getVirtualLocation();

                    //  But we only want the most-specific portion.
                    patchLoc = virtualLoc.slice(
                                    virtualLoc.lastIndexOf('/') + 1);

                    //  Generate the patch using the TP.extern.JsDiff library.
                    patch = TP.extern.JsDiff.createPatch(
                                        patchLoc, currentContent, newContent);

                    return patch;
                }.bind(this));

    return promise;
});

//  ------------------------------------------------------------------------

TP.core.URL.Inst.defineMethod('getExtension',
function(aSeparator) {

    /**
     * @method getExtension
     * @summary Returns any extension that the URI's path may have. NOTE that
     *     no rewriting is performed in the production of this result.
     * @param {String} aSeparator The separator to use to find the extension.
     *     This defaults to the period (.).
     * @returns {String} The receiver's path extension, if it has one.
     */

    if (this.hasFragment()) {
        return TP.uriExtension(this.getPrimaryLocation(), aSeparator);
    }

    return TP.uriExtension(this.getLocation(), aSeparator);
});

//  ------------------------------------------------------------------------

TP.core.URL.Inst.defineMethod('getHost',
function() {

    /**
     * @method getHost
     * @summary Returns the host portion of the receiver.
     * @description The value returned from this method will vary between
     *     subtypes. For 'file' urls it will be the empty String while for
     *     'http' urls it is the portion containing the host:port before the
     *     'path' portion.
     * @returns {String} A scheme-specific host string.
     */

    var path,
        loc,
        host;

    if (TP.notEmpty(path = this.getPath())) {
        loc = this.getLocation();
        host = loc.slice(0, -path.getSize());
    } else {
        host = '';
    }

    return host;
});

//  ------------------------------------------------------------------------

TP.core.URL.Inst.defineMethod('getMIMEType',
function() {

    /**
     * @method getMIMEType
     * @summary Returns the MIME type of the receiver, if available. See the
     *     TP.ietf.Mime.getMIMEType() method for more information about how
     *     TIBET tries to guess the MIME type based on file name and data
     *     content.
     * @returns {String} The receiver's MIME type.
     */

    var url,
        mimeType,

        resource,
        fragment,
        content;

    //  TODO:   if we're a fragment then is it possible that our MIME type
    //  could differ from that of our container?
    //  Always defer to the primary URI if we have a distinct one.
    if ((url = this.getPrimaryURI()) !== this) {
        return url.getMIMEType();
    }

    //  if there's a valid computed MIME we can use it first
    if (TP.notEmpty(mimeType = this.get('computedMIMEType'))) {
        return mimeType;
    }

    //  Need to avoid recursion here so we check the resource slot, but
    //  don't actually invoke getResource
    if (this.isLoaded()) {
        resource = this.$get('resource');
        if (this.hasFragment() && TP.canInvoke(resource, 'get')) {
            fragment = this.getFragment();
            if (TP.isKindOf(resource, TP.core.Node)) {
                fragment = fragment.startsWith('#') ?
                            fragment :
                            '#' + fragment;
            }
            content = resource.get(fragment);
        } else {
            content = resource;
        }

        //  assuming we got content we can ask it, which is what we'd
        //  prefer to do to get the best value
        if (TP.canInvoke(content, 'getContentMIMEType')) {
            mimeType = content.getContentMIMEType(content);

            //  if we found one cache it for next time :)
            if (TP.isString(mimeType)) {
                this.$set('computedMIMEType', mimeType);

                return mimeType;
            }
        }
    }

    //  if we couldn't ask the content then we can try to guess via the
    //  MIME type itself
    mimeType = TP.ietf.Mime.guessMIMEType(
                                content, this, this.get('defaultMIMEType'));

    if (TP.isString(mimeType)) {
        //  note that we don't cache the guess
        return mimeType;
    }

    return this.get('defaultMIMEType');
});

//  ------------------------------------------------------------------------

TP.core.URL.Inst.defineMethod('getNativeNode',
function(aRequest) {

    /**
     * @method getNativeNode
     * @summary Returns the content node of the receiver without its normal
     *     TP.core.Node wrapper. This value may vary from the text value of the
     *     receiver if ACP-enhanced markup was provided to initialize the
     *     content.
     * @param {TP.sig.Request|TP.core.Hash} aRequest An object containing
     *     request information accessible via the at/atPut collection API of
     *     TP.sig.Requests.
     * @returns {TP.sig.Response} A TP.sig.Response created with the resource's
     *     node content set as its result.
     */

    var subrequest,
        async;

    subrequest = this.constructSubrequest(aRequest);

    subrequest.defineMethod(
            'completeJob',
            function(aResult) {

                var result;

                result = TP.isValid(aResult) ? TP.node(aResult) : aResult;

                subrequest.set('result', result);

/*
                // TODO: verify that updateResourceCache is correct below.
                //thisref.set('resource', result);
                thisref.updateResourceCache(subrequest);
*/
                subrequest.$wrapupJob('Succeeded', TP.SUCCEEDED, result);

                if (TP.canInvoke(aRequest, 'complete')) {
                    aRequest.complete(result);
                }
            });

    subrequest.defineMethod(
            'failJob',
            function(aFaultString, aFaultCode, aFaultInfo) {

                var info,
                    subrequests;

                info = TP.hc(aFaultInfo);
                if (TP.isValid(subrequests = info.at('subrequests'))) {
                    subrequests.push(subrequest);
                } else {
                    subrequests = TP.ac(subrequest);
                    info.atPut('subrequests', subrequests);
                }

                subrequest.$wrapupJob('Failed', TP.FAILED);

                if (TP.canInvoke(aRequest, 'fail')) {
                    aRequest.fail(aFaultString, aFaultCode, info);
                }
            });

    subrequest.atPut('resultType', TP.DOM);
    this.getResource(subrequest);

    //  If async we can only return the result/response being used to
    //  actually process the async activity.
    //  NOTE that we need to re-read the async state in case our underlying
    //  resource is async-only and potentially rewrote the value.
    async = this.rewriteRequestMode(subrequest);
    if (async) {
        aRequest.andJoinChild(subrequest);

        //  hand back the response object for the "outer" request, which
        //  will be either the originating request or our internally
        //  constructed one (which was also used as the subrequest)
        if (TP.canInvoke(aRequest, 'getResponse')) {
            return aRequest.getResponse();
        } else {
            return subrequest.getResponse();
        }
    }

    //  If the routine was invoked synchronously then the data will have
    //  been placed in the subrequest.
    return subrequest.getResponse();
});

//  ------------------------------------------------------------------------

TP.core.URL.Inst.defineMethod('getPath',
function() {

    /**
     * @method getPath
     * @summary Returns the path portion of the receiver.
     * @description The value returned from this method will vary between
     *     subtypes. For 'file' urls it will be the file path which starts after
     *     the file:// portion while for 'http' urls it is the portion between
     *     the host:port and ?query specs. Note that on windows this will not
     *     start with a leading "/" when using file urls (so file:///c:/foo
     *     returns a path of c:/foo, not /c:/foo).
     * @returns {String} A scheme-specific path string.
     */

    var path,
        url;

    //  for HTTP URLs, this very well may be the empty String, in which case
    //  its still valid and just returns
    if (TP.notValid(path = this.$get('path'))) {
        //  try to figure out the path from the uri
        if (TP.notValid(url = this.getLocation())) {
            return '';
        }

        path = this.$getPath(url);

        this.$set('path', path, false);
    }

    return path;
});

//  ------------------------------------------------------------------------

TP.core.URL.Inst.defineMethod('$getPath',
function(url) {

    /**
     * @method $getPath
     * @summary Parses the url for the path portion as that concept is defined
     *     for the receiving type. Note that different URI types consider
     *     different parts of their HREF to be the 'path'.
     * @param {String} url The URI string to parse.
     * @returns {String} The path subset of the string provided.
     */

    var path;

    //  by default the 'path' is whatever comes after the scheme
    path = url.slice(url.indexOf(':') + 1);

    //  then we chop off any leading '//', if its there
    path = path.chop('//');

    //  now remove any parameter or fragment portions...
    if (/\?/.test(path)) {
        path = path.slice(0, path.indexOf('?'));
    }

    if (/#/.test(path)) {
        path = path.slice(0, path.indexOf('#'));
    }

    return path;
});

//  ------------------------------------------------------------------------

TP.core.URL.Inst.defineMethod('getPathParts',
function() {

    /**
     * @method getPathParts
     * @summary Returns the path portions as an Array
     * @returns {String[]} An Array of Strings comprising the parts of the path.
     */

    var path;

    if (TP.isEmpty(path = this.getPath())) {
        return TP.ac();
    }

    //  There isn't always a leading slash... see getPath()
    if (path.charAt(0) === '/') {
        path = path.slice(1);
    }

    return path.split('/');
});

//  ------------------------------------------------------------------------

TP.core.URL.Inst.defineMethod('getRelativePath',
function(secondPath, filePath) {

    /**
     * @method getRelativePath
     * @summary Returns the receiver's path converted to a relative path when
     *     compared to second path. If the secondPath contains a file reference
     *     then the filePath argument should be true so that the resulting
     *     relative path is always produced with respect to a directory target.
     * @description Note that there is one special case to this process which
     *     revolves around how to resolve against paths which end with a file
     *     reference. When dealing with ~lib/foo.xml relative to ~lib we can
     *     see it should be ./foo.xml, but what about when we have
     *     ~lib/foo.xml relative to ~lib/bar.xml? Is that ./foo.xml or
     *     ../foo.xml. The answer depends on whether bar.xml is a file or
     *     directory reference, hence the flag.
     * @param {String} secondPath The path to be relative to.
     * @param {Boolean} filePath True if the absolute (second) path includes a
     *     file reference. This is important since the offset is relative to
     *     directories, not files.
     * @returns {String}
     */

    return TP.uriRelativeToPath(this.getLocation(), secondPath, filePath);
});

//  ------------------------------------------------------------------------

TP.core.URL.Inst.defineMethod('$getPrimaryResource',
function(aRequest, filterResult) {

    /**
     * @method $getPrimaryResource
     * @summary Returns the resource referenced by the receiver's primary href,
     *     the portion prior to any #-delimited fragment for those schemes for
     *     which a fragment is valid.
     * @param {TP.sig.Request|TP.core.Hash} aRequest An object containing
     *     request information accessible via the at/atPut collection API of
     *     TP.sig.Requests.
     * @param {Boolean} filterResult True if the resource result will be used
     *     directly and should be filtered to match any resultType definition
     *     found in the request. The default is false.
     * @returns {TP.sig.Response} A TP.sig.Response created with the resource's
     *     primary content set as its result.
     */

    var url,
        subrequest,
        loaded,
        refresh,
        async,
        thisref,
        response,
        resource;

    //  TODO:   do we need a fragment check here for any reason?
    if ((url = this.getPrimaryURI()) !== this) {
        return url.$getPrimaryResource(aRequest, filterResult);
    }

    //  If we're going to have to request the data then the key thing we
    //  want to avoid is having an incoming request complete() before the
    //  entire process is finished. That means ensuring we have a clean
    //  subrequest instance we can locally modify.
    subrequest = this.constructSubrequest(aRequest);

    loaded = this.isLoaded();

    refresh = subrequest.at('refresh');
    if (TP.notValid(refresh)) {
        //  may need to force refresh to true if the content hasn't been loaded
        //  and there wasn't a specific value for refresh.
        refresh = !loaded;
    }

    //  verify sync/async and warn when inbound value doesn't match up.
    async = this.rewriteRequestMode(subrequest);

    //  put in our "request" for sync/async, but be aware the handler
    //  gets the final say during load processing.
    subrequest.atPut('async', async);

    //  capture a this reference for our complete routine below.
    thisref = this;

    subrequest.defineMethod(
            'completeJob',
            function(aResult) {

                var resultType,
                    result,

                    wasDirty;

                //  Default our result, and filter if requested. We do this
                //  here as well to ensure we don't complete() an incoming
                //  request with unfiltered result data.
                result = aResult;

                if (TP.isTrue(filterResult) && TP.isValid(aResult)) {
                    resultType = TP.ifKeyInvalid(aRequest, 'resultType', null);
                    result = thisref.$getFilteredResult(aResult,
                                                        resultType,
                                                        false);

                    wasDirty = thisref.isDirty();

                    //  Note here how we pass 'false' here, since we don't want
                    //  to mark this as 'dirty' (if its not already). This
                    //  allows us to update the representation without
                    //  triggering a set of change notifications that will alter
                    //  the representation before we have a chance to update it,
                    //  thereby causing much confusion.
                    thisref.$setPrimaryResource(result, aRequest, false);

                    //  If this URI was loaded and not dirty before, then the
                    //  only reason it got 'dirtied' in the call above is that
                    //  we're converting from one kind of representation to
                    //  another and we don't consider that to be 'dirty'.
                    if (loaded && !wasDirty) {
                        thisref.isDirty(false);
                    }
                } else {
                    //  unfiltered results should update our resource cache.
                    //  NOTE that this takes care of loaded/dirty state.
                    thisref.updateResourceCache(subrequest);
                }

                //  rewrite the request result object so we hold on to the
                //  processed content rather than the inbound content.
                subrequest.set('result', result);

                subrequest.$wrapupJob('Succeeded', TP.SUCCEEDED, result);

                if (TP.canInvoke(aRequest, 'complete')) {
                    aRequest.complete(result);
                }
            });

    subrequest.defineMethod(
            'failJob',
            function(aFaultString, aFaultCode, aFaultInfo) {

                var info,
                    subrequests;

                info = TP.hc(aFaultInfo);
                if (TP.isValid(subrequests = info.at('subrequests'))) {
                    subrequests.push(subrequest);
                } else {
                    subrequests = TP.ac(subrequest);
                    info.atPut('subrequests', subrequests);
                }

                subrequest.$wrapupJob('Failed', TP.FAILED);

                if (TP.canInvoke(aRequest, 'fail')) {
                    aRequest.fail(aFaultString, aFaultCode, info);
                }
            });

    //  refresh will have been forced to true when we're not loaded, so
    //  we'll load() any time explicitly asked to, or when unloaded.
    if (refresh) {
        //  ensure refresh is true in the request and not just defaulted
        subrequest.atPut('refresh', true);

        //  Don't forget that this could be asynchronous....
        response = this.load(subrequest);

        //  re-read the request in case load() processing rewrote the
        //  request mode on us.
        async = this.rewriteRequestMode(subrequest);
    } else {
        resource = this.$get('resource');

        //  Fake completion of the subrequest and related request.
        subrequest.complete(resource);
    }

    if (async) {
        aRequest.andJoinChild(subrequest);

        //  if we have a response we must have done a refresh, otherwise
        //  we're working with whatever data we had cached. In that case we
        //  need to construct a response wrapping that value so we can fake
        //  the async operation in terms of return value.
        if (TP.notValid(response)) {
            //  didn't do a refresh so we got the data synchronously from
            //  our cache. now we just need to "fake" a response, which we
            //  want to associate with the original request object if there
            //  was one.
            if (TP.canInvoke(aRequest, 'getResponse')) {
                response = aRequest.getResponse();
            } else {
                response = subrequest.getResponse();
            }
        }

        return response;
    }

    //  if we're not running async then the subrequest will be complete and
    //  we can return whatever result was produced.
    return subrequest.getResponse();
});

//  ------------------------------------------------------------------------

TP.core.URL.Inst.defineMethod('getVirtualLocation',
function() {

    /**
     * @method getVirtualLocation
     * @summary Returns the virtual location of the URI. This will return a
     *     String with a format matching a 'TIBET virtual URI'.
     * @returns {String} The receiver's virtual location.
     */

    var loc;

    if (TP.notEmpty(loc = this.getLocation())) {
        loc = this.getLocation();
        return TP.uriInTIBETFormat(loc);
    }

    return '';
});

//  ------------------------------------------------------------------------

TP.core.URL.Inst.defineMethod('updateResourceCache',
function(aRequest) {

    /**
     * @method updateResourceCache
     * @summary Refreshes the receiver's content caches using the result data
     *     found in aRequest. This method is called from both the asynchronous
     *     and synchronous forks of the getResource call.
     * @param {TP.sig.Request|TP.core.Hash} aRequest An object containing
     *     request information accessible via the at/atPut collection API of
     *     TP.sig.Requests.
     * @returns {Object} The requested form of the cached resource. The cached
     *     resource is typically a Content object of some form however the
     *     return value will conform to the 'resultType' provided in the request
     *     (if any).
     */

    var contentType,

        result,
        dat,
        dom,
        tname,
        map,

        resource,
        handler,
        type,

        mime;

    //  TODO:   verify the receiver should cache anything...it should be
    //  either a "caching" URI (whatever that means) or a primary URI.

    if (TP.notValid(aRequest)) {
        return this.raise('TP.sig.InvalidParameter',
                            'No request object.');
    }

    //  Certain operations like save() will return empty or non-relevant
    //  results on completion. We don't refresh content from those results,
    //  which will be flagged with a false value for refreshContent.
    if (TP.isFalse(aRequest.at('refreshContent'))) {
        return this.$getFilteredResult(
                        this.$get('resource'),
                        aRequest.at('resultType'));
    }

    //  the default mime type can often be determined by the Content-Type
    //  header but we have to split off any charset encoding portion
    contentType = this.getHeader('Content-Type');
    if (TP.isString(contentType)) {
        contentType = contentType.split(';').first().trim();
    }

    //  Note that we set the 'default' MIME type here, which denotes
    //  the MIME type that was handed to us via the web server. We'll
    //  try to compute a more specific MIME type when getMIMEType() is
    //  called for the first time.
    this.set('defaultMIMEType', contentType, false);

    //  capture our current resource so we can replace wrapped content
    //  without replacing the container when possible.
    resource = this.$get('resource');

    result = aRequest.getResult();

    //  In cases of refresh we'll often be called with the data we already have
    //  as the result.
    if (resource === result) {
        return this.$getFilteredResult(resource, aRequest.at('resultType'));
    }

    //  ---
    //  discriminate the "raw data" of the result
    //  ---

    //  capture the raw result data from the request. This is typically
    //  a string, node, or pair based on the original request parameters.
    if (TP.isArray(result) && result.getSize() === 2) {
        dat = result.first();
        dom = result.last();

        //  TODO: what if it's an array that doesn't contain a string and a
        //  node?
    } else if (TP.isNode(result)) {
        dom = result;
    } else if (TP.isXHR(result)) {
        dat = result.responseText;

        try {
            dom = result.responseXML;

            //  IE has the nasty habit of making an empty '#document' node
            //  here that passes TP.isNode(...) tests, but has no content
            //  because it couldn't be parsed into real XML.
            if (dom.childNodes.length === 0) {
                dom = null;
            }
        } catch (e) {
            dom = TP.node(result.responseText);
        }
    } else {
        dat = result;
    }

    //  ---
    //  Wrap content in best-fit container.
    //  ---

    //  result content handler invocation...if possible (but not if the
    //  requestor wants raw TP.TEXT).
    handler = aRequest.at('contenttype');
    if (TP.notValid(handler) && aRequest.at('resultType') !== TP.TEXT) {
        //  check on uri mapping to see if the URI maps define a wrapper.
        map = TP.core.URI.$getURIMap(this);
        if (TP.isValid(map)) {
            handler = map.at('contenttype');
        }

        if (TP.notValid(handler)) {
            //  other possibility is a wrapper based on Content-type header
            //  or MIME value from the response itself.
            mime = this.getMIMEType();
            handler = TP.ietf.Mime.getConcreteType(mime);
        } else {
            //  Make sure that handler is a type.
            handler = TP.sys.getTypeByName(handler);
        }

        //  Should almost always provide a viable option for content.
        if (TP.notValid(handler) && !TP.isKindOf(resource, TP.core.Content)) {
            handler = TP.core.Content.getConcreteType(TP.ifInvalid(dom, dat));
        }
    }

    if (TP.isType(handler)) {
        type = TP.sys.getTypeByName(handler);
        if (TP.canInvoke(type, 'constructContentObject')) {
            //  NOTE that this returns us a "content object" whose purpose
            //  is to be able to "reconstitute" the data as needed
            result = type.constructContentObject(dom || dat, this);
            if (TP.notValid(result)) {
                return this.raise('',
                    'Content handler failed to produce output.');
            }
        } else {
            return this.raise('TP.sig.InvalidParameter',
                            'Content handler API not supported.');
        }
    } else if (TP.isNode(dom)) {
        //  wait for wrapping during post-processing below.
        result = dom;
    } else if (TP.isString(dat)) {
        //  when looking for a content object (a text-specific object)
        //  we work from MIME type as a starting point. Proper XML won't
        //  normally be run through this routine since getResource looks
        //  for a node wrapper first. we're normally dealing with
        //  non-XML content here -- like CSS, JSON, etc.

        mime = this.getMIMEType();
        type = TP.ietf.Mime.getConcreteType(mime);

        if (TP.canInvoke(type, 'constructContentObject')) {
            //  NOTE that this returns us a "content object" whose purpose
            //  is to be able to "reconsitute" the data as needed
            result = type.constructContentObject(dat, this);
        } else {
            //  No concrete handler type for the MIME type? Use the string.
            result = dat;
        }
    } else if (TP.isHash(dat)) {
        tname = dat.at('type');
        if (TP.isString(tname) &&
            TP.isType(type = TP.sys.getTypeByName(tname)) &&
            TP.canInvoke(type, 'constructContentObject')) {
            result = type.constructContentObject(dat, this);
        }
    } else {
        //  some other form of non-standard result object.
        result = TP.ifInvalid(dom, dat);
    }

    //  ---
    //  post-process to maintain internal containers.
    //  ---

    if (TP.canInvoke(result, 'getNativeNode')) {
        //  result _is_ a wrapper object of some form.
        this.$setPrimaryResource(result, aRequest);
    } else if (TP.canInvoke(resource, 'setNativeNode') && TP.isNode(result)) {
        TP.ifTrace() && TP.$DEBUG && TP.$VERBOSE ?
            TP.sys.logIO('Refreshing current node container.',
                        TP.DEBUG) : 0;

        resource.setNativeNode(result);
    } else if (TP.isNode(result)) {
        TP.ifTrace() && TP.$DEBUG && TP.$VERBOSE ?
            TP.sys.logIO('Creating new node container.',
                        TP.DEBUG) : 0;

        //  note that we pass ourselves along to establish "ownership"
        result = TP.core.Node.construct(result);
        result.set('uri', this);

        this.$setPrimaryResource(result, aRequest);
    } else if (TP.isKindOf(resource, TP.core.Content)) {
        resource.set('data', result);
    } else {
        this.$setPrimaryResource(result, aRequest);
    }

    //  NOTE that callers are responsible for defining the context of
    //  whether the resulting data dirties/loads the URI in question.

    //  clear any expiration computations.
    this.expire(false);

    return this.$getFilteredResult(
        this.$get('resource'), aRequest.at('resultType'));
});

//  ------------------------------------------------------------------------
//  Content Processing
//  ------------------------------------------------------------------------

TP.core.URL.Inst.defineMethod('hasReachedPhase',
function(targetPhase, targetPhaseList) {

    /**
     * @method hasReachedPhase
     * @summary Returns true if the receiver's content has been processed to
     *     the phase defined, relative to an optional phase list.
     * @param {Constant} targetPhase A TIBET content "process phase" string such
     *     as 'Compile'.
     * @param {Array} targetPhaseList An array of phase names. The default is
     *     TP.core.TSH.NOCACHE.
     * @returns {Boolean} Whether or not the content of the receiver has reached
     *     the supplied phase in its processing.
     */

    var content,
        resp;

    //  if we're not loaded we can't have reached a particular phase.
    if (!this.isLoaded()) {
        return false;
    }

    //  force refresh to false, we only want cached data access here. NOTE
    //  that this avoids any async issues as well.
    resp = this.getResource(TP.hc('refresh', false, 'async', false));
    content = resp.get('result');

    if (TP.canInvoke(content, 'hasReachedPhase')) {
        return content.hasReachedPhase(targetPhase, targetPhaseList);
    }

    //  no content? can't have reached any phase then.
    return false;
});

//  ------------------------------------------------------------------------

TP.core.URL.Inst.defineMethod('processTP_sig_Request',
function(aRequest) {

    /**
     * @method processTP_sig_Request
     * @summary Processes the receiver's content, typically by dispatching to
     *     the receiver's content object itself.
     * @param {TP.sig.Request|TP.core.Hash} aRequest A request or parameter
     *     hash with control parameters. The 'targetPhase' parameter is the most
     *     important here. Default is 'Finalized'.
     * @returns {TP.sig.Response} A TP.sig.Response created with the resource's
     *     processed content set as its result.
     */

    var request,
        subrequest,
        thisref,
        async;

    //  This request will be used for transformation processing.
    request = this.constructSubrequest(aRequest);
    request.atPutIfAbsent('targetPhase', 'Finalize');

    //  The subrequest here is used for content acquisition.
    subrequest = this.constructSubrequest(aRequest);

    thisref = this;

    subrequest.defineMethod(
            'completeJob',
            function(aResult) {

                var resource,
                    resp,
                    result;

                resource = TP.tpnode(aResult);
                if (TP.canInvoke(resource, 'transform')) {
                    //  Force XMLBase and TIBET src attributes (but don't stamp
                    //  it as 'dirty').
                    thisref.$setPrimaryResource(resource, null, false);

                    resp = TP.process(resource, request);
                    result = resp.get('result');

                    if (request.didFail()) {
                        aRequest.fail(request.getFaultText(),
                                      request.getFaultCode(),
                                      request.getFaultInfo());
                        subrequest.fail(request.getFaultText(),
                                          request.getFaultCode(),
                                          request.getFaultInfo());
                        return;
                    }

                    //  rewrite the request result object so we hold on to
                    //  the processed content rather than the inbound
                    //  content.
                    subrequest.set('result', result);

                    //  TODO: verify this is correct in all cases, and
                    //  decide if we need to assign a "save result" flag to
                    //  control this.
                    //  What if we wanted to reprocess each time? refresh
                    //  seems like overhead to fetch source rather than
                    //  reprocessing.

                    //  the processed content should become the new resource
                    thisref.set('resource', result);
                }

                subrequest.$wrapupJob('Succeeded', TP.SUCCEEDED, result);

                //  Inform any originally inbound request of our status.
                if (TP.canInvoke(aRequest, 'complete')) {
                    //  Note that this could be null if there's no result,
                    //  or if the transform call isn't supported, or if the
                    //  transform simply produces a null result.
                    aRequest.complete(result);
                }
            });

    subrequest.defineMethod('failJob',
        function(aFaultString, aFaultCode, aFaultInfo) {

            var info,
                subrequests;

            info = TP.hc(aFaultInfo);
            if (TP.isValid(subrequests = info.at('subrequests'))) {
                subrequests.push(subrequest);
            } else {
                subrequests = TP.ac(subrequest);
                info.atPut('subrequests', subrequests);
            }

            subrequest.$wrapupJob('Failed', TP.FAILED);

            //  Inform any originally inbound request of our status.
            if (TP.canInvoke(aRequest, 'fail')) {
                aRequest.fail(aFaultString, aFaultCode, info);
            }
        });

    //  trigger the invocation and rely on the handlers for the rest.
    this.getResource(subrequest);

    //  re-read the request in case load() processing rewrote the
    //  request mode on us.
    async = this.rewriteRequestMode(subrequest);
    if (async) {
        aRequest.andJoinChild(subrequest);

        //  if we're async then the data may not be ready, we need to return
        //  a viable response object instead.
        if (TP.canInvoke(aRequest, 'getResponse')) {
            return aRequest.getResponse();
        } else {
            return subrequest.getResponse();
        }
    }

    return subrequest.getResponse();
});

//  ------------------------------------------------------------------------
//  Storage Management
//  ------------------------------------------------------------------------

TP.core.URL.Inst.defineMethod('load',
function(aRequest) {

    /**
     * @method load
     * @summary Loads the content of the receiver from whatever is the
     *     currently mapped storage location. This method relies on both
     *     rewriting and routing which ultimately hand off to a
     *     TP.core.URIHandler of some type to perform the actual load.
     * @description This method is rarely called directly, it's typically
     *     invoked by the get*Content() calls when the receiver has not yet been
     *     loaded, or when a refresh is being requested. Note that this is a
     *     "mapped" action, meaning the URI undergoes rewriting and mapping as
     *     part of the load process.
     * @param {TP.sig.Request|TP.core.Hash} aRequest An object containing
     *     request information accessible via the at/atPut collection API of
     *     TP.sig.Requests.
     * @returns {TP.sig.Response} The request's response object.
     */

    var request,
        url,
        handler;

    TP.ifTrace() && TP.$DEBUG && TP.$VERBOSE ?
        TP.sys.logIO('Loading content data for ID: ' +
                    TP.ifInvalid(this.getLocation(), 'FROM_SOURCE'),
                    TP.DEBUG) : 0;

    request = this.constructRequest(aRequest);

    //  rewriting always comes first. if we end up altering the actual URI
    //  during this process then we're not the "keeper of the data", the
    //  rewritten URI instance is
    url = this.rewrite(request);

    //  clear our current resource data...we don't keep it in case this call
    //  fails we don't want the old data to be mistaken for the new stuff.
    this.$set('resource', null, false);

    //  map the load operation so we get the right handler based on any
    //  rewriting and routing logic in place for the original URI
    request.atPut('operation', 'load');
    handler = url.remap(this, request);

    return handler.load(url, request);
});

//  ------------------------------------------------------------------------

TP.core.URL.Inst.defineMethod('nuke',
function(aRequest) {

    /**
     * @method nuke
     * @summary Destroys the target URL at the storage location. We'd have
     *     called this delete but that's a JS keyword.
     * @description This method is a "mapped" action, meaning the URI undergoes
     *     rewriting and routing as part of the nuke process. This may, as you
     *     might expect, alter the physical location being targeted for
     *     destruction. You should probably verify these targets before invoking
     *     nuke.
     * @param {TP.sig.Request|TP.core.Hash} aRequest An object containing
     *     request information accessible via the at/atPut collection API of
     *     TP.sig.Requests.
     * @returns {TP.sig.Response} The request's response object.
     */

    var request,
        url,
        handler;

    //  TODO:   when the receiver has a fragment what then? Are we supposed
    //  to remove only the fragment subset of the receiver?

    request = this.constructRequest(aRequest);

    url = this.rewrite(request);

    request.atPut('operation', 'nuke');
    handler = url.remap(this, request);

    return handler.nuke(url, request);
});

//  ------------------------------------------------------------------------

TP.core.URL.Inst.defineMethod('save',
function(aRequest) {

    /**
     * @method save
     * @summary Saves the receiver's content to its URI path. The request's
     *     fileMode key defaults to 'w' so that any existing content is replaced
     *     when operating on file URIs.
     * @description This method is a "mapped" action, meaning the URI undergoes
     *     rewriting and routing as part of the save process. This may, as you
     *     might expect, alter the physical location in which the data is
     *     stored.
     * @param {TP.sig.Request|TP.core.Hash} aRequest An object containing
     *     request information accessible via the at/atPut collection API of
     *     TP.sig.Requests.
     * @returns {TP.sig.Response} The request's response object.
     */

    var request,
        url,
        handler;

    //  TODO:   when the receiver has a fragment what then? Should just
    //          update "document href" and save that?

    request = this.constructRequest(aRequest);

    //  rewriting means we'll get to the concrete URI for the receiver so we
    //  put the data where it really belongs
    url = this.rewrite(request);

    request.atPut('operation', 'save');
    handler = url.remap(this, request);

    return handler.save(url, request);
});

//  ------------------------------------------------------------------------

TP.core.URL.Inst.defineMethod('refreshFromRemoteResource',
function() {

    /**
     * @method refreshFromRemoteResource
     * @summary Refreshes the receiver from the remote resource it's
     *     representing.
     * @returns {Promise} A promise which resolves on completion.
     */

    var uri,
        callback,
        loc,
        secondaryURIs;

    if (TP.notFalse(this.get('shouldRefresh'))) {
        this.isLoaded(false);
    }

    //  Make sure to let secondaryURIs know too.
    if (TP.notEmpty(secondaryURIs = this.getSecondaryURIs())) {
        secondaryURIs.forEach(
                function(aURI) {
                    if (TP.notFalse(aURI.get('shouldRefresh'))) {
                        aURI.isLoaded(false);
                    }
                });
    }

    //  Snapshot reference for closure usage.
    uri = this;

    loc = uri.getLocation();

    //  Force a reload. Note that we approach this two ways depending on the
    //  nature of the URI. Source code needs to be loaded via the boot system so
    //  it properly loads and runs, whereas other resources can load via XHR.
    callback = function(result) {
        var manifestLoc,
            appSrcLoc;

        if (TP.isError(result)) {
            TP.error(result);
            return;
        }

        //  Notify observers of the URI (elements, etc.) that the resource has
        //  been refreshed with potentially new content.
        uri.$changed();

        //  Watch specifically for changes to application manifest which might
        //  indicate new code has been added to the project. These files don't
        //  get observed since they never trigger a mutation observer.

        manifestLoc = uri.getLocation();
        appSrcLoc = TP.uriExpandPath('~app_cfg');

        if (manifestLoc.startsWith(appSrcLoc)) {

            //  Force refresh of any package data, particularly related to the
            //  URI we're referencing.
            TP.boot.$refreshPackages(manifestLoc);

            //  Import any new scripts that would have booted with the system.
            TP.sys.importPackage(TP.boot.$$bootfile, TP.boot.$$bootconfig);
        }
    };

    //  If the receiver refers to a file that was loaded (meaning it's mentioned
    //  in a TIBET package config) we source it back in rather than just
    //  loading via simple XHR.
    if (TP.boot.$isLoadableScript(loc)) {
        TP.debug('Sourcing in updates to ' + loc);
        return TP.sys.importSource(loc).then(callback, callback);
    } else {
        return this.getResource().then(callback, callback);
    }
});

//  ------------------------------------------------------------------------

TP.core.URL.Inst.defineMethod('getAutoRefresh',
function() {

    /**
     * @method getAutoRefresh
     * @summary Returns whether or not the URI 'auto refreshes' from its remote
     *     resource when it gets notified that that content has changed.
     * @returns {Boolean} Whether or not the resource auto-refreshes.
     */

    var autoRefresh,
        watched,
        uri;

    //  See if we have an explicit value for autoRefresh - note the use of
    //  $get() to avoid endless recursion. If we don't have one, then we have
    //  intelligent defaults for URLs with certain extensions.
    if (TP.isNull(autoRefresh = this.$get('autoRefresh'))) {

        watched = TP.ifInvalid(TP.sys.cfg('uri.remote_watch_sources'), TP.ac());
        uri = this.getLocation();

        autoRefresh = watched.some(
                        function(path) {
                            var prefix;

                            prefix = TP.uriExpandPath(prefix);
                            return uri.indexOf(prefix) === 0;
                        });

        this.set('autoRefresh', autoRefresh);
    }

    return autoRefresh;
});

//  ------------------------------------------------------------------------

TP.core.URL.Inst.defineMethod('setAutoRefresh',
function(shouldAutoRefresh) {

    /**
     * @method setAutoRefresh
     * @summary Sets whether or not the URI 'auto refreshes' from its remote
     *     resource when it gets notified that that content has changed.
     * @param {Boolean} shouldAutoRefresh Whether or not the resource should
     *     auto-refresh.
     * @returns {TP.core.URL} The receiver.
     */

    //  Note the use of $set() to avoid endless recursion.
    this.$set('autoRefresh', shouldAutoRefresh);

    //  If autoRefresh is true, then watch the URL. Note that this call just
    //  returns if the URL is already configured to watch. Also note how we do
    //  *not* assume to unwatch() if autoRefresh is set to false (i.e. this is a
    //  one-way behavior).
    if (shouldAutoRefresh) {
        this.watch();
    }

    return this;
});

//  ------------------------------------------------------------------------

TP.core.URL.Inst.defineMethod('watch',
function(aRequest) {

    /**
     * @method watch
     * @summary Watches for changes to the URLs remote resource, if the server
     *     that is supplying the remote resource notifies us when the URL has
     *     changed.
     * @param {TP.sig.Request|TP.core.Hash} aRequest An object containing
     *     request information accessible via the at/atPut collection API of
     *     TP.sig.Requests.
     * @returns {TP.sig.Response} The request's response object.
     */

    var request,
        url,
        handler;

    //  If this URL is already being watched, then just exit
    if (TP.isTrue(this.get('watched'))) {
        return null;
    }

    request = this.constructRequest(aRequest);

    //  rewriting means we'll get to the concrete URI for the receiver so we
    //  watch the data where it really is
    url = this.rewrite(request);

    request.atPut('operation', 'watch');
    handler = url.remap(this, request);

    this.set('watched', true);

    return handler.watch(url, request);
});

//  ------------------------------------------------------------------------

TP.core.URL.Inst.defineMethod('unwatch',
function(aRequest) {

    /**
     * @method unwatch
     * @summary Removes any watches for changes to the URLs remote resource. See
     *     this type's 'watch' method for more information.
     * @param {TP.sig.Request|TP.core.Hash} aRequest An object containing
     *     request information accessible via the at/atPut collection API of
     *     TP.sig.Requests.
     * @returns {TP.sig.Response} The request's response object.
     */

    var request,
        url,
        handler;

    //  If this URL is already not being watched, then just exit
    if (TP.notTrue(this.get('watched'))) {
        return null;
    }

    request = this.constructRequest(aRequest);

    //  rewriting means we'll get to the concrete URI for the receiver so we
    //  unwatch the data where it really is
    url = this.rewrite(request);

    request.atPut('operation', 'unwatch');
    handler = url.remap(this, request);

    this.set('watched', false);

    return handler.unwatch(url, request);
});

//  ========================================================================
//  TP.core.ChromeExtURL
//  ========================================================================

/**
 * @type {TP.core.ChromeExtURL}
 * @summary A subtype of TP.core.URL specific to the Chrome Extension scheme.
 */

//  ------------------------------------------------------------------------

TP.core.URL.defineSubtype('ChromeExtURL');

//  ------------------------------------------------------------------------
//  Type Constants
//  ------------------------------------------------------------------------

TP.core.ChromeExtURL.Type.defineConstant('SCHEME', 'chrome-extension');

TP.core.ChromeExtURL.registerForScheme('chrome-extension');

//  ------------------------------------------------------------------------
//  Type Methods
//  ------------------------------------------------------------------------

TP.core.ChromeExtURL.Type.defineMethod('$getDefaultHandler',
function(aURI, aRequest) {

    /**
     * @method $getDefaultHandler
     * @summary Returns the default handler for a URI and request pair. For
     *     non-mapped HTTP urls this is the TP.core.HTTPURLHandler type.
     * @param {TP.core.URI|String} aURI The URI to obtain the default handler
     *     for.
     * @param {TP.sig.Request} aRequest The request whose values should inform
     *     the routing assignment.
     * @returns {TP.lang.RootObject.<TP.core.URIHandler>} A TP.core.URIHandler
     *     subtype type object or a type object conforming to that interface.
     */

    return TP.core.FileURLHandler;
});

//  ------------------------------------------------------------------------
//  Instance Attributes
//  ------------------------------------------------------------------------

//  ------------------------------------------------------------------------
//  Instance Methods
//  ------------------------------------------------------------------------

TP.core.ChromeExtURL.Inst.defineMethod('$parseSchemeSpecificPart',
function(schemeSpecificString) {

    /**
     * @method $parseSchemeSpecificPart
     * @summary Parses inbound URI string content in a fashion specific to the
     *     scheme(s) being managed by the receiver.
     * @param {String} schemeSpecificString A String containing the
     *     "scheme-specific-part" of a URI.
     * @returns {TP.core.Hash} The parsed URI 'components'.
     */

    this.callNextMethod();

    //  TODO TODO TODO TODO TODO
    //  TODO: relying on TP.core.Hash for parsing is a poor design, we
    //  should change that so the parsing is local to this type. Here, we
    //  invoke the parser directly because of the ambiguities with the style
    //  string parser.
    /* eslint-disable new-cap */
    return TP.core.Hash.URI_STRING_PARSER('chrome-extension:' +
        schemeSpecificString);
    /* eslint-enable new-cap */
});

//  ========================================================================
//  TP.core.CommURL
//  ========================================================================

/**
 * @type {TP.core.CommURL}
 * @summary A trait class designed to add "comm" (mostly XHR) access methods.
 */

//  ------------------------------------------------------------------------

TP.lang.Object.defineSubtype('TP.core.CommURL');

TP.core.CommURL.isAbstract(true);       //  Always set for a trait.

//  ------------------------------------------------------------------------
//  Instance Attributes
//  ------------------------------------------------------------------------

//  the most recent 'communication' object
//  (i.e. the native XHR or WebSocket object)
TP.core.CommURL.Inst.defineAttribute('commObject');

//  ------------------------------------------------------------------------
//  Instance Methods
//  ------------------------------------------------------------------------

TP.core.CommURL.Inst.defineMethod('commDidSucceed',
function() {

    /**
     * @method commDidSucceed
     * @summary Returns true if the last comm request (xhr etc) to the server
     *     was successful based on status information in the comm object.
     * @returns {Boolean} True for successful communications.
     */

    var comm;

    comm = this.getCommObject();
    if (TP.isValid(comm)) {
        return TP.httpDidSucceed(comm);
    }

    return;
});

//  ------------------------------------------------------------------------

TP.core.CommURL.Inst.defineMethod('getCommObject',
function() {

    /**
     * @method getCommObject
     * @summary Returns the last communication channel object leveraged by the
     *     receiver.
     * @returns {XHR|WebSocket} The receiver's last communication object.
     */

    var comm,
        url;

    comm = this.$get('commObject');
    if (TP.isValid(comm)) {
        return comm;
    }

    url = this.getPrimaryURI();
    if (url !== this) {
        return url.getCommObject();
    }

    return;
});

//  ------------------------------------------------------------------------

TP.core.CommURL.Inst.defineMethod('getCommResponse',
function() {

    /**
     * @method getCommResponse
     * @summary Returns response data from the last communication object (xhr
     *     etc) used in the receiver's interactions with the server.
     * @returns {Object} The result data from the last comm request.
     */

    var comm;

    comm = this.getCommObject();
    if (TP.isValid(comm)) {
        return comm.response;
    }

    return;
});

//  ------------------------------------------------------------------------

TP.core.CommURL.Inst.defineMethod('getCommResponseText',
function() {

    /**
     * @method getCommResponseText
     * @summary Returns response text from the last communication object (xhr
     *     etc) used in the receiver's interactions with the server.
     * @returns {String} The result text from the last comm request.
     */

    var comm;

    comm = this.getCommObject();
    if (TP.isValid(comm)) {
        return comm.responseText;
    }

    return;
});

//  ------------------------------------------------------------------------

TP.core.CommURL.Inst.defineMethod('getCommResponseType',
function() {

    /**
     * @method getCommResponseType
     * @summary Returns the response type from the last communication object
     * (xhr etc) used in the receiver's interactions with the server.
     * @returns {String} A string from the XMLHttpRequest API with one of the
     *     following values: "", arraybuffer, blob, document, json, or text. The
     *     default ("") means a DOMString value just as with "text".
     */

    var comm;

    comm = this.getCommObject();
    if (TP.isValid(comm)) {
        return comm.responseType;
    }

    return;
});

//  ------------------------------------------------------------------------

TP.core.CommURL.Inst.defineMethod('getCommResponseXML',
function() {

    /**
     * @method getCommResponseXML
     * @summary Returns response XML from the last communication object (xhr
     *     etc) used in the receiver's interactions with the server.
     * @returns {String} The result XML from the last comm request.
     */

    var comm;

    comm = this.getCommObject();
    if (TP.isValid(comm)) {
        return comm.responseXML;
    }

    return;
});

//  ------------------------------------------------------------------------

TP.core.CommURL.Inst.defineMethod('getCommStatusCode',
function() {

    /**
     * @method getCommStatusCode
     * @summary Returns the last comm (usually xhr) status code from the
     *     receiver's interactions with the server.
     * @returns {Number} The status code from the last comm request.
     */

    var comm;

    comm = this.getCommObject();
    if (TP.isValid(comm)) {
        return comm.status;
    }

    return;
});

//  ------------------------------------------------------------------------

TP.core.CommURL.Inst.defineMethod('getCommStatusText',
function() {

    /**
     * @method getCommStatusText
     * @summary Returns the last comm (usually xhr) status text from the
     *     receiver's interactions with the server.
     * @returns {String} The status message from the last comm request.
     */

    var comm;

    comm = this.getCommObject();
    if (TP.isValid(comm)) {
        return comm.statusText;
    }

    return;
});

//  ========================================================================
//  TP.core.HTTPURL
//  ========================================================================

/**
 * @type {TP.core.HTTPURL}
 * @summary A subtype of TP.core.URL specific to the HTTP scheme.
 */

//  ------------------------------------------------------------------------

TP.core.URL.defineSubtype('HTTPURL');

TP.core.HTTPURL.addTraits(TP.core.CommURL);

//  ------------------------------------------------------------------------
//  Type Constants
//  ------------------------------------------------------------------------

//  note that by setting this to http we allow https to match as well
TP.core.HTTPURL.Type.defineConstant('SCHEME', 'http');

//  ------------------------------------------------------------------------
//  Type Attributes
//  ------------------------------------------------------------------------

//  HTTP URIs can support access via either sync or async requests
TP.core.HTTPURL.Type.defineAttribute('supportedModes',
                                    TP.core.SyncAsync.DUAL_MODE);
TP.core.HTTPURL.Type.defineAttribute('mode',
                                    TP.core.SyncAsync.ASYNCHRONOUS);

TP.core.HTTPURL.registerForScheme('http');
TP.core.HTTPURL.registerForScheme('https');

//  ------------------------------------------------------------------------
//  Type Methods
//  ------------------------------------------------------------------------

TP.core.HTTPURL.Type.defineMethod('$getDefaultHandler',
function(aURI, aRequest) {

    /**
     * @method $getDefaultHandler
     * @summary Returns the default handler for a URI and request pair. For
     *     non-mapped HTTP urls this is the TP.core.HTTPURLHandler type.
     * @param {TP.core.URI|String} aURI The URI to obtain the default handler
     *     for.
     * @param {TP.sig.Request} aRequest The request whose values should inform
     *     the routing assignment.
     * @returns {TP.lang.RootObject.<TP.core.URIHandler>} A TP.core.URIHandler
     *     subtype type object or a type object conforming to that interface.
     */

    var tname,
        type;

    tname = TP.sys.cfg('uri.handler.http');
    if (TP.isEmpty(tname)) {
        return TP.core.HTTPURLHandler;
    }

    type = TP.sys.getTypeByName(tname);
    if (TP.notValid(type)) {
        this.raise('TP.sig.TypeNotFound', tname);

        return TP.core.HTTPURLHandler;
    }

    return type;
});

//  ------------------------------------------------------------------------
//  Instance Attributes
//  ------------------------------------------------------------------------

//  cached redirection location
TP.core.HTTPURL.Inst.defineAttribute('location');

//  note that there are 'scheme', 'path' and 'fragment' ivars on
//  TP.core.URI / TP.core.URL
TP.core.HTTPURL.Inst.defineAttribute('user');
TP.core.HTTPURL.Inst.defineAttribute('password');
TP.core.HTTPURL.Inst.defineAttribute('host');
TP.core.HTTPURL.Inst.defineAttribute('port');
TP.core.HTTPURL.Inst.defineAttribute('query');
TP.core.HTTPURL.Inst.defineAttribute('queryDict');

//  ------------------------------------------------------------------------
//  Instance Methods
//  ------------------------------------------------------------------------

TP.core.HTTPURL.Inst.defineMethod('$initURIComponents',
function(parts) {

    /**
     * @method $initURIComponents
     * @summary Performs any post-parsing initialization appropriate for the
     *     URI components which were parsed during scheme-specific parsing.
     * @param {TP.core.Hash} parts The parsed URI components.
     * @returns {TP.core.URI} The receiver.
     */

    this.callNextMethod();

    //  NOTE: These 'set' calls use 'false' to avoid notification!! This is
    //  necessary when creating a URI, since otherwise the change notification
    //  mechanism will cause errors trying to get observations set up before
    //  everything is in place.

    this.set('user', parts.at('user'), false);
    this.set('password', parts.at('password'), false);

    this.set('host', parts.at('host'), false);
    this.set('port', parts.at('port'), false);

    this.set('path', parts.at('path'), false);
    this.set('query', parts.at('query'), false);
    this.set('queryDict', parts.at('queryDict'), false);

    return this;
});

//  ------------------------------------------------------------------------

TP.core.HTTPURL.Inst.defineMethod('$parseSchemeSpecificPart',
function(schemeSpecificString) {

    /**
     * @method $parseSchemeSpecificPart
     * @summary Parses inbound URI string content in a fashion specific to the
     *     scheme(s) being managed by the receiver.
     * @param {String} schemeSpecificString A String containing the
     *     "scheme-specific-part" of a URI.
     * @returns {TP.core.Hash} The parsed URI 'components'.
     */

    this.callNextMethod();

    //  TODO TODO TODO TODO TODO
    //  TODO: relying on TP.core.Hash for parsing is a poor design, we
    //  should change that so the parsing is local to this type. Here, we
    //  invoke the parser directly because of the ambiguities with the style
    //  string parser.

    //  TODO: Also, what about 'https:' URLs here - we're ASSuming 'http:'
    /* eslint-disable new-cap */
    return TP.core.Hash.URI_STRING_PARSER('http:' + schemeSpecificString);
    /* eslint-enable new-cap */
});

//  ------------------------------------------------------------------------

TP.core.HTTPURL.Inst.defineMethod('httpConnect',
function(aRequest) {

    /**
     * @method httpConnect
     * @summary Uses the receiver as a target URI and invokes an HTTP CONNECT
     *     with aRequest.
     * @param {TP.sig.Request} aRequest The original request being processed.
     * @returns {TP.sig.Response} The request's response object.
     */

    return TP.httpConnect(this.asString(), aRequest);
});

//  ------------------------------------------------------------------------

TP.core.HTTPURL.Inst.defineMethod('httpDelete',
function(aRequest) {

    /**
     * @method httpDelete
     * @summary Uses the receiver as a target URI and invokes an HTTP DELETE
     *     with aRequest.
     * @param {TP.sig.Request} aRequest The original request being processed.
     * @returns {TP.sig.Response} The request's response object.
     */

    return TP.httpDelete(this.asString(), aRequest);
});

//  ------------------------------------------------------------------------

TP.core.HTTPURL.Inst.defineMethod('httpGet',
function(aRequest) {

    /**
     * @method httpGet
     * @summary Uses the receiver as a target URI and invokes an HTTP GET
     *     with aRequest.
     * @param {TP.sig.Request} aRequest The original request being processed.
     * @returns {TP.sig.Response} The request's response object.
     */

    return TP.httpGet(this.asString(), aRequest);
});

//  ------------------------------------------------------------------------

TP.core.HTTPURL.Inst.defineMethod('httpHead',
function(aRequest) {

    /**
     * @method httpHead
     * @summary Uses the receiver as a target URI and invokes an HTTP HEAD
     *     with aRequest.
     * @param {TP.sig.Request} aRequest The original request being processed.
     * @returns {TP.sig.Response} The request's response object.
     */

    return TP.httpHead(this.asString(), aRequest);
});

//  ------------------------------------------------------------------------

TP.core.HTTPURL.Inst.defineMethod('httpOptions',
function(aRequest) {

    /**
     * @method httpOptions
     * @summary Uses the receiver as a target URI and invokes an HTTP OPTIONS
     *     with aRequest.
     * @param {TP.sig.Request} aRequest The original request being processed.
     * @returns {TP.sig.Response} The request's response object.
     */

    return TP.httpOptions(this.asString(), aRequest);
});

//  ------------------------------------------------------------------------

TP.core.HTTPURL.Inst.defineMethod('httpPatch',
function(aRequest) {

    /**
     * @method httpPatch
     * @summary Uses the receiver as a target URI and invokes an HTTP PATCH
     *     with aRequest.
     * @param {TP.sig.Request} aRequest The original request being processed.
     * @returns {TP.sig.Response} The request's response object.
     */

    return TP.httpPatch(this.asString(), aRequest);
});

//  ------------------------------------------------------------------------

TP.core.HTTPURL.Inst.defineMethod('httpPost',
function(aRequest) {

    /**
     * @method httpPost
     * @summary Uses the receiver as a target URI and invokes an HTTP POST
     *     with aRequest.
     * @param {TP.sig.Request} aRequest The original request being processed.
     * @returns {TP.sig.Response} The request's response object.
     */

    return TP.httpPost(this.asString(), aRequest);
});

//  ------------------------------------------------------------------------

TP.core.HTTPURL.Inst.defineMethod('httpPut',
function(aRequest) {

    /**
     * @method httpPut
     * @summary Uses the receiver as a target URI and invokes an HTTP PUT
     *     with aRequest.
     * @param {TP.sig.Request} aRequest The original request being processed.
     * @returns {TP.sig.Response} The request's response object.
     */

    return TP.httpPut(this.asString(), aRequest);
});

//  ------------------------------------------------------------------------

TP.core.HTTPURL.Inst.defineMethod('httpTrace',
function(aRequest) {

    /**
     * @method httpTrace
     * @summary Uses the receiver as a target URI and invokes an HTTP TRACE
     *     with aRequest.
     * @param {TP.sig.Request} aRequest The original request being processed.
     * @returns {TP.sig.Response} The request's response object.
     */

    return TP.httpTrace(this.asString(), aRequest);
});

//  ========================================================================
//  TP.core.FileURL
//  ========================================================================

/**
 * @type {TP.core.FileURL}
 * @summary A URL specific to file references.
 */

//  ------------------------------------------------------------------------

TP.core.URL.defineSubtype('FileURL');

TP.core.FileURL.addTraits(TP.core.CommURL);

//  ------------------------------------------------------------------------
//  Type Constants
//  ------------------------------------------------------------------------

TP.core.FileURL.Type.defineConstant('SCHEME', 'file');

//  ------------------------------------------------------------------------
//  Type Attributes
//  ------------------------------------------------------------------------

//  'file:' scheme is sync-only so configure for that
TP.core.FileURL.Type.defineAttribute('supportedModes',
                                    TP.core.SyncAsync.SYNCHRONOUS);
TP.core.FileURL.Type.defineAttribute('mode',
                                    TP.core.SyncAsync.SYNCHRONOUS);

TP.core.FileURL.registerForScheme('file');

//  ------------------------------------------------------------------------
//  Type Methods
//  ------------------------------------------------------------------------

TP.core.FileURL.Type.defineMethod('$getDefaultHandler',
function(aURI, aRequest) {

    /**
     * @method $getDefaultHandler
     * @summary Returns the default handler for a URI and request pair. For
     *     non-mapped HTTP urls this is the TP.core.HTTPURLHandler type.
     * @param {TP.core.URI|String} aURI The URI to obtain the default handler
     *     for.
     * @param {TP.sig.Request} aRequest The request whose values should inform
     *     the routing assignment.
     * @returns {TP.lang.RootObject.<TP.core.URIHandler>} A TP.core.URIHandler
     *     subtype type object or a type object conforming to that interface.
     */

    var tname,
        type;

    tname = TP.sys.cfg('uri.handler.file');
    if (TP.isEmpty(tname)) {
        return TP.core.FileURLHandler;
    }

    type = TP.sys.getTypeByName(tname);
    if (TP.notValid(type)) {
        this.raise('TP.sig.TypeNotFound', tname);

        return TP.core.FileURLHandler;
    }

    return type;
});

//  ------------------------------------------------------------------------
//  Instance Attributes
//  ------------------------------------------------------------------------

//  note that there are 'scheme', 'path' and 'fragment' ivars on
//  TP.core.URI / TP.core.URL

//  ------------------------------------------------------------------------
//  Instance Methods
//  ------------------------------------------------------------------------

TP.core.FileURL.Inst.defineMethod('$initURIComponents',
function(parts) {

    /**
     * @method $initURIComponents
     * @summary Performs any post-parsing initialization appropriate for the
     *     URI components which were parsed during scheme-specific parsing.
     * @param {TP.core.Hash} parts The parsed URI components.
     * @returns {TP.core.URI} The receiver.
     */

    var thePath;

    this.callNextMethod();

    if (TP.notEmpty(thePath = parts.at('path')) &&
        thePath.startsWith('/')) {
        thePath = thePath.slice(1);
    }

    //  NOTE: These 'set' calls use 'false' to avoid notification!! This is
    //  necessary when creating a URI, since otherwise the change notification
    //  mechanism will cause errors trying to get observations set up before
    //  everything is in place.

    this.set('path', thePath, false);

    //  generate the internal href
    this.asString();

    return this;
});

//  ------------------------------------------------------------------------

TP.core.FileURL.Inst.defineMethod('$parseSchemeSpecificPart',
function(schemeSpecificString) {

    /**
     * @method $parseSchemeSpecificPart
     * @summary Parses inbound URI string content in a fashion specific to the
     *     scheme(s) being managed by the receiver.
     * @param {String} schemeSpecificString A String containing the
     *     "scheme-specific-part" of a URI.
     * @returns {TP.core.Hash} The parsed URI 'components'.
     */

    this.callNextMethod();

    //  TODO TODO TODO TODO TODO
    //  TODO: relying on TP.core.Hash for parsing is a poor design, we
    //  should change that so the parsing is local to this type. Here, we
    //  invoke the parser directly because of the ambiguities with the style
    //  string parser.
    /* eslint-disable new-cap */
    return TP.core.Hash.URI_STRING_PARSER('file:' + schemeSpecificString);
    /* eslint-enable new-cap */
});

//  ------------------------------------------------------------------------

TP.core.FileURL.Inst.defineMethod('$getPath',
function(url) {

    /**
     * @method $getPath
     * @summary Parses the url for the path portion as that concept is defined
     *     for the receiving type. Note that different URI types consider
     *     different parts of their HREF to be the 'path'.
     * @param {String} url The URI string to parse.
     * @returns {String} The path subset of the string provided.
     */

    var path;

    //  by default the 'path' is whatever comes after the scheme
    if (TP.sys.isWin()) {
        path = url.slice(url.indexOf(':///') + 4);
    } else {
        path = url.slice(url.indexOf('://') + 3);
    }

    return path;
});

//  ========================================================================
//  TP.core.JSURI
//  ========================================================================

/**
 * @type {TP.core.JSURI}
 * @summary A subtype of TP.core.URI that stores a 'javascript:' URI. These
 *     URIs are used in web browsers when a JavaScript expression needs to be
 *     executed upon traversal of the URI. This type is also used as the content
 *     object for text/javascript MIME content.
 */

//  ------------------------------------------------------------------------

TP.core.URI.defineSubtype('JSURI');

//  ------------------------------------------------------------------------
//  Type Constants
//  ------------------------------------------------------------------------

/* eslint-disable no-script-url */
TP.core.JSURI.Type.defineConstant('JSURI_REGEX', TP.rc('javascript:\\s*'));
/* eslint-enable no-script-url */

TP.core.JSURI.Type.defineConstant('SCHEME', 'javascript');

//  ------------------------------------------------------------------------
//  Type Attributes
//  ------------------------------------------------------------------------

//  'javascript:' scheme is sync-only so configure for that
TP.core.JSURI.Type.defineAttribute('supportedModes',
                                TP.core.SyncAsync.SYNCHRONOUS);
TP.core.JSURI.Type.defineAttribute('mode',
                                TP.core.SyncAsync.SYNCHRONOUS);

//  ------------------------------------------------------------------------
//  Instance Attributes
//  ------------------------------------------------------------------------

TP.core.JSURI.Inst.defineAttribute('jsSource');

TP.core.JSURI.registerForScheme('javascript');

//  ------------------------------------------------------------------------
//  Type Methods
//  ------------------------------------------------------------------------

TP.core.JSURI.Type.defineMethod('constructContentObject',
function(content, aURI) {

    /**
     * @method constructContentObject
     * @summary Returns a content object for the URI provided. This method is
     *     invoked as part of MIME-type specific handling for URIs vended as
     *     text/javascript or a similar MIME type specifying that their content
     *     is JavaScript source code.
     * @param {String} content The string content to process.
     * @param {TP.core.URI} [aURI] The source URI.
     * @returns {String} The JavaScript source code in text form.
     */

    return content;
});

//  ------------------------------------------------------------------------

TP.core.JSURI.Inst.defineMethod('$getPath',
function(url) {

    /**
     * @method $getPath
     * @summary Parses the url for the path portion as that concept is defined
     *     for the receiving type. Note that different URI types consider
     *     different parts of their HREF to be the 'path'.
     * @param {String} url The URI string to parse.
     * @returns {String} The path subset of the string provided.
     */

    //   There is no valid "path" concept in a javascript: URI.
    return '';
});

//  ------------------------------------------------------------------------

TP.core.JSURI.Type.defineMethod('validate',
function(aString) {

    /**
     * @method validate
     * @summary Returns true if the string parameter is valid JavaScript. For
     *     security reasons this method currently defaults to true rather than
     *     actually executing the string.
     * @param {String} aString A string to test.
     * @returns {Boolean} Whether or not JavaScript code could be successfully
     *     evaluated from the supplied String.
     */

    //  TODO:   parse/tokenize looking for nasty security issues?
    return true;
});

//  ------------------------------------------------------------------------
//  Instance Methods
//  ------------------------------------------------------------------------

TP.core.JSURI.Inst.defineMethod('isPrimaryURI',
function() {

    /**
     * @method isPrimaryURI
     * @summary Returns true if the receiver is a primary URI, meaning it has
     *     no fragment portion and can store data. JavaScript URIs are always
     *     primary URIs, there is no concept of a fragment.
     * @returns {Boolean} True if the receiver is a primary URI.
     */

    return true;
});

//  ------------------------------------------------------------------------

TP.core.JSURI.Inst.defineMethod('$parseSchemeSpecificPart',
function(schemeSpecificString) {

    /**
     * @method $parseSchemeSpecificPart
     * @summary Parses inbound URI string content in a fashion specific to the
     *     scheme(s) being managed by the receiver.
     * @param {String} schemeSpecificString A String containing the
     *     "scheme-specific-part" of a URI.
     * @returns {TP.core.Hash} The parsed URI 'components'.
     */

    //  NOTE that the concept of 'primary' and 'fragment' aren't relevant
    //  for this type, so we don't invoke the supertype method here, we set
    //  our primary href directly.
    this.$set('primaryLocation',
                this.$get('scheme') + ':' + schemeSpecificString);

    this.$set('jsSource',
                schemeSpecificString.strip(TP.core.JSURI.JSURI_REGEX));

    return;
});

//  ------------------------------------------------------------------------

TP.core.JSURI.Inst.defineMethod('$getPrimaryResource',
function(aRequest, filterResult) {

    /**
     * @method $getPrimaryResource
     * @summary Returns the result of evaluating the JS expression represented
     *     by the receiver. Note that while the async flag in aRequest is used
     *     to determine whether the return value is a TP.sig.Response object or
     *     the actual result there's no truly asynchronous processing occurring.
     * @param {TP.sig.Request|TP.core.Hash} aRequest An object containing
     *     request information accessible via the at/atPut collection API of
     *     TP.sig.Requests.
     * @param {Boolean} filterResult True if the resource result will be used
     *     directly and should be filtered to match any resultType definition
     *     found in the request. The default is false.
     * @returns {TP.sig.Response} A TP.sig.Response created with the resource's
     *     primary content set as its result.
     */

    var request,

        str,

        $$result,
        result,
        msg,

        resultType,
        response;

    request = this.constructRequest(aRequest);

    //  get rid of leading javascript: portion so we can eval the rest
    str = this.get('jsSource');
    try {
        //  TODO: security check
        /* eslint-disable no-eval */
        eval('$$result = ' + str);
        result = $$result;
    } catch (e) {
        msg = TP.sc('Error acquiring resource via: ') + str;
        request.fail(msg);
        result = TP.ec(e, msg);
    }

    if (TP.isTrue(filterResult) && TP.isValid(result)) {
        resultType = TP.ifKeyInvalid(aRequest, 'resultType', null);
        result = this.$getFilteredResult(result, resultType, false);
    }

    response = request.getResponse(result);
    request.complete(result);

    return response;
});

//  ------------------------------------------------------------------------

TP.core.JSURI.Inst.defineMethod('isDirty',
function(aFlag) {

    /**
     * @method isDirty
     * @summary Returns true if the receiver's content has changed since it was
     *     last loaded from its source URI or content data without being saved.
     * @param {Boolean} aFlag The new value to optionally set.
     * @returns {Boolean} Whether or not the content of the receiver is 'dirty'.
     */

    //  We basically assume that a JS URI would always return new data. This
    //  isn't likely to be true obviously, but we effectively want JS URIs.
    return true;
});

//  ------------------------------------------------------------------------

TP.core.JSURI.Inst.defineMethod('isLoaded',
function(aFlag) {

    /**
     * @method isLoaded
     * @summary Returns true if the receiver's content has been loaded either
     *     manually via a setContent or init, or by loading the receiver's URI
     *     location.
     * @param {Boolean} aFlag The new value to optionally set.
     * @returns {Boolean} Whether or not the content of the receiver is loaded.
     */

    //  A JavaScript URI is never considered loaded, it has to be able to
    //  refresh by default in all cases.
    return false;
});

//  ------------------------------------------------------------------------
//  Storage Management
//  ------------------------------------------------------------------------

TP.core.JSURI.Inst.defineMethod('load',
function(aRequest) {

    /**
     * @method load
     * @summary For the most part, no-op for JSURIs.
     * @param {TP.sig.Request|TP.core.Hash} aRequest An object containing
     *     request information accessible via the at/atPut collection API of
     *     TP.sig.Requests.
     * @returns {TP.sig.Response} The request's response object.
     */

    var request,
        url,
        handler;

    request = this.constructRequest(aRequest);

    //  rewriting means we'll get to the concrete URI for the receiver so we
    //  put the data where it really belongs
    url = this.rewrite(request);

    request.atPut('operation', 'load');

    //  NB: We hard-code 'TP.core.URIHandler' as our handler here, since it
    //  really just completes the request properly and doesn't do much else. See
    //  that type for more information
    handler = TP.core.URIHandler;

    return handler.load(url, request);
});

//  ------------------------------------------------------------------------

TP.core.JSURI.Inst.defineMethod('nuke',
function(aRequest) {

    /**
     * @method nuke
     * @summary For the most part, a no-op for JSURIs.
     * @param {TP.sig.Request|TP.core.Hash} aRequest An object containing
     *     request information accessible via the at/atPut collection API of
     *     TP.sig.Requests.
     * @returns {TP.sig.Response} The request's response object.
     */

    var request,
        url,
        handler;

    request = this.constructRequest(aRequest);

    //  rewriting means we'll get to the concrete URI for the receiver so we
    //  put the data where it really belongs
    url = this.rewrite(request);

    request.atPut('operation', 'nuke');

    //  NB: We hard-code 'TP.core.URIHandler' as our handler here, since it
    //  really just completes the request properly and doesn't do much else. See
    //  that type for more information
    handler = TP.core.URIHandler;

    return handler.nuke(url, request);
});

//  ------------------------------------------------------------------------

TP.core.JSURI.Inst.defineMethod('save',
function(aRequest) {

    /**
     * @method save
     * @summary For the most part, a no-op for JSURIs.
     * @param {TP.sig.Request|TP.core.Hash} aRequest An object containing
     *     request information accessible via the at/atPut collection API of
     *     TP.sig.Requests.
     * @returns {TP.sig.Response} The request's response object.
     */

    var request,
        url,
        handler;

    request = this.constructRequest(aRequest);

    //  rewriting means we'll get to the concrete URI for the receiver so we
    //  put the data where it really belongs
    url = this.rewrite(request);

    request.atPut('operation', 'save');

    //  NB: We hard-code 'TP.core.URIHandler' as our handler here, since it
    //  really just completes the request properly and doesn't do much else. See
    //  that type for more information
    handler = TP.core.URIHandler;

    return handler.save(url, request);
});

//  ========================================================================
//  TP.core.WSURL
//  ========================================================================

/**
 * @type {TP.core.WSURL}
 * @summary A subtype of TP.core.URL specific to the WebSocket scheme.
 */

//  ------------------------------------------------------------------------

TP.core.URL.defineSubtype('WSURL');

//  ------------------------------------------------------------------------
//  Type Constants
//  ------------------------------------------------------------------------

TP.core.WSURL.Type.defineConstant('SCHEME', 'ws');

//  ------------------------------------------------------------------------
//  Type Attributes
//  ------------------------------------------------------------------------

//  WebSocket URIs can support only async requests
TP.core.WSURL.Type.defineAttribute('supportedModes',
                                    TP.core.SyncAsync.ASYNCHRONOUS);
TP.core.WSURL.Type.defineAttribute('mode',
                                    TP.core.SyncAsync.ASYNCHRONOUS);

TP.core.WSURL.registerForScheme('ws');
TP.core.WSURL.registerForScheme('wss');

//  ------------------------------------------------------------------------
//  Instance Attributes
//  ------------------------------------------------------------------------

//  cached redirection location
TP.core.WSURL.Inst.defineAttribute('webSocketObj');

//  note that there are 'scheme', 'path' and 'fragment' ivars on
//  TP.core.URI / TP.core.URL
TP.core.WSURL.Inst.defineAttribute('host');
TP.core.WSURL.Inst.defineAttribute('port');

//  ------------------------------------------------------------------------
//  Instance Methods
//  ------------------------------------------------------------------------

TP.core.WSURL.Inst.defineMethod('$initURIComponents',
function(parts) {

    /**
     * @method $initURIComponents
     * @summary Performs any post-parsing initialization appropriate for the
     *     URI components which were parsed during scheme-specific parsing.
     * @param {TP.core.Hash} parts The parsed URI components.
     * @returns {TP.core.URI} The receiver.
     */

    this.callNextMethod();

    //  NOTE: These 'set' calls use 'false' to avoid notification!! This is
    //  necessary when creating a URI, since otherwise the change notification
    //  mechanism will cause errors trying to get observations set up before
    //  everything is in place.

    this.set('host', parts.at('host'), false);
    this.set('port', parts.at('port'), false);

    return this;
});

//  ------------------------------------------------------------------------

TP.core.WSURL.Inst.defineMethod('$parseSchemeSpecificPart',
function(schemeSpecificString) {

    /**
     * @method $parseSchemeSpecificPart
     * @summary Parses inbound URI string content in a fashion specific to the
     *     scheme(s) being managed by the receiver.
     * @param {String} schemeSpecificString A String containing the
     *     "scheme-specific-part" of a URI.
     * @returns {TP.core.Hash} The parsed URI 'components'.
     */

    this.callNextMethod();

    //  TODO TODO TODO TODO TODO
    //  TODO: relying on TP.core.Hash for parsing is a poor design, we
    //  should change that so the parsing is local to this type. Here, we
    //  invoke the parser directly because of the ambiguities with the style
    //  string parser.
    /* eslint-disable new-cap */
    return TP.core.Hash.URI_STRING_PARSER('ws:' + schemeSpecificString);
    /* eslint-enable new-cap */
});

//  ========================================================================
//  TP.core.TIBETURL
//  ========================================================================

/**
 * @type {TP.core.TIBETURL}
 * @summary A subtype of TP.core.URI that stores a 'tibet:' URI. These URIs
 *     provide access to TIBET components, files, and other resources and are
 *     the preferred URI format for TIBET.
 * @description TIBET uses tibet: URIs as a way of referring to things which a
 *     standard URI such as a file: or http: URI can't reference. A common
 *     example is document references which require dynamic relative paths since
 *     file: and http: URIs don't have a way to handle dynamic values.
 *     Canvas-specific addresses are also handled by TIBET URLs as are remote
 *     XMPP-accessible addresses.
 *
 *     TIBET URL FORMAT:
 *
 *     The overall format of a TIBET URL is:
 *
 *     tibet:[node @domain:port]/[resource]/[canvas]/[uri | path]
 *
 *     In this format the [node @domain:port/[resource] segment mirrors the JID
 *     format of the XMPP protocol, allowing TIBET URLs to point to remote
 *     resources addressable via JID. In normal use these values are empty with
 *     the result that all local TIBET URL references begin with tibet:// and
 *     hence appear like "normal" file or http URIs.
 *
 *     The canvas portion allows TIBET URLs to reference objects by their
 *     location within the visual environment of the browser, so an object whose
 *     ID is "OKButton" in one frame is not the same as an object with that ID
 *     in a second frame.
 *
 *     tibet://myWin/#OKButton
 *
 *     You can also use 'uicanvas' as a generic identifier for the current UI
 *     canvas used by the application. This latter option lets you avoid hard
 *     window/frame references in your code:
 *
 *     tibet://uicanvas/#OKButton
 *
 *     Note that for convenience you can also construct a URI from a simple
 *     barename as in:
 *
 *     url = TP.uc('#OKButton'); // OK button in the current UI canvas
 *
 *     becomes
 *
 *     tibet://uicanvas/#OKButton
 *
 *     The remaining element of the tibet: URI scheme is either another URI (a
 *     file:, http:, javascript:, or similar URI format) or an "access path"
 *     understood by TIBET URLs.
 *
 *     TIBET URLS WITH EMBEDDED URIS
 *
 *     For URI-style forms there are a few special cases:
 *      - "virtual" URIs
 *      - URNs
 *      - javascript: URIs.
 *
 *     Any embedded URI starting with ~ is resolved to either a file or http
 *     URI using a simple set of rules modeled on the UNIX concept of "home".
 *     Using this model a single ~ resolves to "app home" or what TIBET refers
 *     to as "app root". All other references can be thought of as "$foo home"
 *     where $foo is "tibet", "lib_xsl", etc.
 *
 *     Note that these virtual URIs ensure that whether you boot from the file
 *     system or over HTTP the URIs will resolve to the proper origin without
 *     code changes on your part.
 *
 *     Specific examples are:
 *
 *     tibet:///~app        app root
 *     tibet:///~lib        lib root
 *     tibet:///~lib_xsl    the library's xslt path
 *
 *     When using a TIBET URL of this form you can leave off the leading
 *     tibet:/// as in:
 *
 *     ~app         app root
 *     ~lib         lib root
 *     ~lib_xsl     the library's xslt path
 *
 *     Note that in these cases the canvas is empty so it defaults to the 'code
 *     frame', effectively a non-visual memory reference where the returned
 *     values are typically going to refer to XML objects, system types, or
 *     instances of TIBET types. It is important to avoid placing a canvas
 *     reference in URIs of this form unless you are specifically asking for an
 *     element within a visual canvas whose ID is the expanded ~ URI string, or
 *     that you provide an explicit prefix of tibet://[canvas]/~... when you are
 *     specifically attempting access to a visual canvas.
 *
 *     In addition to virtual URIs TIBET provides ways to map any data within
 *     your application to a URI, in particular to a URN.
 *
 *     Examples of URNs are urn:tibet:TP.sys (the TP.sys object), or
 *     urn:tibet:TP.sig.Signal (the TP.sig.Signal type), etc.
 *
 *     TIBET URLs can include embedded URN values if necessary, however it's
 *     rarely useful since you can use the URN directly in many cases. However,
 *     if you find that using the urn: syntax is running afoul of the browser
 *     you can embed them via tibet:///.
 *
 *     The final special case is javascript: URIs. You can use a javascript:
 *     URI within a TIBET URL as an alternative way of referring to a
 *     canvas-specific object as in:
 *
 *     tibet://uicanvas/javascript:TP // in the ui canvas
 *
 *     This isn't used often, but occasionally TIBET will build URIs of this
 *     form as a way of "contextualizing" a JavaScript URI. Note that TIBET will
 *     typically insert the canvas specification for you if it isn't found (and
 *     isn't the code frame) so that:
 *
 *     tibet://uicanvas/javascript:TP
 *
 *     becomes
 *
 *     tibet:///javascript:[uicanvasref].TP
 *
 *     Note that by pushing the canvas specification onto the front of any text,
 *     evaluating the remaining portion will access the context of the named
 *     canvas as its root.
 *
 *     VISUAL vs. NON-VISUAL DOM REFERENCES
 *
 *     Let's revisit the subject of multiple canvases for a moment. As
 *     discussed earlier, the TIBET URL for a button whose ID is "OKButton" in
 *     the page ~app_xml/search.xml when displayed in the uicanvas frame would
 *     be:
 *
 *     tibet://uicanvas/~app_xml/search.xml#OKButton
 *
 *     This might expand, when run via an application hosted and rooted at
 *     http://foo.com/app to an equivalent global ID form of:
 *
 *     tibet://uicanvas/http://foo.com/app/TIBET-INF/xml/search.xml#OKButton
 *
 *     When TIBET sees this it acquires the canvas, verifies that it holds
 *     content from http://foo.com/app/TIBET-INF/xml/search.xml, and then looks
 *     for an element whose id attribute holds OKButton. This is consistent with
 *     web standards if you consider that the OKButton's XPointer reference is
 *     that URI when trying to access it from any other browsing environment.
 *
 *     TIBET treats references in the code frame (those having no canvas
 *     specification) a little differently in that it essentially ignores the
 *     canvas reference and instead uses the URI itself to acquire the resource.
 *     So the same reference to OKButton without a canvas would be:
 *
 *     tibet:///~app_xml/search.xml#OKButton
 *
 *     In response TIBET will reference the "concrete URI":
 *
 *     http://foo.com/app/TIBET-INF/xml/search.xml#OKButton
 *
 *     This URI will be used to acquire the object by loading the file
 *     search.xml from the location provided and then evaluating the XPointer
 *     barename OKButton to get a handle to the button instance in the
 *     non-visual DOM. Note that there will actually be three URIs constructed
 *     and encached in this case:
 *
 *     tibet:///~app_xml/search.xml#OKButton
 *     http://foo.com/app/TIBET-INF/xml/search.xml
 *     http://foo.com/app/TIBET-INF/xml/search.xml#OKButton
 *
 *     The URI in the middle, without the OKButton reference is the one
 *     containing the data for the document search.xml. All XPointer URIs
 *     referencing that root document share the content found at that location
 *     to avoid problems with inconsistent data.
 */

//  ------------------------------------------------------------------------

TP.core.URL.defineSubtype('TIBETURL');

TP.core.TIBETURL.addTraits(TP.core.CommURL);

//  ------------------------------------------------------------------------
//  Type Constants
//  ------------------------------------------------------------------------

//  indexes into the match results from the url splitter regex
TP.core.TIBETURL.Type.defineConstant('JID_INDEX', 1);
TP.core.TIBETURL.Type.defineConstant('RESOURCE_INDEX', 2);
TP.core.TIBETURL.Type.defineConstant('CANVAS_INDEX', 3);
TP.core.TIBETURL.Type.defineConstant('URL_INDEX', 4);
TP.core.TIBETURL.Type.defineConstant('PATH_INDEX', 5);
TP.core.TIBETURL.Type.defineConstant('FRAGMENT_INDEX', 6);

TP.core.TIBETURL.Type.defineConstant('SCHEME', 'tibet');

TP.core.TIBETURL.registerForScheme('tibet');

//  ------------------------------------------------------------------------
//  Instance Attributes
//  ------------------------------------------------------------------------

//  the canvas (window) name referenced by this URI. this is only used when
//  the value is cacheable, meaning it was explicitly defined in the URI
TP.core.TIBETURL.Inst.defineAttribute('canvasName');

//  a handle to any internally generated URI for file/http references which
//  are resolved from the original TIBET URL string
TP.core.TIBETURL.Inst.defineAttribute('nestedURI');

//  a cached value for whether the instance's path and pointer components
//  are empty, which helps keep getResource running faster
TP.core.TIBETURL.Inst.defineAttribute('uriKey');

//  cached copy of the portions of the TIBET URI, used to access canvas name and
//  other components of the virtual uri.
TP.core.URI.Inst.defineAttribute('uriParts');

//  ------------------------------------------------------------------------
//  Instance Methods
//  ------------------------------------------------------------------------

TP.core.TIBETURL.Inst.defineMethod('init',
function(aURIString) {

    /**
     * @method init
     * @summary Initialize the instance. Note that once an instance is
     *     constructed the individual parts of the URI can't be altered,
     *     although variable references (such as uicanvas) may allow it to
     *     resolve to different concrete elements during its life.
     * @param {String} aURIString A String containing a proper URI.
     * @returns {TP.core.URI} The receiver.
     */

    //  make sure we come in with tibet: scheme or that we add it
    if (TP.regex.TIBET_SCHEME.test(aURIString) &&
        TP.regex.TIBET_URL_SPLITTER.test(aURIString)) {
        return this.callNextMethod();
    } else if (TP.regex.VIRTUAL_URI_PREFIX.test(aURIString)) {
        //  URIs starting with ~ don't resolve to a canvas.
        return this.callNextMethod('tibet:///' + aURIString);
    } else {
        //  before we try to raise we need at least a uri slot.
        this.$set('uri', aURIString);

        return this.raise('TP.sig.InvalidURI',
                    'Invalid TIBET URL prefix or scheme: ' + aURIString);
    }
});

//  ------------------------------------------------------------------------

TP.core.TIBETURL.Inst.defineMethod('$initURIComponents',
function(parts) {

    /**
     * @method $initURIComponents
     * @summary Performs any post-parsing initialization appropriate for the
     *     URI components which were parsed during scheme-specific parsing. Note
     *     that TP.core.URI's implementation ensures that the uri, scheme,
     *     primary, and fragment portions of a URI string will be set.
     * @param {TP.core.Hash} parts The parsed URI components.
     * @returns {TP.core.URI} The receiver.
     */

    //  force ID expansion if it didn't already happen. this will also force
    //  our parts to be encached for us.
    if (TP.isEmpty(this.getID())) {
        //  If no ID could be produced then the URI isn't truly valid and we
        //  don't want to return a proper instance.
        return;
    }

    return this;
});

//  ------------------------------------------------------------------------

TP.core.TIBETURL.Inst.defineMethod('asDumpString',
function() {

    /**
     * @method asDumpString
     * @summary Returns the receiver as a string suitable for use in log
     *     output. TIBET URLs containing valid resource URIs typically respond
     *     with that string for compatibility with their file/http counterparts.
     * @returns {String} A new String containing the dump string of the
     *     receiver.
     */

    //  TIBET URLs with no canvas are effectively simply aliases to the
    //  concrete URI.
    if (TP.isEmpty(this.getCanvasName())) {
        return this.getConcreteURI().asDumpString();
    }

    //  Otherwise, call up
    return this.callNextMethod();
});

//  ------------------------------------------------------------------------

TP.core.TIBETURL.Inst.defineMethod('asHTMLString',
function() {

    /**
     * @method asHTMLString
     * @summary Produces an HTML string representation of the receiver. TIBET
     *     URLs containing valid resource URIs typically respond with that
     *     string for compatibility with their file/http counterparts.
     * @returns {String} The receiver in HTML string format
     */

    //  TIBET URLs with no canvas are effectively simply aliases to the
    //  concrete URI.
    if (TP.isEmpty(this.getCanvasName())) {
        return this.getConcreteURI().asHTMLString();
    }

    //  Otherwise, call up
    return this.callNextMethod();
});

//  ------------------------------------------------------------------------

TP.core.TIBETURL.Inst.defineMethod('asJSONSource',
function() {

    /**
     * @method asJSONSource
     * @summary Returns a JSON string representation of the receiver.
     * @returns {String} A JSON-formatted string.
     */

    //  TIBET URLs with no canvas are effectively simply aliases to the
    //  concrete URI.
    if (TP.isEmpty(this.getCanvasName())) {
        return this.getConcreteURI().asJSONSource();
    }

    //  Otherwise, call up
    return this.callNextMethod();
});

//  ------------------------------------------------------------------------

TP.core.TIBETURL.Inst.defineMethod('asPrettyString',
function() {

    /**
     * @method asPrettyString
     * @summary Produces a pretty string representation of the receiver. TIBET
     *     URLs containing valid resource URIs typically respond with that
     *     string for compatibility with their file/http counterparts.
     * @returns {String} The receiver in pretty string format
     */

    //  TIBET URLs with no canvas are effectively simply aliases to the
    //  concrete URI.
    if (TP.isEmpty(this.getCanvasName())) {
        return this.getConcreteURI().asPrettyString();
    }

    //  Otherwise, call up
    return this.callNextMethod();
});

//  ------------------------------------------------------------------------

TP.core.TIBETURL.Inst.defineMethod('asString',
function(verbose) {

    /**
     * @method asString
     * @summary Returns a string representation of the receiver. TIBET URLs
     *     containing valid resource URIs typically respond with that string for
     *     compatibility with their file/http counterparts.
     * @param {Boolean} verbose Whether or not to return the 'verbose' version
     *     of the TP.core.TIBETURL's String representation. The default is for
     *     TP.core.TIBETURLs is false, which is different than for most types.
     * @returns {String} The receiver's String representation.
     */

    //  TIBET URLs with no canvas are effectively simply aliases to the
    //  concrete URI.
    if (TP.isEmpty(this.getCanvasName())) {
        return this.getConcreteURI().asString(verbose);
    }

    //  Otherwise, call up
    return this.callNextMethod();
});

//  ------------------------------------------------------------------------

TP.core.TIBETURL.Inst.defineMethod('asXMLString',
function() {

    /**
     * @method asXMLString
     * @summary Produces an XML string representation of the receiver. TIBET
     *     URLs containing valid resource URIs typically respond with that
     *     string for compatibility with their file/http counterparts.
     * @returns {String} The receiver in XML string format
     */

    //  TIBET URLs with no canvas are effectively simply aliases to the
    //  concrete URI.
    if (TP.isEmpty(this.getCanvasName())) {
        return this.getConcreteURI().asXMLString();
    }

    //  Otherwise, call up
    return this.callNextMethod();
});

//  ------------------------------------------------------------------------

TP.core.TIBETURL.Inst.defineMethod('getCanvas',
function() {

    /**
     * @method getCanvas
     * @summary Returns the canvas (window, frame, iframe) this URI references
     *     by traversing any optional 'paths' defined in our canvas name. If no
     *     canvas name is specified the canvas defaults to the current UI canvas
     *     for TIBET.
     * @returns {Window} The receiver's resource canvas.
     */

    var name;

    //  our canvas name is the starting point, which should be an
    //  optionally dot-separated list of window/frame/iframe names
    name = this.getCanvasName();
    if (TP.notEmpty(name)) {
        return TP.sys.getWindowById(name);
    }

    return;
});

//  ------------------------------------------------------------------------

TP.core.TIBETURL.Inst.defineMethod('getCanvasName',
function() {

    /**
     * @method getCanvasName
     * @summary Returns the name of the canvas this URI refers to.
     * @returns {String} The receiver's resource canvas name.
     */

    var parts,
        name;

    //  our original split value is here
    parts = this.getURIParts();

    //  whole, jid, resource, canvas, path, pointer
    name = parts.at(TP.core.TIBETURL.CANVAS_INDEX);

    if (TP.isEmpty(name)) {
        name = '';  //  leave empty, this URI doesn't specify a canvas.
    } else if (name === 'uicanvas' || name === 'UICANVAS') {
        return TP.sys.getUICanvasName();
    } else if (name === 'uiroot' || name === 'UIROOT') {
        return TP.sys.getUIRootName();
    }

    return name;
});

//  ------------------------------------------------------------------------

TP.core.TIBETURL.Inst.defineMethod('getID',
function() {

    /**
     * @method getID
     * @summary Returns the ID of the receiver, which for URIs is their unique
     *     URI value. In the case of TIBET URLs it is the fully-expanded version
     *     of the URI so all variants can be identified as the same instance.
     * @returns {String} The unique ID of the receiver.
     */

    var id,
        url,
        concrete,
        parts,
        canvas,
        loc;

    //  Make sure that, if the receiver is a prototype, we just return the value
    //  of the TP.ID slot. Otherwise, we're trying to get an ID from an object
    //  that represents only a partially formed instance for this type.
    if (TP.isPrototype(this)) {
        return this[TP.ID];
    }

    id = this.$get(TP.ID);

    //  the next question is do we have our *own* id (otherwise, we'll report
    //  the value inherited from the prototype)
    if (TP.owns(this, TP.ID)) {
        return id;
    }

    //  then the question is what do we have now, an OID or TIBET URL string?

    //  if our ID already starts with tibet then we've been here before,
    //  otherwise we'll be looking at a standard TIBET OID here...
    if (TP.regex.TIBET_SCHEME.test(id)) {
        return id;
    }

    //  our internal (and initial) URI should be here, tibet: prefixed
    url = this.$get('uri');

    //  first check is a regex that should work on all valid TIBET URLs
    if (!TP.regex.TIBET_URL_SPLITTER.test(url)) {
        return TP.raise(url, 'TP.sig.InvalidURI', url);
    }

    parts = this.getURIParts();

    //  with parts in place we can ask for the canvas name
    canvas = this.getCanvasName();

    //  the second part is our resource URI, which may include a ~ that
    //  needs to be expanded before we have all the components of the ID
    if (TP.isEmpty(canvas)) {
        //  when we have a concrete uri we can ask it for the location
        concrete = this.getConcreteURI();
        if (TP.notValid(concrete)) {
            return TP.raise(url, 'TP.sig.InvalidURI', url);
        }
        loc = concrete.getLocation();
    } else {
        //  the path and pointer portions of our regex match are the
        //  location when there wasn't a valid resource URI value
        loc = TP.ifInvalid(parts.at(TP.core.TIBETURL.PATH_INDEX), '') +
                TP.ifInvalid(parts.at(TP.core.TIBETURL.FRAGMENT_INDEX), '');
    }

    //  build up the ID from the various parts
    id = TP.join('tibet:',
        TP.ifInvalid(parts.at(TP.core.TIBETURL.JID_INDEX), ''), '/',
        TP.ifInvalid(parts.at(TP.core.TIBETURL.RESOURCE_INDEX), ''), '/',
        canvas, '/',
        loc);

    //  cache our efforts so we don't have to do this again
    this.$set(TP.ID, id);

    return id;
});

//  ------------------------------------------------------------------------

TP.core.TIBETURL.Inst.defineMethod('getLocation',
function() {

    /**
     * @method getLocation
     * @summary Returns the URIs location, adjusting for any virtual URI
     *     components to return the actual resource URI value.
     * @returns {String} The receiver's location.
     */

    //  TIBET URLs with no canvas are effectively simply aliases to the
    //  concrete URI.
    if (TP.isEmpty(this.getCanvasName())) {
        return this.getConcreteURI().getLocation();
    }

    //  supertype will compute a decent default value as an alternative.
    return this.callNextMethod();
});

//  ------------------------------------------------------------------------

TP.core.TIBETURL.Inst.defineMethod('getOriginalSource',
function() {

    /**
     * @method getOriginalSource
     * @summary Returns the 'original source' representation that the receiver
     *     was constructed with.
     * @returns {String} The receiver's original source.
     */

    //  For TP.core.TIBETURLs, this is what the user originally initialized us
    //  with. It can be found at the 5th position in URI parts.
    return this.getURIParts().at(4);
});

//  ------------------------------------------------------------------------

TP.core.TIBETURL.Inst.defineMethod('getConcreteURI',
function(forceRefresh) {

    /**
     * @method getConcreteURI
     * @summary Return's the receiver's 'concrete' URI. For TP.core.TIBETURL,
     *     this will return the concrete URI that the TIBETURL is a holder for.
     *     This is typically the file: or http: URI for the content the receiver
     *     references.
     * @param {Boolean} forceRefresh True will force any cached value for
     *     resource URI to be ignored.
     * @returns {TP.core.URI} A concrete URI if the receiver resolves to one.
     */

    var resource,
        url,
        parts,
        path;

    //  When there's a canvas reference the receiver is a pointer to a DOM
    //  element and not an indirect reference to some other concrete URI. In
    //  that case we will grab the resource, get its global ID and then compute
    //  a new URL from that.
    if (TP.notEmpty(this.getCanvasName())) {

        //  NB: We assume 'async' of false here
        if (TP.isValid(resource = this.getResource().get('result'))) {
            //  If it's a Window, hand back a TIBET URI, but pointing to the
            //  'more concrete' URI that includes the Window's global ID.
            if (TP.isKindOf(resource, TP.core.Window)) {
                return TP.uc('tibet://' + TP.gid(resource));
            } else {
                return TP.uc(TP.gid(resource));
            }
        }

        return;
    }

    //  we don't allow runtime alteration to virtual paths largely due to
    //  the fact that we cache this value. clearing it should allow a URI to
    //  "float" again
    if (TP.notTrue(forceRefresh)) {
        if (TP.isURI(url = this.$get('nestedURI'))) {
            return url;
        }
    }

    //  work from the path...NOTE NOTE NOTE do not work from ID, that will
    //  recurse since our ID is built in part from the expanded resource URI
    parts = this.getURIParts();
    if (TP.isEmpty(parts)) {
        path = TP.uriResolveVirtualPath(this.$get('uri'), true);
        parts = path.match(TP.regex.TIBET_URL_SPLITTER);
    }

    path = parts.at(TP.core.TIBETURL.URL_INDEX);
    if (TP.isEmpty(path)) {
        return;
    }

    //  this resolves the path as cleanly as possible, returning a path that
    //  typically starts with one of the schemes we consider "resource"
    //  schemes. NOTE we pass true for resourceOnly here to strip tibet:
    //  prefixes for canvased URIs
    path = TP.uriResolveVirtualPath(path, true);
    if (TP.regex.SCHEME.test(path)) {
        url = TP.uc(path);
        if (TP.isURI(url)) {
            this.set('nestedURI', url);
        } else {
            TP.ifWarn() ?
                TP.warn('Invalid URI specification: ' + path) : 0;

            return;
        }
    }

    return url;
});

//  ------------------------------------------------------------------------

TP.core.TIBETURL.Inst.defineMethod('getPath',
function() {

    /**
     * @method getPath
     * @summary Returns the path portion of the receiver. For TIBET URLs this
     *     is the entire URI string.
     * @returns {String} A scheme-specific path string.
     */

    //  ensure a string
    return this.getLocation() || '';
});

//  ------------------------------------------------------------------------

TP.core.TIBETURL.Inst.defineMethod('getPrimaryLocation',
function() {

    /**
     * @method getPrimaryLocation
     * @summary Returns the primary resource's URIs location. This is the
     *     portion of the URI which isn't qualified by a fragment, the portion
     *     you can send to a server without causing an error.
     * @returns {String} The primary href as a String.
     */

    //  TIBET URLs with no canvas are effectively simply aliases to the
    //  concrete URI.
    if (TP.isEmpty(this.getCanvasName())) {
        return this.getConcreteURI().getPrimaryLocation();
    }

    return this.callNextMethod();
});

//  ------------------------------------------------------------------------

TP.core.TIBETURL.Inst.defineMethod('$getPrimaryResource',
function(aRequest, filterResult) {

    /**
     * @method $getPrimaryResource
     * @summary Returns the TIBET object referenced by the receiver. When the
     *     TIBET path resolves to another URI form (i.e. when a ~ is used for a
     *     "virtual" file or http URI) the resource (content) of that URI is
     *     returned.
     * @description TIBET URLs are used to support a wide variety of access
     *     paths to objects in the system. This is unfortunately necessary since
     *     the standard URI schemes don't allow for client-side object
     *     referencing in any real sense, nor do they support the kind of
     *     "runtime evaluation" we often require of URIs for application
     *     development. The result is that this method has to handle a wide
     *     variety of cases and still try to remain reasonably fast. Preference
     *     is given here to the kinds of object references most likely to be
     *     used relative to the UI since that's typically the most
     *     time-sensitive object access path.
     * @param {TP.sig.Request|TP.core.Hash} aRequest An object containing
     *     request information accessible via the at/atPut collection API of
     *     TP.sig.Requests.
     * @param {Boolean} filterResult True if the resource result will be used
     *     directly and should be filtered to match any resultType definition
     *     found in the request. The default is false.
     * @returns {TP.sig.Response} A TP.sig.Response created with the resource's
     *     content set as its result.
     */

    var request,
        refresh,
        filter,

        parts,
        canvas,

        async,
        url,

        path,
        pointer,
        key,

        win,
        err,

        result,

        locRoot,
        pathRoot,

        tpwin,
        inst;

    request = this.constructRequest(aRequest);
    refresh = request.at('refresh');
    filter = filterResult || false;

    //  may need to force refresh under certain circumstances so we need to
    //  take care of that before proceeding
    if (!this.isLoaded() || TP.notValid(refresh)) {
        refresh = false;

        //  never loaded means we have to load/refresh the first time
        if (!this.isLoaded()) {
            refresh = true;
        }

        //  if we're pointing into a live window we also want to refresh,
        //  content in windows is changing constantly and we don't try to
        //  manage that change back to the uris that reference into it
        parts = this.getURIParts();

        //  with parts in place we can ask for the canvas name
        canvas = this.getCanvasName();
        if (TP.notEmpty(canvas)) {
            refresh = true;
        }
    }

    async = this.rewriteRequestMode(request);

    //  not forced to refresh? then our best-fit object is our resource if
    //  we have one, or its the data from our primary URI in unrefreshed
    //  form.
    if (TP.notTrue(refresh)) {
        result = this.$get('resource');
        result = this.$getResourceResult(request, result, async, filter);

        if (TP.canInvoke(aRequest, 'complete')) {
            aRequest.complete(result);
        }

        if (TP.canInvoke(aRequest, 'getResponse')) {
            return aRequest.getResponse(result);
        } else {
            return this.constructRequest().getResponse(result);
        }
    }

    //  most common cases are a) loading external file content b)
    //  referencing a UI element via a barename, c) referring back into
    //  codeframe for an XML peer element via a barename. The second and
    //  third cases are the ones that require the most optimized access
    //  since the first involves IO latency that offsets anything else

    //  the original parts of the URI give us the best view of the real
    //  intent. these typically are split during initialization and cached
    parts = parts || this.getURIParts();

    //  with parts in place we can ask for the canvas name
    canvas = this.getCanvasName();

    path = parts.at(TP.core.TIBETURL.PATH_INDEX);
    pointer = parts.at(TP.core.TIBETURL.FRAGMENT_INDEX);

    //  this key helps drive switch logic down below to keep things a little
    //  clearer from a logic/branching perspective
    if (TP.notValid(key = this.$get('uriKey'))) {
        key = TP.join(TP.str(TP.isEmpty(path)),
                        '_',
                        TP.str(TP.isEmpty(pointer)));
        this.$set('uriKey', key, false);
    }

    //  top-level branch is based on XML or HTML tree (ui or code frame).
    //  when the canvas has been specified and it's not the code frame we'll
    //  need a handle to the window to do the work below. most file access
    //  is based on empty canvas specifications (implying codeframe)
    if (TP.notEmpty(canvas)) {
        if (!TP.isWindow(win = TP.sys.getWindowById(canvas))) {
            err = TP.join(TP.sc('Unable to locate window '), canvas,
                        TP.sc(' for URI: '), this.getPath());

            TP.ifWarn() ? TP.warn(err) : 0;

            request.fail(err);

            return this.$getResourceResult(request,
                                            undefined,
                                            async,
                                            filter);
        }
    }

    //  "normalize" path for comparisons so tibet:///~something, ~something,
    //  and the expanded version of ~something all produce the same string
    if (TP.notEmpty(path)) {
        path = TP.uriExpandPath(path);
    }

    if (TP.isWindow(win)) {
        //  real window? then we're hunting for UI content of some kind
        //  unless the path is a javascript: path requesting evaluation
        //  in the window's context

        //  deal with the javascript: option first so we keep things cleaner
        //  down below
        if (TP.regex.JS_SCHEME.test(path)) {
            try {
                //  If the canvas name is *not* empty, then this URI has a
                //  canvas specifier, which means it needs to be rewritten as a
                //  'JS traversal path':
                //      tibet://top.UIROOT.screen_0/javascript:globalVar
                //          becomes
                //      tibet:///javascript:top.UIROOT.screen_0.globalVar
                if (TP.notEmpty(this.getCanvasName())) {
                    //  Build a URL by using a TIBET URL scheme with a blank
                    //  canvas identifier, the canvas name and the current path
                    //  with the 'javascript:' bit sliced off.
                    url = TP.uc('tibet:///javascript:' +
                                this.getCanvasName() + '.' + path.slice(11));

                    //  This will always be synchronous - it's a 'javascript:'
                    //  URL.
                    result = url.getResource().get('result');

                    return this.$getResourceResult(request,
                                                    result,
                                                    async,
                                                    filter);
                } else {
                    //  NOTE the special case here, no cache
                    if ((url = this.getPrimaryURI()) !== this) {
                        return url.$getPrimaryResource(request, filterResult);
                    }
                }
            } catch (e) {
                err = TP.ec(e,
                        TP.join(TP.sc('URI access produced error for: '),
                                this.asString()));
                this.raise('TP.sig.URIException', err);
                request.fail(err);

                return this.$getResourceResult(request,
                                                undefined,
                                                async,
                                                filter);
            }
        }

        //  key is whether pathIsEmpty_pointerIsEmpty
        switch (key) {
            case 'true_true':

                //  both empty? window ID only, we're done
                result = TP.tpwin(win);
                return this.$getResourceResult(request,
                                                result,
                                                async,
                                                filter);

            case 'false_false':
            case 'false_true':

                //  path with/without pointer?
                if (TP.notEmpty(path) &&
                    (url = this.getPrimaryURI()) !== this) {

                    locRoot = TP.uriRoot(TP.documentGetLocation(win.document));
                    pathRoot = TP.uriRoot(path);

                    //  If our path root matches the current document location
                    //  root or our pointer is '#document', return the wrapped
                    //  Document.
                    if (locRoot === pathRoot || pointer === '#document') {
                        //  NB: We don't set the result's 'uri' here since
                        //  the result is the document and we probably don't
                        //  represent the document.
                        result = TP.core.DocumentNode.construct(
                                                        win.document);

                        return this.$getResourceResult(request,
                                                        result,
                                                        async,
                                                        filter);
                    }

                    return this.$getResourceResult(request,
                                                    undefined,
                                                    async,
                                                    filter);
                } else {
                    //  Path is empty, or we don't have a content URI to
                    //  match, so either way we should return the document.

                    //  NB: We don't set the result's 'uri' here since the
                    //  result is the document and we probably don't
                    //  represent the document.
                    result = TP.core.DocumentNode.construct(win.document);

                    return this.$getResourceResult(request,
                                                    result,
                                                    async,
                                                    filter);
                }

            case 'true_false':

                //  pointer references window.document subset without
                //  constraining it to a particular file's content.

                //  NB: We don't set the result's 'uri' here since the
                //  result is the document and we probably don't represent
                //  the document.
                result = TP.core.DocumentNode.construct(win.document);

                return this.$getResourceResult(request,
                                                result,
                                                async,
                                                filter);

            default:
                break;
        }
    } else {
        if ((url = this.getPrimaryURI()) !== this) {
            return url.$getPrimaryResource(request, filterResult);
        }

        //  no window, so this is a codeframe reference to either a resource
        //  URI's content or to an object we can get via
        //  TP.sys.getObjectById() (provided we don't trigger a recursion :)
        //  or by access path traversal (or both). A common and time-sensitive
        //  call here is one that's trying to locate an xctrls:instance or a
        //  part of the data within that instance for data binding purposes.

        //  key is whether pathIsEmpty_pointerIsEmpty
        switch (key) {
            case 'true_true':

                //  no window, no path, no pointer? not much to work with...
                //  what does tibet:/// refer to?
                return this.$getResourceResult(request,
                                                undefined,
                                                async,
                                                filter);

            case 'false_false':
            case 'false_true':

                //  path with/without pointer? entire resource document
                //  request, provided we have a content URI. If we don't
                //  have a content URI then the TIBET URL is being used as
                //  if it were a urn: which is no longer supported.
                if ((url = this.getPrimaryURI()) !== this) {
                    inst = url.$getPrimaryResource(request, filter);
                    async = this.rewriteRequestMode(request);

                    if (async) {
                        //  inst will be a TP.sig.Response when async.
                        return inst;
                    }

                    return this.$getResourceResult(request,
                                                    inst,
                                                    async,
                                                    filter);
                }
                return;

            case 'true_false':

                //  pointer only? with no window the window is the UICANVAS
                //  to make it easier for consumers to just type tibet:///
                //  and we want that document as our target.
                tpwin = TP.sys.getUICanvas();
                if (TP.isValid(tpwin)) {
                    result = tpwin.getDocument();
                }

                if (TP.isValid(result)) {
                    return this.$getResourceResult(request,
                                                    result,
                                                    async,
                                                    filter);
                }
                return;

            default:
                break;
        }
    }

    //  fallthrough, our goal here is to see if the reference is something
    //  simple like a memory reference via tibet:///objID etc. so we want to
    //  make sure we use the target, or win, or the current window as our
    //  object and the pointer or path if pointer is empty (which it will be
    //  if we're looking at a simple object reference
    result = TP.objectValue(result || win || window, pointer || path);

    return this.$getResourceResult(request, result, async, filter);
});

//  ------------------------------------------------------------------------

TP.core.TIBETURL.Inst.defineMethod('getPrimaryURI',
function() {

    /**
     * @method getPrimaryURI
     * @summary Returns the actual resource URI used for content access. This
     *     may be the receiver or it may be the URI referencing the primary
     *     resource data for the receiver if the receiver has a fragment, or it
     *     may be an "embedded" URI in the case of schemes which support
     *     embedding URIs such as tibet:.
     * @returns {TP.core.URI} The receiver's primary resource URI.
     */

    //  TIBET URLs with no canvas are effectively simply aliases to the
    //  concrete URI.
    if (TP.isEmpty(this.getCanvasName())) {
        return this.getConcreteURI().getPrimaryURI();
    }

    return this.callNextMethod();
});

//  ------------------------------------------------------------------------

TP.core.TIBETURL.Inst.defineMethod('getResource',
function(aRequest) {

    /**
     * @method getResource
     * @summary Returns a receiver-specific object representing the "secondary"
     *     resource being accessed (i.e. the resource referenced by the base
     *     resource path subset identified by any fragment portion. If there is
     *     no fragment this method returns the same value as
     *     $getPrimaryResource()).
     * @param {TP.sig.Request|TP.core.Hash} aRequest An object containing
     *     request information accessible via the at/atPut collection API of
     *     TP.sig.Requests.
     * @returns {TP.sig.Response} A TP.sig.Response created with the requested
     *     content set as its result.
     */

    if (TP.isEmpty(this.getCanvasName())) {
        return this.getConcreteURI().getResource(aRequest);
    }

    return this.callNextMethod();
});

//  ------------------------------------------------------------------------

TP.core.TIBETURL.Inst.defineMethod('$getResourceResult',
function(request, result, async, filter) {

    /**
     * @method $getResourceResult
     * @summary Handles common result processing for sync/async results.
     * @param {TP.sig.Request} request The original request being processed.
     * @param {Object} result The result data for the request.
     * @param {Boolean} async Whether the request is aynchronous.
     * @param {Boolean} filter True if the resource result will be used directly
     *     and should be filtered to match any resultType definition found in
     *     the request. The default is false.
     * @returns {TP.sig.Response} A TP.sig.Response created with the resource's
     *     content set as its result.
     */

    var resource,

        resultType,
        response;

    resource = result;

    if (TP.isValid(resource)) {
        if (TP.isTrue(filter)) {
            resultType = TP.ifKeyInvalid(request, 'resultType', null);
            resource = this.$getFilteredResult(resource, resultType, false);
        }

        this.$setPrimaryResource(resource, request);
    }

    response = request.getResponse(resource);
    request.complete(resource);

    return response;
});

//  ------------------------------------------------------------------------

TP.core.TIBETURL.Inst.defineMethod('getURIParts',
function() {

    /**
     * @method getURIParts
     * @summary Returns the URI in split form.
     * @returns {Array.<String>} The split parts.
     */

    var parts,
        uri;

    parts = this.$get('uriParts');
    if (TP.notEmpty(parts)) {
        return parts;
    }

    uri = this.$get('uri');

    //  Multiple choices here. May be tibet:, may by expanded.
    if (uri.indexOf('tibet:') === 0) {
        parts = uri.match(TP.regex.TIBET_URL_SPLITTER);
        this.$set('uriParts', parts);
    } else {
        parts = uri.match(TP.regex.URL_SPLITTER);
        this.$set('uriParts', parts);
    }

    return parts;
});

//  ------------------------------------------------------------------------

TP.core.TIBETURL.Inst.defineMethod('getWatched',
function() {

    /**
     * @method getWatched
     * @summary Returns whether the URI is watched or not. For TIBETURLs, this
     *     passes through to the concrete URI's 'watched' property.
     * @returns {Boolean} Whether or not the URI is watched.
     */

    return this.getConcreteURI().get('watched');
});

//  ------------------------------------------------------------------------

TP.core.TIBETURL.Inst.defineMethod('$parseSchemeSpecificPart',
function(schemeSpecificString) {

    /**
     * @method $parseSchemeSpecificPart
     * @summary Parses inbound URI string content in a fashion specific to the
     *     scheme(s) being managed by the receiver.
     * @param {String} schemeSpecificString A String containing the
     *     "scheme-specific-part" of a URI.
     * @returns {TP.core.Hash} The parsed URI 'components'.
     */

    //  TODO:   replace with logic from getID() and related parsing.
    this.callNextMethod();

    return;
});

//  ------------------------------------------------------------------------

TP.core.TIBETURL.Inst.defineMethod('httpConnect',
function(aRequest) {

    /**
     * @method httpConnect
     * @summary Uses the receiver as a target URI and invokes an HTTP CONNECT
     *     with aRequest.
     * @param {TP.sig.Request} aRequest The original request being processed.
     * @returns {TP.sig.Response} The request's response object.
     */

    if (this.isHTTPBased()) {
        return TP.httpConnect(this.asString(), aRequest);
    } else {
        this.raise('TP.sig.UnsupportedOperation', this.asString());
    }
});

//  ------------------------------------------------------------------------

TP.core.TIBETURL.Inst.defineMethod('httpDelete',
function(aRequest) {

    /**
     * @method httpDelete
     * @summary Uses the receiver as a target URI and invokes an HTTP DELETE
     *     with aRequest.
     * @param {TP.sig.Request} aRequest The original request being processed.
     * @returns {TP.sig.Response} The request's response object.
     */

    if (this.isHTTPBased()) {
        return TP.httpDelete(this.asString(), aRequest);
    } else {
        this.raise('TP.sig.UnsupportedOperation', this.asString());
    }
});

//  ------------------------------------------------------------------------

TP.core.TIBETURL.Inst.defineMethod('httpGet',
function(aRequest) {

    /**
     * @method httpGet
     * @summary Uses the receiver as a target URI and invokes an HTTP GET
     *     with aRequest.
     * @param {TP.sig.Request} aRequest The original request being processed.
     * @returns {TP.sig.Response} The request's response object.
     */

    if (this.isHTTPBased()) {
        return TP.httpGet(this.asString(), aRequest);
    } else {
        this.raise('TP.sig.UnsupportedOperation', this.asString());
    }
});

//  ------------------------------------------------------------------------

TP.core.TIBETURL.Inst.defineMethod('httpHead',
function(aRequest) {

    /**
     * @method httpHead
     * @summary Uses the receiver as a target URI and invokes an HTTP HEAD
     *     with aRequest.
     * @param {TP.sig.Request} aRequest The original request being processed.
     * @returns {TP.sig.Response} The request's response object.
     */

    if (this.isHTTPBased()) {
        return TP.httpHead(this.asString(), aRequest);
    } else {
        this.raise('TP.sig.UnsupportedOperation', this.asString());
    }
});

//  ------------------------------------------------------------------------

TP.core.TIBETURL.Inst.defineMethod('httpOptions',
function(aRequest) {

    /**
     * @method httpOptions
     * @summary Uses the receiver as a target URI and invokes an HTTP OPTIONS
     *     with aRequest.
     * @param {TP.sig.Request} aRequest The original request being processed.
     * @returns {TP.sig.Response} The request's response object.
     */

    if (this.isHTTPBased()) {
        return TP.httpOptions(this.asString(), aRequest);
    } else {
        this.raise('TP.sig.UnsupportedOperation', this.asString());
    }
});

//  ------------------------------------------------------------------------

TP.core.TIBETURL.Inst.defineMethod('httpPatch',
function(aRequest) {

    /**
     * @method httpPatch
     * @summary Uses the receiver as a target URI and invokes an HTTP PATCH
     *     with aRequest.
     * @param {TP.sig.Request} aRequest The original request being processed.
     * @returns {TP.sig.Response} The request's response object.
     */

    if (this.isHTTPBased()) {
        return TP.httpPatch(this.asString(), aRequest);
    } else {
        this.raise('TP.sig.UnsupportedOperation', this.asString());
    }
});

//  ------------------------------------------------------------------------

TP.core.TIBETURL.Inst.defineMethod('httpPost',
function(aRequest) {

    /**
     * @method httpPost
     * @summary Uses the receiver as a target URI and invokes an HTTP POST
     *     with aRequest.
     * @param {TP.sig.Request} aRequest The original request being processed.
     * @returns {TP.sig.Response} The request's response object.
     */

    if (this.isHTTPBased()) {
        return TP.httpPost(this.asString(), aRequest);
    } else {
        this.raise('TP.sig.UnsupportedOperation', this.asString());
    }
});

//  ------------------------------------------------------------------------

TP.core.TIBETURL.Inst.defineMethod('httpPut',
function(aRequest) {

    /**
     * @method httpPut
     * @summary Uses the receiver as a target URI and invokes an HTTP PUT
     *     with aRequest.
     * @param {TP.sig.Request} aRequest The original request being processed.
     * @returns {TP.sig.Response} The request's response object.
     */

    if (this.isHTTPBased()) {
        return TP.httpPut(this.asString(), aRequest);
    } else {
        this.raise('TP.sig.UnsupportedOperation', this.asString());
    }
});

//  ------------------------------------------------------------------------

TP.core.TIBETURL.Inst.defineMethod('httpTrace',
function(aRequest) {

    /**
     * @method httpTrace
     * @summary Uses the receiver as a target URI and invokes an HTTP TRACE
     *     with aRequest.
     * @param {TP.sig.Request} aRequest The original request being processed.
     * @returns {TP.sig.Response} The request's response object.
     */

    if (this.isHTTPBased()) {
        return TP.httpTrace(this.asString(), aRequest);
    } else {
        this.raise('TP.sig.UnsupportedOperation', this.asString());
    }
});

//  ------------------------------------------------------------------------

TP.core.TIBETURL.Inst.defineMethod('isDirty',
function(aFlag) {

    /**
     * @method isDirty
     * @summary Returns true if the receiver's content has changed since it was
     *     last loaded from its source URI or content data without being saved.
     * @param {Boolean} aFlag The new value to optionally set.
     * @returns {Boolean} Whether or not the content of the receiver is 'dirty'.
     */

    //  TIBET URLs with no canvas are effectively simply aliases to the
    //  concrete URI.
    if (TP.isEmpty(this.getCanvasName())) {
        return this.getConcreteURI().isDirty(aFlag);
    }

    return this.callNextMethod();
});

//  ------------------------------------------------------------------------

TP.core.TIBETURL.Inst.defineMethod('isLoaded',
function(aFlag) {

    /**
     * @method isLoaded
     * @summary Returns true if the receiver's content has been loaded either
     *     manually via a setContent or init, or by loading the receiver's URI
     *     location.
     * @param {Boolean} aFlag The new value to optionally set.
     * @returns {Boolean} Whether or not the content of the receiver is loaded.
     */

    //  TIBET URLs with no canvas are effectively simply aliases to the
    //  concrete URI.
    if (TP.isEmpty(this.getCanvasName())) {
        return this.getConcreteURI().isLoaded(aFlag);
    }

    return this.callNextMethod();
});

//  ------------------------------------------------------------------------

TP.core.TIBETURL.Inst.defineMethod('isPrimaryURI',
function() {

    /**
     * @method isPrimaryURI
     * @summary Returns true if the receiver is a primary URI, meaning it has
     *     no fragment portion and is responsible for data.
     * @returns {Boolean} True if the receiver is a primary URI.
     */

    //  TIBET URLs with no canvas are effectively simply aliases to the
    //  content URI.
    if (TP.isEmpty(this.getCanvasName())) {
        //  When we're just an alias we obviously aren't a primary URI.
        return false;
    }

    //  If we have a canvas spec then we're a primary if we don't have a
    //  fragment, otherwise the version of this URI sans fragment is the
    //  primary.
    return !this.hasFragment();
});

//  ------------------------------------------------------------------------

TP.core.TIBETURL.Inst.defineMethod('load',
function(aRequest) {

    /**
     * @method load
     * @summary For this type, this method loads the receiver's concrete URI.
     * @param {TP.sig.Request|TP.core.Hash} aRequest An object containing
     *     request information accessible via the at/atPut collection API of
     *     TP.sig.Requests.
     * @returns {TP.sig.Response} The request's response object.
     */

    var concreteURI;

    concreteURI = this.getConcreteURI();

    if (TP.isValid(concreteURI) && concreteURI !== this) {
        return concreteURI.load(aRequest);
    }
});

//  ------------------------------------------------------------------------

TP.core.TIBETURL.Inst.defineMethod('nuke',
function(aRequest) {

    /**
     * @method nuke
     * @summary For this type, this method nukes the receiver's concrete URI.
     * @param {TP.sig.Request|TP.core.Hash} aRequest An object containing
     *     request information accessible via the at/atPut collection API of
     *     TP.sig.Requests.
     * @returns {TP.sig.Response} The request's response object.
     */

    var concreteURI;

    concreteURI = this.getConcreteURI();

    if (TP.isValid(concreteURI) && concreteURI !== this) {
        return concreteURI.nuke(aRequest);
    }
});

//  ------------------------------------------------------------------------

TP.core.TIBETURL.Inst.defineMethod('save',
function(aRequest) {

    /**
     * @method save
     * @summary For this type, this method saves the receiver's concrete URI.
     * @param {TP.sig.Request|TP.core.Hash} aRequest An object containing
     *     request information accessible via the at/atPut collection API of
     *     TP.sig.Requests.
     * @returns {TP.sig.Response} The request's response object.
     */

    var concreteURI;

    concreteURI = this.getConcreteURI();

    if (TP.isValid(concreteURI) && concreteURI !== this) {
        return concreteURI.save(aRequest);
    }
});

//  ------------------------------------------------------------------------

TP.core.TIBETURL.Inst.defineMethod('setWatched',
function(shouldBeWatched) {

    /**
     * @method setWatched
     * @summary Sets whether the URI is watched or not. For TIBETURLs, this
     *     passes through to the concrete URI's 'watched' property.
     * @param {Boolean} shouldBeWatched Whether the URI should be watched or
     *     not.
     * @returns {TP.core.TIBETURL} The receiver.
     */

    return this.getConcreteURI().set('watched', shouldBeWatched);
});

//  ------------------------------------------------------------------------

TP.core.TIBETURL.Inst.defineMethod('updateHeaders',
function(headerData) {

    /**
     * @method updateHeaders
     * @summary TIBET URLs containing valid resource URIs respond to this
     *     method by updating the headers for that URI.
     * @param {Object} headerData A string, hash, or request object containing
     *     header data.
     * @returns {TP.core.TIBETURL} The receiver.
     */

    //  TIBET URLs with no canvas are effectively simply aliases to the
    //  concrete URI.
    if (TP.isEmpty(this.getCanvasName())) {
        return this.getConcreteURI().updateHeaders(headerData);
    }

    //  No concept of headers for a UI target, just return.
    return this;
});

//  ------------------------------------------------------------------------

TP.core.TIBETURL.Inst.defineMethod('updateResourceCache',
function(aRequest) {

    /**
     * @method updateResourceCache
     * @summary TIBET URLs containing valid resource URIs respond to this
     *     method by updating the content cache for that URI.
     * @param {TP.sig.Request|TP.core.Hash} aRequest An object containing
     *     request information accessible via the at/atPut collection API of
     *     TP.sig.Requests.
     * @returns {Object} The resource stored in the cache on completion.
     */

    var url;

    //  if we're just an alias for a concrete URL then we continue to look like
    //  a proxy for that reference in string form
    if ((url = this.getPrimaryURI()) !== this) {
        return url.updateResourceCache(aRequest);
    }

    if (TP.isValid(aRequest)) {
        return this.$getFilteredResult(this.$get('resource'), aRequest.at('resultType'));
    } else {
        return this.$get('resource');
    }
});

//  ========================================================================
//  TP.core.URIHandler
//  ========================================================================

/**
 * @type {TP.core.URIHandler}
 * @summary TP.core.URIHandler provides a top-level supertype for URI-specific
 *     handler classes.
 * @description When TIBET attempts to operate on a URI for load or save
 *     operations it first rewrites the URI and then directs the URI/operation
 *     pair to a handler type. The handler types are responsible for managing
 *     the URI's data in a scheme-specific way that can also respect request and
 *     URI parameter content as needed. One reason for URI handlers in TIBET is
 *     construction of stubs/mocks for web services testing and parallel
 *     development processes since they allow you to swap in a set of test
 *     handler types which simulate real operations.
 */

//  ------------------------------------------------------------------------

TP.lang.Object.defineSubtype('core.URIHandler');

//  ------------------------------------------------------------------------
//  Type Methods
//  ------------------------------------------------------------------------

TP.core.URIHandler.Type.defineMethod('load',
function(targetURI, aRequest) {

    /**
     * @method load
     * @summary Loads URI data content, returning the TP.sig.Response object
     *     used to manage the low-level service response.
     * @param {TP.core.URI} targetURI The URI to load. Note that this call is
     *     typically made via the load call of a URI and so rewriting and
     *     routing have already occurred.
     * @param {TP.sig.Request|TP.core.Hash} aRequest An object containing
     *     request information accessible via the at/atPut collection API of
     *     TP.sig.Requests.
     * @returns {TP.sig.Response} The response.
     */

    //  DB, File and HTTP urls have their own handlers. This default handler
    //  is typically leveraged only by javascript: and urn: resources whose
    //  data isn't really "loaded" from a particular resource location.

    return targetURI.$getPrimaryResource(aRequest);
});

//  ------------------------------------------------------------------------

TP.core.URIHandler.Type.defineMethod('nuke',
function(targetURI, aRequest) {

    /**
     * @method nuke
     * @summary Deletes a URI entirely, returning the TP.sig.Response object
     *     used to manage the low-level service response.
     * @param {TP.core.URI} targetURI The URI to delete. Note that this call is
     *     typically made via the nuke call of a URI and so rewriting and
     *     routing have already occurred.
     * @param {TP.sig.Request|TP.core.Hash} aRequest An object containing
     *     request information accessible via the at/atPut collection API of
     *     TP.sig.Requests.
     * @returns {TP.sig.Response} The response.
     */

    var request,
        response;

    TP.todo('Implement nuke for non-file/http/db urls.');

    //  DB, File and HTTP urls have their own handlers. This default handler
    //  is typically leveraged only by javascript: and urn: resources whose
    //  data isn't really deleted from a particular resource location.

    //  fake success via request/response semantics for consistency
    request = targetURI.constructRequest(aRequest);
    response = request.getResponse();

    request.complete(true);

    return response;
});

//  ------------------------------------------------------------------------

TP.core.URIHandler.Type.defineMethod('save',
function(targetURI, aRequest) {

    /**
     * @method save
     * @summary Saves URI data content. This is the default data persistence
     *     method for most URI content.
     * @description By creating alternative URI handlers and ensuring that URI
     *     routing can find them you can alter how data is managed for different
     *     URI instances. See TP.core.URIRewriter and TP.core.URIMapper for more
     *     information. Important keys include 'append', 'body', and 'backup',
     *     which define whether this save should append or write new content,
     *     what content is being saved, and whether a backup should be created
     *     if possible (for 'file' scheme uris).
     * @param {String|TP.core.URI} targetURI A target URI.
     * @param {TP.sig.Request|TP.core.Hash} aRequest An object containing
     *     request information accessible via the at/atPut collection API of
     *     TP.sig.Requests.
     * @returns {TP.sig.Response} The response.
     */

    var request,
        response;

    //  DB, File and HTTP urls have their own handlers. This default handler
    //  is typically leveraged only by javascript: and urn: resources whose
    //  data isn't really "saved" to a particular resource location.

    //  fake success via request/response semantics for consistency
    request = targetURI.constructRequest(aRequest);
    response = request.getResponse();

    request.complete(true);

    return response;
});

//  ------------------------------------------------------------------------

TP.core.URIHandler.Type.defineMethod('watch',
function(targetURI, aRequest) {

    /**
     * @method watch
     * @summary Watches URI data content. This is used for URIs that represent
     *     remote resources in the system and can be notified by a server-side
     *     component that those resources have changed.
     * @description At this level, this method does nothing. Handlers that
     *     represent change-notification capable servers should override this
     *     method to set up change notification machinery for this URI back to
     *     TIBET.
     * @param {String|TP.core.URI} targetURI A target URI.
     * @param {TP.sig.Request|TP.core.Hash} aRequest An object containing
     *     request information accessible via the at/atPut collection API of
     *     TP.sig.Requests.
     * @returns {TP.sig.Response} The response.
     */

    return;
});

//  ------------------------------------------------------------------------

TP.core.URIHandler.Type.defineMethod('unwatch',
function(targetURI, aRequest) {

    /**
     * @method unwatch
     * @summary Unwatches (i.e. ignores) URI data content. This is used for URIs
     *     that represent remote resources in the system and can be notified by
     *     a server-side component that those resources have changed.
     * @description At this level, this method does nothing. Handlers that
     *     represent change-notification capable servers should override this
     *     method to tear down change notification machinery that it would have
     *     method to tear down change notification machinery for this URI that
     *     it would have set up to TIBET.
     * @param {String|TP.core.URI} targetURI A target URI.
     * @param {TP.sig.Request|TP.core.Hash} aRequest An object containing
     *     request information accessible via the at/atPut collection API of
     *     TP.sig.Requests.
     * @returns {TP.sig.Response} The response.
     */

    return;
});

//  ========================================================================
//  TP.core.URIRewriter
//  ========================================================================

/**
 * @type {TP.core.URIRewriter}
 * @summary TP.core.URIRewriter processes any uri.map.*.rewrite entries which
 *     match a particular URI based on that map entry's pattern value. This
 *     rewrite capability allows TIBET's URIs to work more like "keys" than
 *     "values". Rewrite ability is limited to simple URI "part substitution"
 *     by default. To perform more advanced operations you can create your own
 *     rewriter(s) or simply override the rewrite method of the desired URI.
 */

//  ------------------------------------------------------------------------

TP.lang.Object.defineSubtype('core.URIRewriter');

//  ------------------------------------------------------------------------
//  Type Methods
//  ------------------------------------------------------------------------

TP.core.URIRewriter.Type.defineMethod('rewrite',
function(aURI, aRequest) {

    /**
     * @method rewrite
     * @summary Rewrites the receiver based on any uri.map configuration data
     *     which matches the URI. The rewrite is limited to replacing specific
     *     portions of the uri with fixed strings.
     * @param {TP.core.URI|String} aURI The URI to rewrite.
     * @param {TP.sig.Request} [aRequest] An optional request whose values may
     *     inform the rewrite.
     * @returns {TP.core.URI} The true URI for the resource.
     */

    var uri,
        map,
        rewrites,
        str,
        scheme,
        ssp,
        parts,
        newuri;

    uri = TP.isString(aURI) ? TP.core.URI.construct(aURI) : aURI;

    //  Return cached rewrite if found, avoiding additional overhead.
    newuri = uri.$get('$uriRewrite');
    if (TP.isValid(newuri)) {
        return newuri;
    }

    //  the request can decline rewriting via flag...check that first
    if (TP.isValid(aRequest) && TP.isTrue(aRequest.at('no_rewrite'))) {
        return uri;
    }

    //  capture the best uri map configuration data for the URI.
    map = TP.core.URI.$getURIMap(uri);
    if (TP.isEmpty(map)) {
        //  No mappings means we can avoid overhead in the future.
        return uri;
    }

    rewrites = map.getKeys().filter(function(key) {
        return /\.rewrite\./.test(key);
    });

    if (TP.isEmpty(rewrites)) {
        return uri;
    }

    //  Pull the URI apart using scheme-specific parsing.
    str = TP.str(uri);
    scheme = str.slice(0, str.indexOf(':'));
    ssp = str.slice(str.indexOf(':') + 1);
    parts = uri.$parseSchemeSpecificPart(ssp);
    parts.atPut('scheme', scheme);

    //  At least one rewrite property so process them, updating any named
    //  portions in the parts list with the rewrite value.
    rewrites.forEach(function(key) {
        var slot,
            value;

        slot = key.slice(key.lastIndexOf('.') + 1);
        value = TP.sys.cfg(key);

        parts.atPut(slot, value);
    });

    //  Build a new URI using the updated parts.
    newuri = TP.uc(parts);

    uri.$set('$uriRewrite', newuri, false);

    return newuri;
});

//  ========================================================================
//  TP.core.URIMapper
//  ========================================================================

/**
 * @type {TP.core.URIMapper}
 * @summary TP.core.URIMapper types manage mapping requests for URI operations
 *     to appropriate handlers. This is somewhat analogous to server-side
 *     front-controllers which examine a URI and determine which class should be
 *     invoked to perform the actual processing. The actual action processing in
 *     TIBET is done by TP.core.URIHandler subtypes.
 */

//  ------------------------------------------------------------------------

TP.lang.Object.defineSubtype('core.URIMapper');

//  ------------------------------------------------------------------------
//  Type Methods
//  ------------------------------------------------------------------------

TP.core.URIMapper.Type.defineMethod('remap',
function(aURI, aRequest) {

    /**
     * @method remap
     * @summary Locates and returns the proper TP.core.URIHandler type for the
     *     URI and request pair provided. The handler type defaults to the type
     *     returned by the uri's getDefaultHandler method.
     * @param {TP.core.URI} aURI The URI to map the request for.
     * @param {TP.sig.Request} aRequest The request whose values should inform
     *     the routing assignment.
     * @returns {TP.lang.RootObject.<TP.core.URIHandler>} A TP.core.URIHandler
     *     subtype type object that can handle the request for the supplied URI.
     */

    var uri,
        map,
        handler,
        type;

    uri = TP.isString(aURI) ? TP.core.URI.construct(aURI) : aURI;

    //  the request can decline rewriting via flag...check that first
    if (TP.isValid(aRequest) && TP.isTrue(aRequest.at('no_remap'))) {
        return uri;
    }

    //  Return cached type if found, avoiding additional overhead.
    type = uri.$get('$uriHandler');
    if (TP.isValid(type)) {
        return type;
    }

    //  capture the best uri map configuration data for the URI.
    map = TP.core.URI.$getURIMap(uri);
    if (TP.notValid(map) || TP.isEmpty(map)) {
        type = uri.$getDefaultHandler(aRequest);
        uri.$set('$uriHandler', type, false);

        return type;
    }

    handler = map.at('urihandler');
    if (TP.isEmpty(handler)) {
        type = uri.$getDefaultHandler(aRequest);
        uri.$set('$uriHandler', type, false);

        return type;
    }

    type = TP.sys.getTypeByName(handler);
    if (TP.notValid(type)) {
        TP.ifWarn() ?
            TP.warn('Unable to load handler: ' + handler) : 0;

        TP.ifTrace() && TP.$DEBUG && TP.$VERBOSE ?
            TP.trace('Returning default handler for instance.') : 0;

        type = uri.$getDefaultHandler(aRequest);
        uri.$set('$uriHandler', type, false);

        return type;
    }

    TP.ifTrace() && TP.$DEBUG && TP.$VERBOSE ?
        TP.trace('Found mapping \'' + handler + '\' for uri: ' + uri) : 0;

    //  went to some trouble to come up with this, so cache it for next time
    uri.$set('$uriHandler', type, false);

    return type;
});

//  ========================================================================
//  TP.core.URIRouter
//  ========================================================================

/**
 * @type {TP.core.URIRouter}
 * @summary TP.core.URIRouter types process changes to the client URL and
 *     respond by triggering an appropriate handler either directly or
 *     indirectly via signaling. A URIRouter is typically triggered from the
 *     current application history object in response to URI changes.
 */

//  ------------------------------------------------------------------------

TP.lang.Object.defineSubtype('core.URIRouter');

//  ------------------------------------------------------------------------
//  Type Attributes
//  ------------------------------------------------------------------------

TP.core.URIRouter.Type.defineAttribute('BEST_ROUTE_SORT',
function(a, b) {
    var aMatch,
        bMatch;

    aMatch = a.first();
    bMatch = b.first();

    //  First criteria is number of parts matches.
    if (aMatch.length > bMatch.length) {
        return -1;
    } else if (aMatch.length < bMatch.length) {
        return 1;
    } else {
        //  Second criteria is length of the full match string...but we exempt
        //  the '/.*/' pattern from this consideration since it's a universal
        //  match that should only trigger as a last resort.
        if (a.last().at('pattern').toString() === '/.*/') {
            return 1;
        } else if (b.last().at('pattern').toString() === '/.*/') {
            return -1;
        }

        if (aMatch.first().length > bMatch.first().length) {
            return -1;
        } else if (aMatch.first().length < bMatch.first().length) {
            return 1;
        } else {
            //  All else being equal last definition wins.
            return -1;
        }
    }
});

/**
 * An array of path-matching patterns to be processed coupled to a function
 * to use for translating matched URLs and any token names for parameters.
 * @type {Array[RegExp, Function, String[]]}
 */
TP.core.URIRouter.Type.defineAttribute('processors');

/**
 * The route name to use for the "Root" or "/" route. Default is 'Home'.
 * @type {String}
 */
TP.core.URIRouter.Type.defineAttribute('root', 'Home');

//  ------------------------------------------------------------------------
//  Type Methods
//  ------------------------------------------------------------------------

TP.core.URIRouter.Type.defineMethod('initialize',
function() {

    /**
     * @method initialize
     * @summary Performs one-time type initialization.
     */

    this.$set('processors', TP.ac());

    //  Always need a route to match "anything" as our backstop. If no routes
    //  are ever defined this routine should still produce something reasonable.
    this.definePath(/.*/, this.processMatch.bind(this));

    //  Define the root pattern route for "empty paths".
    this.definePath(/^\/$/, this.get('root'));

    //  TODO:   process config-based token definitions

    //  TODO:   process config-based path-to-routename definitions

    //  TODO:   process config-based route-to-controller/target/content

    return;
});

//  ------------------------------------------------------------------------

TP.core.URIRouter.Type.defineMethod('compilePattern',
function(pattern) {

    /**
     * @method compilePattern
     * @summary Converts a pattern into a fully-functional regular expression
     *     for use in route matching and returns the pattern and a list of token
     *     names to assign to matched positions. The resulting data is used to
     *     detect matching routes and to process them to ensure proper names are
     *     assigned to any token segments.
     * @param {String|RegExp} pattern The pattern to process.
     * @exception {TP.sig.InvalidParameter} When pattern isn't a String.
     * @returns {Array} An array containing the pattern and zero or more string
     *     names for embedded token values being matched.
     */

    var str,
        regex,
        parts,
        mappedParts,
        names;

    if (TP.isRegExp(pattern)) {
        return TP.ac(pattern, TP.ac());
    }

    if (!TP.isString(pattern)) {
        this.raise('InvalidParameter', pattern);
    }

    names = TP.hc();

    if (pattern.charAt(0) === '/') {
        if (pattern.last() === '/') {
            regex = RegExp.construct(pattern);
            if (TP.notValid(regex)) {
                this.raise('InvalidRegExp', pattern);
            }
            return TP.ac(regex, names);
        }
        str = pattern.slice(1);
    } else {
        str = pattern;
    }

    //  TODO:   need to parse rather than split to avoid embedded / impact. Done
    //  properly we could potentially mix regex, token, and "normal" segments.
    parts = str.split('/');

    mappedParts = parts.map(
            function(item, index) {
                var re,
                    reParts;

                //  Check for a token pattern of this name.
                if (item.charAt(0) === ':') {

                    names.atPut(index, item.slice(1));
                    re = TP.sys.cfg('route.tokens.' + item.slice(1));

                    if (TP.notEmpty(re)) {
                        reParts = TP.stringRegExpComponents(re);
                        return '(' + reParts.first() + ')';
                    } else {
                        return '([^/]*?)';
                    }
                }

                //  NOTE we capture each item, even when static, to keep
                //  indexing and name construction functional.
                return '(' + item + ')';
            });

    //  don't put leading / on if pattern didn't have it...
    str = pattern.charAt(0) === '/' ? '\\/' : '';
    str += mappedParts.join('\\/');

    regex = RegExp.construct(str);
    if (TP.notValid(regex)) {
        this.raise('InvalidRegExp', str);
    }

    return TP.ac(regex, names);
});

//  ------------------------------------------------------------------------

TP.core.URIRouter.Type.defineMethod('definePath',
function(pattern, signalOrProcessor, processor) {

    /**
     * @method definePath
     * @summary Expresses interest in a specific URL pattern, optionally
     *     defining a function used to produce the signal and payload values to
     *     be fired when the pattern is matched by the routing engine.
     * @param {String|RegExp} pattern The string or regular expression to match.
     * @param {String|Function} signalOrProcessor Either a signal name to use
     *     for the path when matched, or a path processor function.
     * @param {Function} [processor=this.processMatch] A function taking a path,
     *     match result, and token names which should function as a replacement
     *     for the default processMatch function of the router for this path.
     * @exception {TP.sig.InvalidRoute} When pattern isn't either a RegExp or
     *     cannot be compiled from the supplied pattern String.
     * @exception {TP.sig.InvalidParameter} When signalOrProcessor isn't a
     *     String or a Function.
     * @returns {Object} A route entry consisting of pattern, signal, processor,
     *     and parameter names/positions.
     */

    var result,
        regex,
        names,
        signal,
        func,
        entry,
        processors,
        index;

    //  We need patterns to be in regex form and to watch for tokens so we
    //  process any string values into regular expression form.
    result = this.compilePattern(pattern);
    regex = result.at(0);
    names = result.at(1);

    //  Exception will have raised during processing, just exit.
    if (TP.notValid(regex)) {
        return this.raise('InvalidRoute',
            'Unable to produce RegExp for path/pattern ' + pattern);
    }

    //  Check param 2 for either signal name or processor function.
    if (TP.isString(signalOrProcessor)) {
        signal = signalOrProcessor;
        func = processor;
    } else if (TP.isFunction(signalOrProcessor)) {
        func = signalOrProcessor;
    } else if (TP.isValid(signalOrProcessor)) {
        return this.raise('InvalidParameter',
            'Should provide signal name or path processor function: ' +
            signalOrProcessor);
    }

    //  Default the processor function to our standard one.
    func = TP.ifInvalid(func, this.processMatch.bind(this));

    //  NOTE we push the new route onto the front so we iterate from most recent
    //  to oldest route definition.
    entry = TP.hc('pattern', regex,
                    'signal', signal,
                    'processor', func,
                    'parameters', names);

    //  If a pattern is already identical in the list then replace it, otherwise
    //  push the new pattern into place.
    processors = this.get('processors');
    index = TP.NOT_FOUND;
    processors.some(
            function(item, i) {
                if (TP.equal(item.at('pattern'), regex)) {
                    index = i;
                    return true;
                }

                return false;
            });

    if (index !== TP.NOT_FOUND) {
        processors.atPut(index, entry);
    } else {
        this.get('processors').unshift(entry);
    }

    return entry;
});

//  ------------------------------------------------------------------------

TP.core.URIRouter.Type.defineMethod('defineToken',
function(token, pattern) {

    /**
     * @method defineToken
     * @summary Associates a token name with a pattern used to match the value
     *     for that token. Any time that token is used in a route the pattern
     *     will be substituted for the token and any matched value will be
     *     provided to the route under the token name.
     * @param {String} token The name of the token being described.
     * @param {String|RegExp} pattern The string or regular expression to match.
     * @exception {TP.sig.InvalidToken} When the supplied token isn't a String.
     * @exception {TP.sig.InvalidPattern} When the supplied pattern isn't a
     *     RegExp.
     * @returns {TP.core.URIRouter} The receiver.
     */

    if (!TP.isString(token)) {
        this.raise('InvalidToken', token);
    }

    if (!TP.isRegExp(pattern)) {
        this.raise('InvalidPattern', pattern);
    }

    TP.sys.setcfg('route.tokens.' + token, TP.str(pattern));

    return this;
});

//  ------------------------------------------------------------------------

TP.core.URIRouter.Type.defineMethod('getRoute',
function(aURI) {

    /**
     * @method getRoute
     * @summary Returns the currently active route, if any. Note that when the
     *     application is currently on the home page the route is set by the
     *     root property even though that value will not be visible in the URI
     *     fragment path. On any other URI if the fragment path is empty the
     *     route is empty.
     * @param {TP.core.URI|String} [aURI=top.location] The URI to test. Defaults
     *     to the value of TP.uriNormalize(top.location.toString()).
     * @returns {?String} The route name or empty string.
     */

    var route,
        path,
        home,
        url;

    if (TP.isValid(aURI)) {
        url = TP.uriNormalize(TP.str(aURI));
    } else {
        url = TP.uriNormalize(TP.sys.getHistory().getLocation());
    }

    path = TP.uriFragmentPath(url);

    //  Ignore fragments that don't start with a /, they're anchors not routes.
    if (path && path.charAt(0) !== '/') {
        return;
    }

    if (path === '/' || TP.isEmpty(path)) {

        //  Compare against home page to see if this is a match.
        home = TP.uriExpandPath(TP.sys.getHomeURL());
        if (TP.uriHead(TP.uriExpandHome(url)) === TP.uriHead(home)) {
            route = this.get('root') || 'Home';
        }

    } else {

        //  Process the route against any registered route matchers.
        route = this.processRoute(path);
        if (TP.notEmpty(route)) {
            //  Route matches are returned as an array containing the route name
            //  and a hash of route parameters. We just want the name for now.
            return route.at(0);
        }

        //  If not matched just remove any leading '/'. Hopefully the route is
        //  simple enough to pass.
        route = path.charAt(0) === '/' ? path.slice(1) : path;
    }

    return route;
});

//  ------------------------------------------------------------------------

TP.core.URIRouter.Type.defineMethod('processMatch',
function(signal, match, names) {

    /**
     * @method processMatch
     * @summary Invoked when a defined path is matched. This function provides a
     *     default processor for definePath which can produce a signal
     *     name and payload for the majority of use cases.
     * @param {String} [signal] An optional signal name to be used.
     * @param {Array} match The "match" Array returned by RegExp match() calls.
     *     The first slot is the "full match" while any parenthesized capture
     *     portions will populate slots 1 through N.
     * @param {String[]} names An array of token names for any named path
     *     segments in the pattern which matched the path.
     * @returns {Array[String, TP.core.Hash]} An ordered pair containing the
     *     route name and hash containing parameters from the match.
     */

    var parts,
        route,
        name,
        params;

    params = TP.hc();

    //  Only a full match value, no parameterized/captured sections.
    if (match.getSize() === 1) {

        route = match.at(0).slice(1);
        params.atPut('route', route);
        parts = route.split('/');

        name = parts.reduce(
                function(prev, current, index, array) {

                    //  Treat identifiers as signal name segments.
                    if (TP.regex.JS_IDENTIFIER.test(current)) {
                        return prev + current.asTitleCase();
                    }

                    //  Treat everything else with a real value like an
                    //  argument.
                    params.atPut('arg' + params.getSize(), current);

                    return prev;

                },
                '');
    } else {

        //  Throw away the full-match portion. This will also shift the list so
        //  our naming indexes should resolve correctly.
        match.shift();

        name = match.reduce(
                function(prev, current, index, array) {
                    var token;

                    token = names.at(index);
                    if (TP.notEmpty(token)) {
                        //  Found a named parameter segment.
                        params.atPut(token, current);
                    } else if (TP.regex.JS_IDENTIFIER.test(current)) {
                        return prev + current.asTitleCase();
                    } else {
                        params.atPut('arg' + params.getSize(), current);
                    }
                    return prev;

                },
                '');
    }

    return TP.ac(TP.ifEmpty(signal, name), params);
});

//  ------------------------------------------------------------------------

TP.core.URIRouter.Type.defineMethod('processRoute',
function(path) {

    /**
     * @method processRoute
     * @summary Processes a route, searching for the best matching route.
     *     If the route matches a path pattern the associated processor function
     *     is invoked to convert the route into a signal name/payload pair.
     * @param {String} path The URL fragment path segment (route) to process.
     * @exception {TP.sig.RouteProcessingException} When the system throws an
     *     Error by attempting to navigate to the route.
     * @returns {?Array[String, TP.core.Hash]} The signal name/payload pair.
     */

    var processors,
        matches,
        best,
        match,
        entry,
        signal,
        processor,
        parameters,
        result;

    if (path === '/') {
        return TP.ac(this.get('root'), TP.hc());
    }

    processors = this.get('processors');
    matches = TP.ac();

    //  First step is finding all patterns that match the inbound
    //  fragment/route.
    processors.forEach(
            function(mapping) {
                var pattern,
                    arr;

                pattern = mapping.at('pattern');
                arr = pattern.match(path);

                if (TP.notEmpty(arr)) {
                    matches.push(TP.ac(arr, mapping));
                }
            });

    //  TODO:   make the sort here configurable. Maybe by weight but maybe by
    //          simple definition order, etc.
    matches.sort(TP.core.URIRouter.BEST_ROUTE_SORT);

    best = matches.first();
    if (TP.isEmpty(best)) {
        return;
    }

    match = best.first();
    entry = best.last();

    signal = entry.at('signal');
    processor = entry.at('processor');
    parameters = entry.at('parameters');

    try {
        result = processor(signal, match, parameters);
    } catch (e) {
        this.raise('RouteProcessingException', e);
    }

    return result;
});

//  ------------------------------------------------------------------------

TP.core.URIRouter.Type.defineMethod('route',
function(aURIOrPushState, aDirection) {

    /**
     * @method route
     * @summary Checks a URI for potentially routable changes and triggers the
     *     appropriate response to any changes found. This method is invoked in
     *     response to popstate events and whenever TIBET is asked to push or
     *     replace state on the native history object.
     * @param {String|Object} aURIOrPushState The full URI which should be
     *     processed for routing or a push state object containing that uri.
     *     Keys of interest in the push state are 'url' and 'pushed'.
     * @param {String} [aDirection] An optional direction hint provided by some
     *     invocation pathways. It is always used when available.
     * @fires {RouteChange} If the URI has changed the fragment path (route).
     * @exception {TP.sig.InvalidOperation} When an operation cannot be computed
     *     by comparing the old route parameters from the new route parameters.
     */

    var history,
        direction,
        last,
        lastParts,
        state,
        url,
        urlParts,
        canvas,
        fragPath,
        result,
        signame,
        payload,
        type,
        signal,
        home,
        routeKey,
        config,
        configInfo,
        content,
        urlParams,
        lastParams,
        paramDiff,
        bootParams,
        route,
        routeTarget,
        targetTPElem;

    //  Report what we're being asked to route.
    if (TP.sys.cfg('log.routes')) {
        TP.debug('route(\'' + TP.str(aURIOrPushState) + '\');');
    }

    history = TP.sys.getHistory();

    //  ---
    //  Determine direction so we know what to compare
    //  ---

    direction = TP.ifEmpty(aDirection, history.get('direction'));
    switch (direction) {
        case 'back':
            last = TP.ifEmpty(history.get('lastURI'),
                history.getNextLocation());
            break;
        case 'forward':
            last = TP.ifEmpty(history.get('lastURI'),
                history.getLastLocation());
            break;
        case 'replace':
            last = history.get('lastURI');
            break;
        default:
            //  Oops. Shouldn't be here...except if we're starting up.
            if (TP.sys.hasStarted()) {
                TP.warn('Invalid route direction.');
            }
            break;
    }

    //  Clear the direction and URI so we have to reset/recompute with each
    //  change and don't end up working from obsolete data.
    history.set('direction', null);
    history.set('lastURI', null);

    if (TP.isString(aURIOrPushState)) {
        url = aURIOrPushState;
        state = {};
    } else {
        state = aURIOrPushState;
        url = state.url;
    }

    //  For our expansion testing and history tracking we want a fully-expanded
    //  and normalized version of the URL here.
    url = TP.str(url);
    url = TP.uriExpandPath(url);
    url = decodeURIComponent(url);

    //  The pushState handlers in TIBET don't push homepage URLs directly, they
    //  always short to '/' or the launch URL. We need to actually setLocation
    //  with a real URI for the related home page tho so we convert here.
    if (last && (TP.$$nested_loader || url === '/' ||
            TP.uriHead(url) === TP.uriHead(TP.sys.getLaunchURL()))) {

        //  Clear any flag regarding loading the index or other loader page.
        //  Those are all considered variations on 'load the home page'.
        TP.$$nested_loader = false;

        url = TP.uriExpandHome(url);

        //  Normalize last as well so we can compare apples to apples.
        last = TP.uriExpandHome(last);
    }

    //  No change? No work to do.
    if (last === url) {
        return;
    }

    //  ---
    //  Compare paths to determine what aspect(s) changed
    //  ---

    urlParts = TP.uriDecompose(url);
    if (TP.notEmpty(last)) {
        lastParts = TP.uriDecompose(last);
    }

    //  ---
    //  If root domain change we reboot...normally.
    //  ---

    if (TP.isValid(lastParts) &&
        urlParts.at('root') !== lastParts.at('root')) {
        //  TODO: could verify subdomains etc. here.
        if (TP.uriNormalize(top.location.toString()) !== url) {
            top.location = url;
        }
        return;
    }

    //  ---
    //  If base params changed only the server can determine what to do.
    //  ---

    if (TP.isValid(lastParts) &&
        urlParts.at('baseParams') !== lastParts.at('baseParams')) {
        if (TP.uriNormalize(top.location.toString()) !== url) {
            top.location = url;
        }
        return;
    }

    //  ---
    //  If fragment (boot) params change we reboot...sometimes
    //  ---

    if (TP.isValid(lastParts) &&
            urlParts.at('fragmentParams') !== lastParts.at('fragmentParams')) {

        //  Goal is to see if any boot parameters actually changed so we diff
        //  the two and then scan for keys in the diff that include boot.
        urlParams = urlParts.at('fragmentParams');
        lastParams = lastParts.at('fragmentParams');
        paramDiff = TP.hc(lastParams).deltas(TP.hc(urlParams));

        if (TP.sys.cfg('log.routes')) {
            TP.debug('client param change(\'' +
                TP.str(paramDiff) + '\');');
        }

        //  Find any boot-related key. We only need to find one to restart.
        bootParams = paramDiff.detect(
                            function(pair) {
                                return pair.first().startsWith('boot.');
                            });

        //  If a boot-related parameter changed restart, otherwise update.
        if (TP.notEmpty(bootParams)) {
            top.location = url;
        } else {
            //  If we just altered other values then use setcfg to update.
            paramDiff.perform(
                        function(triple) {
                            var operation,
                                value;

                            operation = triple.last();
                            switch (operation) {
                                case TP.INSERT:
                                    TP.sys.setcfg(triple.first(), triple.at(1));
                                    break;
                                case TP.UPDATE:
                                    TP.sys.setcfg(triple.first(), triple.at(1));
                                    break;
                                case TP.DELETE:
                                    value = triple.at(1);
                                    if (TP.isTrue(value)) {
                                        TP.sys.setcfg(triple.first(), false);
                                    } else if (TP.isFalse(value)) {
                                        TP.sys.setcfg(triple.first(), true);
                                    } else {
                                        //  No way to do this. We don't track
                                        //  "defaults".
                                        void 0;
                                    }
                                    break;
                                default:
                                    return this.raise('InvalidOperation',
                                                        operation);
                            }
                        });
        }

        return;
    }

    //  ---
    //  If base path changed but not root domain it's a canvas uri.
    //  ---

    canvas = TP.sys.getUICanvas();

    //  Tricky part here is that we have to watch for comparisons regarding '/'
    //  and or launch with the home page. Those aren't considered "different".
    if (TP.isValid(lastParts)) {

        home = TP.uriExpandPath(TP.sys.getHomeURL());

        //  if basePath was '/' that's essentially the index/home page. We
        //  update last so a comparison below will see homepage and '/' as the
        //  same URI.
        if (TP.isEmpty(lastParts.at('basePath'))) {
            lastParts.atPut('basePath', TP.uriBasePath(home));
        }
    }

    if (TP.isValid(lastParts) &&
        urlParts.at('basePath') !== lastParts.at('basePath')) {

        //  Update the canvas if not currently displaying the proposed page.
        if (canvas.getLocation() !== TP.uriHead(url)) {
            canvas.setLocation(TP.uriHead(url));

            //  If we reset the base and we're in fragment_only mode then we
            //  need to adjust the fragment to keep up with what was pushed
            //  rather than what is in the actual URL.
            if (TP.notFalse(TP.sys.cfg('route.fragment_only'))) {
                fragPath = urlParts.at('basePath');
                if (fragPath === TP.uriBasePath(home)) {
                    fragPath = urlParts.at('fragmentPath');
                } else {
                    if (TP.notEmpty(TP.uriExtension(fragPath))) {
                        fragPath = fragPath.replace(
                                    '.' + TP.uriExtension(fragPath),
                                    '');
                    }
                }
            }
        }
    }

    fragPath = TP.ifInvalid(fragPath, urlParts.at('fragmentPath'));

    //  ---
    //  If fragment path changed it's a route
    //  ---

    //  Run the route through our route matching process to see if there's a
    //  matcher for it.
    result = this.processRoute(fragPath);
    if (TP.notEmpty(result)) {
        route = result.at(0);
    } else {
        //  No processed result. Remove the leading '/' for checks we need to
        //  run below for type names, urls, etc.
        route = fragPath.slice(1);
    }

    if (TP.sys.cfg('log.routes')) {
        TP.debug('checking \'' + route + '\' route configuration...');
    }

    //  See if the value is a route configuration key.
    routeKey = 'route.map.' + route;
    config = TP.sys.cfg(routeKey);

    if (TP.notEmpty(config)) {

        if (TP.sys.cfg('log.routes')) {
            TP.debug('route \'' + route + '\' mapped to: ' + TP.str(config));
        }

        if (TP.isString(config)) {
            configInfo = TP.json2js(TP.reformatJSToJSON(config));
            if (TP.isEmpty(configInfo)) {
                this.raise('InvalidObject',
                    'Unable to build config data from entry: ' + config);
                return;
            }
        } else {
            configInfo = config;
        }

        //  ---
        //  Route-to-Content mapping
        //  ---

        //  The content can be a tag type name, a URI or a String and if found
        //  we will use that content to update either a specific target or
        //  the UICANVAS region.
        content = TP.ifInvalid(configInfo.at(routeKey + '.content'),
            configInfo.at('content'));

        if (TP.notEmpty(content)) {

            routeTarget = TP.ifInvalid(configInfo.at(routeKey + '.target'),
                                        configInfo.at('target'));
            if (TP.notEmpty(routeTarget)) {

                //  NB: We want autocollapsed, but wrapped content here.
                targetTPElem = TP.byPath(routeTarget, canvas, true);
                if (!TP.isKindOf(targetTPElem, 'TP.core.ElementNode')) {
                    this.raise('InvalidElement',
                                'Unable to find route target: ' + routeTarget);
                    return;
                }
            }

            //  See if the content is a type name.
            type = TP.sys.getTypeByName(content);
            if (TP.canInvoke(type, 'generateMarkupContent')) {

                if (TP.notValid(targetTPElem)) {
                    targetTPElem = TP.sys.getUICanvas().getDocument().getBody();
                }

                //  Inject the content.
                targetTPElem.setContent(type.generateMarkupContent(),
                                        TP.hc('sourceType', type));
            } else {

                //  Otherwise, see if the value looks like a URL for location.
                url = TP.uc(content);
                if (TP.isURI(url)) {

                    url = TP.uriExpandHome(url);
                    if (TP.sys.cfg('log.routes')) {
                        TP.debug('setting location to: ' + TP.str(url));
                    }

                    //  If we weren't able to obtain a target, then just set the
                    //  location of the canvas to the head of the URL.
                    if (TP.notValid(targetTPElem)) {
                        canvas.setLocation(TP.uriHead(url));
                    } else {
                        //  Otherwise, set the content of the target to the
                        //  content of the URL
                        targetTPElem.setContent(url);
                    }
                } else {

                    //  Otherwise, the content was a String. If we couldn't get
                    //  a target, then use the document's body as the target and
                    //  set the content.
                    if (TP.notValid(targetTPElem)) {
                        targetTPElem =
                            TP.sys.getUICanvas().getDocument().getBody();
                    }

                    targetTPElem.setContent(content);
                }
            }

            //  We won't proceed any further here - we were a configured route.
            return;
        }
    }

    if (TP.isEmpty(route)) {
        return;
    }

    //  ---
    //  Route Signaling
    //  ---

    payload = TP.isValid(result) ? result.at(1) : TP.hc();

    //  Support remapping route name to a different signal, but ensure that
    //  signal follows our standard rules for signal names specific to routes.
    signame = TP.ifInvalid(TP.sys.cfg(routeKey + '.signal'), route);
    signame = TP.expandSignalName(signame);
    if (!/Route$/.test(signame)) {
        signame = signame + 'Route';
    }

    //  Determine the signal type, falling back as needed since expandSignalName
    //  will return TP.sig. as a default prefix.
    type = TP.sys.getTypeByName(signame);
    if (TP.notValid(type)) {
        signame = signame.replace(/^TP\./, 'APP.');
        type = TP.sys.getTypeByName(signame);
    }

    //  Build the signal instance we'll fire and set its name as needed.
    if (TP.isValid(type)) {
        signal = type.construct(payload);
    } else {
        signal = TP.sig.RouteChange.construct(payload);
        signal.setSignalName(signame);
    }

    //  For origin we use ANY since all routes are from 'top' anyway. This
    //  also helps avoid multiple dispatch for origin differences.
    signal.setOrigin(TP.ANY);

    if (TP.sys.cfg('log.routes')) {
        TP.info('Signaling: ' + signal.getSignalName() + ' with: ' +
            TP.ifEmpty(TP.str(signal.getPayload()), '{}'));
    }

    payload.atPut('route', route);

    signal.fire();

    return;
});

//  ------------------------------------------------------------------------

TP.core.URIRouter.Type.defineMethod('setRoute',
function(aRoute) {

    /**
     * @method setRoute
     * @summary Updates the fragment path portion which defines the current
     *     route in TIBET terms. Any boot parameters on the existing URL are
     *     preserved by this call.
     * @description Routes in TIBET are signified by the "fragment path" portion
     *     of the URI which we define as the section of the URI fragment prior
     *     to any '?' which sets off the "fragment parameters" (aka boot
     *     parameters). Changes to this section of the URI result in a Route
     *     signal being fired so application logic can respond to route changes.
     * @param {String} aRoute The route information.
     */

    var route,
        home,
        loc,
        path,
        parts;

    //  Normalize route name ensuring it's got the leading '/' which
    //  differentiates it from an anchor when on the URL.
    route = TP.str(aRoute);
    if (route.charAt(0) !== '/') {
        route = '/' + route;
    }

    //  Capture the page we're currently viewing in the canvas.
    loc = TP.core.History.getLocation();

    //  If we're routing home but not showing the home page we need to update.
    if (route === '/' || TP.isEmpty(route)) {
        //  Compare against home page to see if this is a match.
        home = TP.uriExpandPath(TP.sys.getHomeURL());
        if (TP.uriHead(TP.uriExpandHome(loc)) !== TP.uriHead(home)) {
            TP.sys.getHistory().pushLocation(home);
            return;
        }
    }

    //  If we're about to set the same route don't bother.
    path = TP.uriFragmentPath(loc);
    if (route === path) {
        if (TP.sys.cfg('log.routes')) {
            TP.trace('setRoute ignoring duplicate route setting of: ' + route);
        }
        return;
    }

    //  Rebuild a version of the current URI with the new route portion.
    parts = TP.uriDecompose(loc);
    parts.atPut('fragmentPath', route);
    route = TP.uriCompose(parts);

    TP.sys.getHistory().pushLocation(route);

    return;
});

//  ========================================================================
//  TP.core.FileURLHandler
//  ========================================================================

TP.core.URIHandler.defineSubtype('FileURLHandler');

//  ------------------------------------------------------------------------
//  Type Methods
//  ------------------------------------------------------------------------

TP.core.FileURLHandler.Type.defineMethod('load',
function(targetURI, aRequest) {

    /**
     * @method load
     * @summary Loads URI data content, returning the TP.sig.Response object
     *     used to manage the low-level service response.
     * @param {TP.core.URI} targetURI The URI to load. NOTE that this URI will
     *     not have been rewritten/ resolved.
     * @param {TP.sig.Request|TP.core.Hash} aRequest An object containing
     *     request information accessible via the at/atPut collection API of
     *     TP.sig.Requests.
     * @returns {TP.sig.Response} The request's response object.
     */

    var subrequest,
        targetLoc,
        response;

    //  reuse the incoming request's payload/parameters but don't use that
    //  instance so we can manage complete/fail logic more effectively.
    subrequest = targetURI.constructSubrequest(aRequest);

    //  most supported browsers can handle at least loading from the file
    //  system via an XMLHttpRequest if nothing else, but just in case....
    if (!TP.canInvoke(TP, '$fileLoad')) {
        this.raise('TP.sig.UnsupportedOperation');
        if (TP.canInvoke(aRequest, 'fail')) {
            aRequest.fail('Unsupported operation.');
        }
        return;
    }

    if (!TP.canInvoke(targetURI, 'getLocation')) {
        this.raise('TP.sig.InvalidURI');
        if (TP.canInvoke(aRequest, 'fail')) {
            aRequest.fail('Invalid URI: ' + targetURI);
        }

        return;
    }

    //  rewriting happens prior to handler lookup, so we just want the
    //  concrete resource URI location so we can load it.
    targetLoc = targetURI.getLocation();

    subrequest.atPutIfAbsent('async', false);
    subrequest.atPutIfAbsent('shouldReport', false);

    //  the low-level file call will potentially complete an incoming
    //  request and we need that to not happen without ensuring headers
    //  and content cache are updated...
    subrequest.defineMethod(
            'completeJob',
            function(aResult) {

                var result;

                //  update the target's header and content information, in
                //  that order so that any content change signaling happens
                //  after headers are current.
                targetURI.updateHeaders(subrequest);

                //  NOTE that this takes care of loaded/dirty state.
                result = targetURI.updateResourceCache(subrequest);

                subrequest.$wrapupJob('Succeeded', TP.SUCCEEDED, result);

                if (TP.canInvoke(aRequest, 'complete')) {
                    //  Use the return value from cache update since it's
                    //  the "best form" the cache/result check could
                    //  produce. The data will be filtered higher up for
                    //  requests that care.
                    aRequest.complete(result);
                }
            });

    subrequest.defineMethod(
            'failJob',
            function(aFaultString, aFaultCode, aFaultInfo) {

                var info,
                    subrequests;

                info = TP.hc(aFaultInfo);
                if (TP.isValid(subrequests = info.at('subrequests'))) {
                    subrequests.push(subrequest);
                } else {
                    subrequests = TP.ac(subrequest);
                    info.atPut('subrequests', subrequests);
                }

                //  update the target's header and content information, in
                //  that order so that any content change signaling happens
                //  after headers are current.
                targetURI.updateHeaders(subrequest);

                targetURI.updateResourceCache(subrequest);

                //  updateResourceCache resets these, but when we fail we
                //  don't want them cleared
                targetURI.isLoaded(false);
                targetURI.isDirty(true);

                subrequest.$wrapupJob('Failed', TP.FAILED);

                if (TP.canInvoke(aRequest, 'fail')) {
                    aRequest.fail(aFaultString, aFaultCode, info);
                }
            });

    //  do the work of loading content. for file operations this call is
    //  synchronous and returns the actual data
    TP.$fileLoad(targetLoc, subrequest);

    //  Note: We do *not* set the result for these responses here.
    //  complete() already did that in the call above. If we do that again
    //  here, we'll undo any wrapping or filtering.
    if (TP.canInvoke(aRequest, 'getResponse')) {
        response = aRequest.getResponse();
    } else {
        response = subrequest.getResponse();
    }

    //  return the response object so it can pass up the chain
    return response;
});

//  ------------------------------------------------------------------------

TP.core.FileURLHandler.Type.defineMethod('nuke',
function(targetURI, aRequest) {

    /**
     * @method nuke
     * @summary Deletes a URI entirely, returning the TP.sig.Response object
     *     used to manage the low-level service response.
     * @param {TP.core.URI} targetURI The URI to nuke. NOTE that this URI will
     *     not have been rewritten/ resolved.
     * @param {TP.sig.Request|TP.core.Hash} aRequest An object containing
     *     request information accessible via the at/atPut collection API of
     *     TP.sig.Requests.
     * @returns {TP.sig.Response} The request's response object.
     */

    var subrequest,
        targetLoc,
        response;

    //  reuse the incoming request's payload/parameters but don't use that
    //  instance so we can manage complete/fail logic more effectively.
    subrequest = targetURI.constructSubrequest(aRequest);

    //  only IE and Moz currently support file deletes so if we're down
    //  to this handler we're hopefully on one of those browsers :)
    if (!TP.canInvoke(TP, '$fileDelete')) {
        this.raise('TP.sig.UnsupportedOperation');
        if (TP.canInvoke(aRequest, 'fail')) {
            aRequest.fail('Unsupported operation.');
        }
        return;
    }

    if (!TP.canInvoke(targetURI, 'getLocation')) {
        this.raise('TP.sig.InvalidURI');
        if (TP.canInvoke(aRequest, 'fail')) {
            aRequest.fail('Invalid URI: ' + targetURI);
        }
        return;
    }

    subrequest.defineMethod(
            'completeJob',
            function(aResult) {

                if (TP.isTrue(aResult)) {
                    targetURI.isDirty(false);
                    targetURI.isLoaded(false);

                    subrequest.$wrapupJob('Succeeded', TP.SUCCEEDED, aResult);

                    if (TP.canInvoke(aRequest, 'complete')) {
                        aRequest.complete(aResult);
                    }
                } else if (TP.canInvoke(aRequest, 'fail')) {

                    subrequest.$wrapupJob('Failed', TP.FAILED);

                    aRequest.fail();
                }
            });

    subrequest.defineMethod(
            'failJob',
            function(aFaultString, aFaultCode, aFaultInfo) {

                var info,
                    subrequests;

                info = TP.hc(aFaultInfo);
                if (TP.isValid(subrequests = info.at('subrequests'))) {
                    subrequests.push(subrequest);
                } else {
                    subrequests = TP.ac(subrequest);
                    info.atPut('subrequests', subrequests);
                }

                subrequest.$wrapupJob('Failed', TP.FAILED);

                if (TP.canInvoke(aRequest, 'fail')) {
                    aRequest.fail(aFaultString, aFaultCode, info);
                }
            });

    //  rewriting happens prior to handler lookup, so we just want the
    //  concrete resource URI location so we can save it.
    targetLoc = targetURI.getLocation();

    TP.$fileDelete(targetLoc, subrequest);

    //  Note: We do *not* set the result for these responses here.
    //  complete() already did that in the call above. If we do that again
    //  here, we'll undo any wrapping or filtering.
    if (TP.canInvoke(aRequest, 'getResponse')) {
        response = aRequest.getResponse();
    } else {
        response = subrequest.getResponse();
    }

    return response;
});

//  ------------------------------------------------------------------------

TP.core.FileURLHandler.Type.defineMethod('save',
function(targetURI, aRequest) {

    /**
     * @method save
     * @summary Saves URI data content. This is the default data persistence
     *     method for most URI content.
     * @description By creating alternative URI handlers and ensuring that URI
     *     routing can find them you can alter how data is managed for different
     *     URI instances. See TP.core.URIRewriter and TP.core.URIMapper for more
     *     information. Important keys include 'append', 'body', and 'backup',
     *     which define whether this save should append or write new content,
     *     what content is being saved, and whether a backup should be created
     *     if possible (for 'file' scheme uris).
     * @param {TP.core.URI} targetURI The URI to save. NOTE that this URI will
     *     not have been rewritten/ resolved.
     * @param {TP.sig.Request|TP.core.Hash} aRequest An object containing
     *     request information accessible via the at/atPut collection API of
     *     TP.sig.Requests.
     * @returns {TP.sig.Response} The request's response object.
     */

    var subrequest,
        targetLoc,
        content,
        resp,
        response;

    //  reuse the incoming request's payload/parameters but don't use that
    //  instance so we can manage complete/fail logic more effectively.
    subrequest = targetURI.constructSubrequest(aRequest);

    //  only IE and Moz currently support file save access so if we're down
    //  to this handler we're hopefully on one of those browsers :)
    if (!TP.canInvoke(TP, '$fileSave')) {
        this.raise('TP.sig.UnsupportedOperation');
        if (TP.canInvoke(aRequest, 'fail')) {
            aRequest.fail('Unsupported operation.');
        }

        return;
    }

    if (!TP.canInvoke(targetURI, 'getLocation')) {
        this.raise('TP.sig.InvalidURI');
        if (TP.canInvoke(aRequest, 'fail')) {
            aRequest.fail('Invalid URI: ' + targetURI);
        }

        return;
    }

    //  rewriting happens prior to handler lookup, so we just want the
    //  concrete resource URI location so we can save it.
    targetLoc = targetURI.getLocation();

    subrequest.atPutIfAbsent('async', false);
    subrequest.atPutIfAbsent('append', false);
    subrequest.atPutIfAbsent('backup', true);

    subrequest.atPutIfAbsent('refreshContent', false);

    //  No body? Don't go any further.
    if (TP.notValid(subrequest.at('body'))) {
        //  NOTE: 'refresh' is false here! We do *not* want to fetch data from
        //  the server if the body is undefined.
        resp = targetURI.getResource(TP.hc('async', false, 'refresh', false));
        content = resp.get('result');

        if (TP.isEmpty(content)) {
            return this.raise(
                    'TP.sig.InvalidContent',
                    'No content to save for: ' + targetLoc);
        } else {
            subrequest.atPut('body', content);
        }
    }

    subrequest.defineMethod(
            'completeJob',
            function(aResult) {

                if (TP.isTrue(aResult)) {
                    targetURI.isDirty(false);
                    targetURI.isLoaded(true);

                    subrequest.$wrapupJob('Succeeded', TP.SUCCEEDED, aResult);

                    if (TP.canInvoke(aRequest, 'complete')) {
                        aRequest.complete(aResult);
                    }
                } else if (TP.canInvoke(aRequest, 'fail')) {

                    subrequest.$wrapupJob('Failed', TP.FAILED);

                    aRequest.fail();
                }
            });

    subrequest.defineMethod(
            'failJob',
            function(aFaultString, aFaultCode, aFaultInfo) {

                var info,
                    subrequests;

                info = TP.hc(aFaultInfo);
                if (TP.isValid(subrequests = info.at('subrequests'))) {
                    subrequests.push(subrequest);
                } else {
                    subrequests = TP.ac(subrequest);
                    info.atPut('subrequests', subrequests);
                }

                subrequest.$wrapupJob('Failed', TP.FAILED);

                if (TP.canInvoke(aRequest, 'fail')) {
                    aRequest.fail(aFaultString, aFaultCode, info);
                }
            });

    //  do the work of saving content. for file operations this call is
    //  synchronous and returns a boolean for success (true/false)
    TP.$fileSave(targetLoc, subrequest);

    //  Note: We do *not* set the result for these responses here.
    //  complete() already did that in the call above. If we do that again
    //  here, we'll undo any wrapping or filtering.
    if (TP.canInvoke(aRequest, 'getResponse')) {
        response = aRequest.getResponse();
    } else {
        response = subrequest.getResponse();
    }

    return response;
});

//  =======================================================================
//  TP.core.HTTPURLHandler
//  ========================================================================

/**
 * @type {TP.core.HTTPURLHandler}
 * @summary Supports operations specific to loading/saving URI data for HTTP
 *     URIs.
 */

//  ------------------------------------------------------------------------

TP.core.URIHandler.defineSubtype('HTTPURLHandler');

//  ------------------------------------------------------------------------
//  Type Methods
//  ------------------------------------------------------------------------

TP.core.HTTPURLHandler.Type.defineMethod('load',
function(targetURI, aRequest) {

    /**
     * @method load
     * @summary Loads URI data content, returning the TP.sig.Response object
     *     used to manage the low-level service response.
     * @param {TP.core.URI} targetURI The URI to load. NOTE that this URI will
     *     not have been rewritten/ resolved.
     * @param {TP.sig.Request|TP.core.Hash} aRequest An object containing
     *     request information accessible via the at/atPut collection API of
     *     TP.sig.Requests.
     * @returns {TP.sig.Response} The request's response object.
     */

    var request,
        response,
        targetLoc,
        loadRequest;

    request = targetURI.constructRequest(aRequest);
    response = request.getResponse();

    if (!TP.canInvoke(targetURI, 'getLocation')) {
        request.fail();
        return response;
    }

    //  rewriting happens prior to handler lookup, so we just want the
    //  concrete resource URI location so we can load it.
    targetLoc = targetURI.getLocation();

    //  NOTE that when doing this only methods on the payload are mapped
    //  so this is more applicable to generic TP.sig.Requests constructed
    //  via hashes passed to the getResource call (typical usage
    //  admittedly).
    loadRequest = TP.sig.HTTPLoadRequest.construct(request);

    //  make the request that was provided dependent upon the one we just
    //  constructed so it won't process/complete until the child request
    //  does.
    request.andJoinChild(loadRequest);

    //  ensure the required settings are available for this operation
    loadRequest.atPut('uri', targetLoc);
    if (TP.notEmpty(loadRequest.at('body'))) {
        loadRequest.atPutIfAbsent('method', TP.HTTP_POST);
    } else {
        loadRequest.atPutIfAbsent('method', TP.HTTP_GET);
    }

    //  this could be either sync or async, but the TP.sig.HTTPLoadRequest's
    //  handle* methods should be processing correctly in either case.
    TP.core.HTTPService.handle(loadRequest);

    //  Make sure that the 2 requests match on sync/async
    request.updateRequestMode(loadRequest);

    return response;
});

//  ------------------------------------------------------------------------

TP.core.HTTPURLHandler.Type.defineMethod('nuke',
function(targetURI, aRequest) {

    /**
     * @method nuke
     * @summary Deletes a URI entirely, returning the TP.sig.Response object
     *     used to manage the low-level service response.
     * @param {TP.core.URI} targetURI The URI to nuke. NOTE that this URI will
     *     not have been rewritten/ resolved.
     * @param {TP.sig.Request|TP.core.Hash} aRequest An object containing
     *     request information accessible via the at/atPut collection API of
     *     TP.sig.Requests.
     * @returns {TP.sig.Response} The request's response object.
     */

    var request,
        response,

        targetLoc,

        nukeRequest,
        resp,
        content,

        useWebDAV;

    request = targetURI.constructRequest(aRequest);
    response = request.getResponse();

    if (!TP.canInvoke(targetURI, 'getLocation')) {
        request.fail();
        return response;
    }

    //  rewriting happens prior to handler lookup, so we just want the
    //  concrete resource URI location so we can load it.
    targetLoc = targetURI.getLocation();

    //  NOTE that when doing this only methods on the payload are mapped
    //  so this is more applicable to generic TP.sig.Requests constructed
    //  via hashes passed to the getResource call (typical usage
    //  admittedly).
    nukeRequest = TP.sig.HTTPNukeRequest.construct(request);

    //  make the request that was provided dependent upon the one we just
    //  constructed so it won't process/complete until the child request
    //  does.
    request.andJoinChild(nukeRequest);

    //  Yes, nuke requests can have a body. Note that this will get encoded via
    //  the httpEncode() call in lower layers, so we don't touch it here.
    if (TP.notValid(nukeRequest.at('body'))) {
        resp = targetURI.getResource(TP.hc('async', false, 'refresh', false));
        content = TP.ifInvalid(resp.get('result', ''));

        nukeRequest.atPut('body', content);
    }

    //  ensure the required settings are available for this operation
    nukeRequest.atPut('uri', targetLoc);
    if (TP.isEmpty(nukeRequest.at('method'))) {
        //  when webdav is enabled we can set the 'method' to a TP.HTTP_DELETE
        useWebDAV = TP.ifInvalid(nukeRequest.at('iswebdav'),
                                    TP.sys.cfg('http.use_webdav'));

        if (useWebDAV) {
            nukeRequest.atPut('method', TP.HTTP_DELETE);
        } else {
            //  all other situations require a 'method' of TP.HTTP_POST, and a
            //  'method' of TP.HTTP_DELETE (which eventually translates into
            //  the increasingly standard 'X-HTTP-Method-Override' header).
            nukeRequest.atPut('method', TP.HTTP_POST);

            nukeRequest.atPut('method', TP.HTTP_DELETE);
        }
    }

    //  this could be either sync or async, but the TP.sig.HTTPLoadRequest's
    //  handle* methods should be processing correctly in either case.
    TP.core.HTTPService.handle(nukeRequest);

    //  subrequests can be rewritten so we need to be in sync on async
    request.atPut('async', nukeRequest.at('async'));

    return response;
});

//  ------------------------------------------------------------------------

TP.core.HTTPURLHandler.Type.defineMethod('save',
function(targetURI, aRequest) {

    /**
     * @method save
     * @summary Saves URI data content. This is the default data persistence
     *     method for most URI content. Important request keys include 'method',
     *     'crud', and 'body'. Method will typically default to a POST unless
     *     TP.sys.cfg(http.use_webdav) is true and the crud parameter is set to
     *     'insert', in which case a PUT is used. The crud parameter effectively
     *     defaults to 'update' so you should set it to 'insert' when new
     *     content is being created. The 'body' should contain the new/updated
     *     content, but this is normally configured by the URI's save() method
     *     itself.
     * @param {TP.core.URI} targetURI The URI to save. NOTE that this URI will
     *     not have been rewritten/ resolved.
     * @param {TP.sig.Request|TP.core.Hash} aRequest An object containing
     *     request information accessible via the at/atPut collection API of
     *     TP.sig.Requests.
     * @returns {TP.sig.Response} The request's response object.
     */

    var request,
        response,
        targetLoc,
        saveRequest,
        resp,
        content,
        useWebDAV;

    request = targetURI.constructRequest(aRequest);
    response = request.getResponse();

    if (!TP.canInvoke(targetURI, 'getLocation')) {
        request.fail();
        return response;
    }

    //  rewriting happens prior to handler lookup, so we just want the
    //  concrete resource URI location so we can load it.
    targetLoc = targetURI.getLocation();

    //  NOTE that when doing this only methods on the payload are mapped
    //  so this is more applicable to generic TP.sig.Requests constructed
    //  via hashes passed to the getResource call (typical usage
    //  admittedly).
    saveRequest = TP.sig.HTTPSaveRequest.construct(request);

    //  make the request that was provided dependent upon the one we just
    //  constructed so it won't process/complete until the child request
    //  does.
    request.andJoinChild(saveRequest);

    //  Save operations shouldn't use their result as new URI content, the
    //  content is already in place, we just want to commit it.
    saveRequest.atPut('refreshContent', false);

    //  Make sure we have content. Note that this will get encoded via the
    //  httpEncode() call in lower layers, so we don't touch it here.
    if (TP.notValid(saveRequest.at('body'))) {

        //  NOTE: 'refresh' is false here! We do *not* want to fetch data from
        //  the server if the body is undefined.
        resp = targetURI.getResource(TP.hc('async', false, 'refresh', false));
        content = resp.get('result');

        //  NOTE: We use the 'not valid' check here. That is because the value
        //  could be 'empty' (i.e. the empty String) which is perfectly viable
        //  for certain kinds of 'save' operations. Therefore, we allow empty
        //  Strings to pass here without raising and to be set as the 'body'.
        if (TP.notValid(content)) {
            return this.raise(
                    'TP.sig.InvalidContent',
                    'No content to save for: ' + targetLoc);
        } else {
            saveRequest.atPut('body', content);
        }
    }

    //  ensure the required settings are available for this operation
    saveRequest.atPut('uri', targetLoc);
    if (TP.isEmpty(saveRequest.at('method'))) {
        //  when webdav is enabled we can set the 'method' to a TP.HTTP_PUT
        //  for insert or use TP.HTTP_POST as our default.
        useWebDAV = TP.ifInvalid(saveRequest.at('iswebdav'),
                                    TP.sys.cfg('http.use_webdav'));

        if (useWebDAV) {
            if (saveRequest.at('crud') === TP.CREATE) {
                saveRequest.atPut('method', TP.HTTP_PUT);
            } else {
                saveRequest.atPut('method', TP.HTTP_POST);
            }
        } else {
            //  all other situations require a 'method' of TP.HTTP_POST, and a
            //  'method' of TP.HTTP_PUT or TP.HTTP_POST (which eventually
            //  translates into the increasingly standard
            //  'X-HTTP-Method-Override' header).
            saveRequest.atPut('method', TP.HTTP_POST);

            if (saveRequest.at('crud') === TP.CREATE) {
                saveRequest.atPut('method', TP.HTTP_PUT);
            } else {
                saveRequest.atPut('method', TP.HTTP_POST);
            }
        }
    }

    //  this could be either sync or async, but the TP.sig.HTTPSaveRequest's
    //  handle* methods should be processing correctly in either case.
    TP.core.HTTPService.handle(saveRequest);

    //  subrequests can be rewritten so we need to be in sync on async
    request.atPut('async', saveRequest.at('async'));

    return response;
});

//  =======================================================================
//  TP.core.RemoteURLWatchHandler
//  ========================================================================

/**
 * @type {TP.core.RemoteURLWatchHandler}
 * @summary Supports operations for remote resources that support notifying the
 *     URL of changes made to those resources from the server side. This type is
 *     normally used as a trait to the main handler type.
 */

//  ------------------------------------------------------------------------

TP.core.URIHandler.defineSubtype('RemoteURLWatchHandler');

//  This type is intended to be used as a trait type only, so we don't allow
//  instance creation
TP.core.RemoteURLWatchHandler.isAbstract(true);

//  ------------------------------------------------------------------------
//  Type Attributes
//  ------------------------------------------------------------------------

//  A dictionary of URL root watchers managed by this handler, keyed by the
//  root URL string. Note how this is a TYPE_LOCAL attribute.
TP.core.RemoteURLWatchHandler.defineAttribute('watchers');

//  ------------------------------------------------------------------------
//  Type Methods
//  ------------------------------------------------------------------------

TP.core.RemoteURLWatchHandler.Type.defineMethod('activateWatchers',
function(aFilterFunction) {

    /**
     * @method activateWatchers
     * @summary Activates any registered remote URL watchers.
     * @param {?Function} aFilterFunction An optional filter function used to
     *     determine whether or not to activate a particular watcher. If this
     *     parameter is not supplied, then all watchers will be activated.
     * @returns {TP.core.RemoteURLWatchHandler} The receiver.
     */

    var watchers;

    if (TP.isEmpty(watchers = TP.core.RemoteURLWatchHandler.get('watchers'))) {
        return this;
    }

    //  Iterate over all of the watchers and observe them.
    watchers.perform(
            function(kvPair) {
                var watcherEntry,

                    signalSource,
                    signalTarget,
                    signalType;

                watcherEntry = kvPair.last();

                signalSource = watcherEntry.at('signalSource');

                if (TP.isValid(signalSource)) {

                    if (TP.isCallable(aFilterFunction)) {
                        if (!aFilterFunction(signalSource)) {
                            return;
                        }
                    }

                    signalTarget = watcherEntry.at('signalTarget');
                    signalType = watcherEntry.at('signalType');

                    //  Observe the source for the signal type.
                    signalTarget.observe(signalSource, signalType);
                }
            });

    TP.sys.setcfg('uri.process_remote_changes', true);

    return this;
});

//  ------------------------------------------------------------------------

TP.core.RemoteURLWatchHandler.Type.defineMethod('deactivateWatchers',
function(aFilterFunction) {

    /**
     * @method deactivateWatchers
     * @summary Deactivates any registered remote URL watchers.
     * @param {?Function} aFilterFunction An optional filter function used to
     *     determine whether or not to deactivate a particular watcher. If this
     *     parameter is not supplied, then all watchers will be deactivated.
     * @returns {TP.core.RemoteURLWatchHandler} The receiver.
     */

    var watchers;

    if (TP.isEmpty(watchers = TP.core.RemoteURLWatchHandler.get('watchers'))) {
        return this;
    }

    //  Iterate over all of the watchers and ignore them.
    watchers.perform(
            function(kvPair) {
                var watcherEntry,

                    signalSource,
                    signalTarget,
                    signalType;

                watcherEntry = kvPair.last();

                signalSource = watcherEntry.at('signalSource');

                if (TP.isValid(signalSource)) {

                    if (TP.isCallable(aFilterFunction)) {
                        if (!aFilterFunction(signalSource)) {
                            return;
                        }
                    }

                    signalType = watcherEntry.at('signalType');
                    signalTarget = watcherEntry.at('signalTarget');

                    //  Ignore the source for the signal type.
                    signalTarget.ignore(signalSource, signalType);
                }
            });

    TP.sys.setcfg('uri.process_remote_changes', false);

    return this;
});

//  ------------------------------------------------------------------------

TP.core.RemoteURLWatchHandler.Type.defineMethod('watch',
function(targetURI, aRequest) {

    /**
     * @method watch
     * @summary Watches for changes to the URLs remote resource, if the server
     *     that is supplying the remote resource notifies us when the URL has
     *     changed.
     * @param {TP.sig.Request|TP.core.Hash} aRequest An object containing
     *     request information accessible via the at/atPut collection API of
     *     TP.sig.Requests.
     * @returns {TP.sig.Response} The request's response object.
     */

    var watchSources,

        request,
        response,

        watcherRoot,
        targetRoot,
        foundWatchSource,
        i,

        activateImmediately,

        watchers,
        watcherEntry,
        signalSource,

        watcherURI,
        watcherLoc,

        watcherType,
        watchedURLs,

        signalType;

    //  First, make sure that we're configured to watch remote resources and
    //  that we have remote resources to watch.
    watchSources = TP.sys.cfg('uri.remote_watch_sources');
    if (!TP.sys.cfg('uri.remote_watch') || TP.isEmpty(watchSources)) {
        return;
    }

    request = targetURI.constructRequest(aRequest);
    response = request.getResponse();

    //  Make sure that we match one of our watched sources

    //  We match based on root
    targetRoot = targetURI.getRoot();

    foundWatchSource = false;
    for (i = 0; i < watchSources.getSize(); i++) {

        //  Make sure to expand the path before getting its root.
        watcherRoot = TP.uriRoot(TP.uriExpandPath(watchSources.at(i)));

        //  If the URI's root matches our watcher root, then it must be being
        //  served from that location - we found a match
        if (targetRoot === watcherRoot) {
            foundWatchSource = true;
            break;
        }
    }

    //  The target URI didn't come from one of our watched sources - exit here.
    if (!foundWatchSource) {
        return;
    }

    //  The data structure for watchers looks like this:

    //  watchers =
    //      {
    //          <watcherLocation> :
    //              {
    //                  'signalSource' : <sourceObj>
    //                  'signalType' : <typeObj>
    //                  'watchersURLs' :
    //                      [
    //                          <url0>,<url1>,...
    //                      ]
    //              }
    //      }

    activateImmediately = false;

    //  If we don't have a hash of watchers, create one.
    if (TP.notValid(watchers = TP.core.RemoteURLWatchHandler.get('watchers'))) {
        watchers = TP.hc();
        TP.core.RemoteURLWatchHandler.set('watchers', watchers);

        //  Note how we also observe TP.sys for AppShutdown so that we can
        //  try to shut down our watcher sources when we terminate.
        this.observe(TP.sys, 'TP.sig.AppShutdown');
    }

    //  Make sure that we have a valid watcher URI.
    watcherURI = this.getWatcherURI(targetURI);
    if (!TP.isURI(watcherURI)) {
        request.fail('Invalid watcher signal source URI.');
        return response;
    }

    //  Make sure that we have an entry for the watcher URI's location.
    watcherLoc = watcherURI.getLocation();
    if (TP.notValid(watcherEntry = watchers.at(watcherLoc))) {

        watcherEntry = TP.hc('signalSource', null, 'watchedURLs', TP.ac());
        watchers.atPut(watcherLoc, watcherEntry);

        //  If we're processing remote changes right now, then we need to
        //  activate this new watcher immediately. Set the flag and the code at
        //  the end of this method will do that.
        if (TP.isTrue(TP.sys.cfg('uri.process_remote_changes'))) {
            activateImmediately = true;
        }
    }

    //  If the watcher entry doesn't already have a signal source, go ahead and
    //  create one now.
    if (TP.notValid(signalSource = watcherEntry.at('signalSource'))) {

        //  Make sure that we have a valid signal source type for the watcher.
        watcherType = this.getWatcherSignalSourceType(targetURI);
        if (!TP.isType(watcherType)) {
            request.fail('Invalid watcher signal source type.');
            return response;
        }

        //  Construct a source using the source type and watcher URI.
        signalSource = watcherType.construct(watcherURI.getLocation());
        watcherEntry.atPut('signalSource', signalSource);
    }

    //  Add the URL to the list of watched URLs for this watcher, but don't put
    //  in there more than once.
    watchedURLs = watcherEntry.at('watchedURLs');
    if (!watchedURLs.contains(targetURI, TP.IDENTITY)) {
        //  NB: We add the targetURI to the collection of watched URIs before we
        //  test the collection.
        watchedURLs.add(targetURI);
    }

    //  We only observe if we have real URIs to watch and it's the first one (we
    //  don't want to observe more than once).
    if (TP.notEmpty(watchedURLs) && watchedURLs.getSize() === 1) {

        signalType = this.getWatcherSignalType(targetURI);
        if (TP.isEmpty(signalType)) {
            request.fail('Invalid watcher signal type.');
            return response;
        }

        //  Stash away the signal target and type
        watcherEntry.atPut('signalTarget', this);
        watcherEntry.atPut('signalType', signalType);
    }

    //  If we created a new watcher that is supposed to be activated
    //  immediately, then do so.
    if (activateImmediately) {
        this.observe(signalSource, signalType);
    }

    return response;
});

//  ------------------------------------------------------------------------

TP.core.RemoteURLWatchHandler.Type.defineMethod('getWatcherSignalSourceType',
function(aURI) {

    /**
     * @method getWatcherSignalSourceType
     * @summary Returns the TIBET type of the watcher signal source. Typically,
     *     this is one of the prebuilt TIBET watcher types, like
     *     TP.core.SSESignalSource for Server-Sent Event sources.
     * @param {TP.core.URI} aURI The URI representing the resource to be
     *     watched.
     * @returns {TP.meta.lang.RootObject} The type that will be instantiated to
     *     make a watcher for the supplied URI.
     */

    return TP.override();
});

//  ------------------------------------------------------------------------

TP.core.RemoteURLWatchHandler.Type.defineMethod('getWatcherURI',
function(aURI) {

    /**
     * @method getWatcherURI
     * @summary Returns the URI to the resource that acts as a watcher to watch
     *     for changes to the resource of the supplied URI. This method must be
     *     overridden in subtypes and a real implementation supplied.
     * @param {TP.core.URI} aURI The URI representing the resource to be
     *     watched.
     * @returns {TP.core.URI} A URI pointing to the resource that will notify
     *     TIBET when the supplied URI's resource changes.
     */

    return TP.override();
});

//  ------------------------------------------------------------------------

TP.core.RemoteURLWatchHandler.Type.defineMethod('getWatcherSignalType',
function(aURI) {

    /**
     * @method getWatcherSignalType
     * @summary Returns the TIBET type of the watcher signal. This will be the
     *     signal that the signal source sends when it wants to notify URIs of
     *     changes.
     * @param {TP.core.URI} aURI The URI representing the resource to be
     *     watched.
     * @returns {TP.sig.RemoteURLChange} The type that will be
     *     instantiated to construct new signals that notify observers that the
     *     *remote* version of the supplied URI's resource has changed. At this
     *     level, this returns the common supertype of all such signals.
     */

    return TP.sig.RemoteURLChange;
});

//  ------------------------------------------------------------------------

TP.core.RemoteURLWatchHandler.Type.defineHandler('AppShutdown',
function(aSignal) {

    /**
     * @method handleAppShutdown
     * @summary Handles when the app is about to be shut down. This is used to
     *     try to shut down any remote signal sources which are notifying us of
     *     changes to URLs that they manage.
     * @param {TP.sig.AppShutdown} aSignal The signal indicating that the
     *     application is to be shut down.
     * @returns {TP.core.RemoteURLWatchHandler} The receiver.
     */

    var watchers;

    watchers = TP.core.RemoteURLWatchHandler.get('watchers');

    //  Iterate over all of the watchers and ignore them.
    watchers.perform(
            function(kvPair) {
                var watcherEntry,

                    signalSource,
                    signalTarget,
                    signalType;

                watcherEntry = kvPair.last();

                signalSource = watcherEntry.at('signalSource');

                if (TP.isValid(signalSource)) {

                    signalTarget = watcherEntry.at('signalTarget');
                    signalType = watcherEntry.at('signalType');

                    //  Ignore the source for the signal type.
                    signalTarget.ignore(signalSource, signalType);
                }
            });

    //  Make sure to remove our observation of AppShutdown.
    this.ignore(TP.sys, 'TP.sig.AppShutdown');

    return this;
});

//  ------------------------------------------------------------------------

TP.core.RemoteURLWatchHandler.Type.defineMethod('unwatch',
function(targetURI, aRequest) {

    /**
     * @method unwatch
     * @summary Removes any watches for changes to the URLs remote resource. See
     *     this type's 'watch' method for more information.
     * @param {TP.sig.Request|TP.core.Hash} aRequest An object containing
     *     request information accessible via the at/atPut collection API of
     *     TP.sig.Requests.
     * @returns {TP.sig.Response} The request's response object.
     */

    var request,
        response,

        watchers,

        watcherURI,

        watcherEntry,
        watchedURLs;

    request = targetURI.constructRequest(aRequest);
    response = request.getResponse();

    //  If we don't have a hash of watchers, there's nothing to do, so just
    //  return here.
    if (TP.notValid(watchers = TP.core.RemoteURLWatchHandler.get('watchers'))) {
        return response;
    }

    //  Make sure that we have a valid watcher URI.
    watcherURI = this.getWatcherURI(targetURI);
    if (!TP.isURI(watcherURI)) {
        request.fail('Invalid watcher signal source URI.');
        return response;
    }

    //  If we don't have an entry for the watcher URI, then there's nothing
    //  to do , so just return here.
    if (TP.notValid(watcherEntry = watchers.at(watcherURI.getLocation()))) {
        return response;
    }

    watchedURLs = watcherEntry.at('watchedURLs');

    //  NB: We remove the targetURI from the collection of watched URIs before
    //  we test the collection.
    watchedURLs.remove(targetURI.getLocation());

    return response;
});

//  =======================================================================
//  TP.sig.RemoteURLChange
//  ========================================================================

TP.sig.RemoteSourceSignal.defineSubtype('RemoteURLChange');

//  ========================================================================
//  end
//  ========================================================================<|MERGE_RESOLUTION|>--- conflicted
+++ resolved
@@ -3698,15 +3698,11 @@
 
     var fragment,
         result,
-<<<<<<< HEAD
-        primaryResource,
-=======
 
         oldResource,
 
         pathInfo,
 
->>>>>>> f6a2b2cf
         shouldSignalChange;
 
     fragment = this.getFragment();
@@ -3745,10 +3741,6 @@
     }
 
     if (shouldSignalChange) {
-<<<<<<< HEAD
-        primaryResource = this.getPrimaryURI().$get('resource');
-        this.$notifySecondaryURIs(primaryResource, primaryResource, fragment);
-=======
 
         //  Grab the set of 'path info records' that contain data about the
         //  paths that changed when the 'set' was executed above. This will be
@@ -3774,7 +3766,6 @@
     } else {
         this.isLoaded(true);
         this.isDirty(false);
->>>>>>> f6a2b2cf
     }
 
     return result;
