--- conflicted
+++ resolved
@@ -661,32 +661,13 @@
     methodName = 'handle' + TP.escapeTypeName(signalName);
     if (TP.notValid(handler = target.getMethod(methodName))) {
 
-<<<<<<< HEAD
-    //  Make sure that target object has a local method to handle the change
-    if (TP.notValid(target.getMethod(methodName))) {
-        target.defineMethod(
-                    methodName,
-                    function(aSignal) {
-
-                        var newVal;
-
-                        TP.stop('break.bind_change');
-
-                        try {
-                            newVal = aSignal.getValue();
-                            this.set(targetAttr, newVal);
-                        } catch (e) {
-                            this.raise('TP.sig.InvalidBinding');
-                        }
-                    });
-=======
         //  Define a handler function
         handler = function(aSignal) {
 
             var newVal,
                 targetAttr;
 
-            TP.debug('break.bind_change');
+            TP.stop('break.bind_change');
 
             try {
                 newVal = aSignal.getValue();
@@ -694,7 +675,7 @@
 
                 this.set(targetAttr, newVal);
             } catch (e) {
-                this.raise('TP.sig.InvalidBinding', arguments);
+                this.raise('TP.sig.InvalidBinding');
             }
         };
 
@@ -703,7 +684,6 @@
         //  handler function.
         handler.$aspectMap = TP.hc();
         target.defineMethod(methodName, handler);
->>>>>>> 3803160c
     }
 
     //  Add an entry to make a mapping between a source aspect and a target
