--- conflicted
+++ resolved
@@ -153,12 +153,7 @@
     // override/assign values to the other parameters to ensure we get a full
     // list of known assets from the package being scanned.
     if (this.options.missing || this.options.unlisted) {
-<<<<<<< HEAD
-        this.warn('scanning for missing/unlisted files...');
-        this.options.all = true;
-=======
         this.info('scanning for missing/unlisted files...');
->>>>>>> bcdd1fcc
         this.options.images = true;
         this.options.scripts = true;
         this.options.resources = true;
@@ -258,19 +253,11 @@
  */
 Cmd.prototype.executeForEach = function(list) {
     var cmd,
-<<<<<<< HEAD
-        sh,
-        root,
-        buildDir,
-        dirs,
-        attrs,
-=======
         finder,
         code,
         root,
         excludeDirs,
         excludeFiles,
->>>>>>> bcdd1fcc
         pouch,
         attrs,
         files,
@@ -279,13 +266,10 @@
 
     cmd = this;
 
-<<<<<<< HEAD
-=======
     //  ---
     //  standard listing
     //  ---
 
->>>>>>> bcdd1fcc
     if (!this.options.unlisted && !this.options.missing) {
         list.forEach(function(item) {
             if (cmd.pkgOpts.nodes) {
@@ -303,31 +287,6 @@
     }
 
     //  ---
-<<<<<<< HEAD
-    //  Physical Files
-    //  ---
-
-    // Capture value for where the TDS may have put pouchdb files.
-    pouch = CLI.cfg('tds.pouch') || 'pouch';
-
-    // If we're doing an missing/unlisted file check we need to compare the
-    // content of our list with the list of all known files in the application's
-    // various source directories.
-    sh = require('shelljs');
-    buildDir = CLI.expandPath('~app_build').replace(process.cwd() + path.sep, '');
-
-    //  Search from ~app (public) since only those files can be vended to
-    //  client.
-    root = CLI.expandPath('~app');
-    dirs = sh.find(root).filter(function(file) {
-        return sh.test('-d', file) &&
-            file !== root &&                    // remove dir itself
-            !file.match(/^\./) &&               // remove hidden dir content
-            !file.match(/node_modules/) &&      // remove npm dir
-            !file.match(/TIBET-INF/) &&         // remove tibet dir
-            file !== pouch &&                   // remove TDS pouch dir
-            file !== buildDir;                  // remove build dir
-=======
     //  missing file check
     //  ---
 
@@ -416,7 +375,6 @@
     finder.on('error', function(e) {
         cmd.error('Error processing project files: ' + e);
         code = 1;
->>>>>>> bcdd1fcc
     });
 
     // Ignore links. (There shouldn't be any...but just in case.).
@@ -424,67 +382,6 @@
         cmd.warn('Ignoring link: ' + link);
     });
 
-<<<<<<< HEAD
-    // Package files are provided in fully expanded form to avoid problems
-    // with potentially different virtual path prefixing etc. We need to
-    // adapt the local file references accordingly.
-    files = files.map(function(file) {
-        return CLI.expandPath(file);
-    });
-
-    //  ---
-    //  Unlisted (found in files but not in list)
-    //  ---
-
-    if (this.options.unlisted) {
-        unlisted = files.filter(function(item) {
-            return list.indexOf(item) === -1;
-        });
-
-        if (unlisted.length > 0) {
-
-            if (this.options.verbose) {
-                unlisted.forEach(function(item) {
-                    cmd.log('Unlisted file found: ' + item);
-                });
-            } else {
-                this.info('' + unlisted.length +
-                    ' files not referenced in package.');
-            }
-        } else {
-            this.info(
-                'All files referenced at least once in package.');
-        }
-    }
-
-    //  ---
-    //  Missing (found in list but not in files)
-    //  ---
-
-    if (this.options.missing) {
-        missing = list.filter(function(item) {
-            return files.indexOf(item) === -1;
-        });
-
-        if (missing.length > 0) {
-            if (this.options.verbose) {
-                missing.forEach(function(item) {
-                    cmd.warn('Package entry not found: ' + item);
-                });
-            } else {
-                this.info('' + missing.length +
-                    ' package referenced files missing.');
-            }
-
-            throw new Error();
-        } else {
-            this.info(
-                'All package-referenced files found in project.');
-        }
-    }
-
-    return 0;
-=======
     // Ignore hidden directories and the node_modules directory.
     finder.on('directory', function(dir, stat, stop) {
         var base,
@@ -576,7 +473,6 @@
             return 0;
         }
     });
->>>>>>> bcdd1fcc
 };
 
 
