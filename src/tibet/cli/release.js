/**
 * @overview The 'tibet release' command. Does a number of steps with the goal
 *     of producing a newly tagged release-able version of TIBET.
 * @copyright Copyright (C) 1999 Technical Pursuit Inc. (TPI) All Rights
 *     Reserved. Patents Pending, Technical Pursuit Inc. Licensed under the
 *     OSI-approved Reciprocal Public License (RPL) Version 1.5. See the RPL
 *     for your rights and responsibilities. Contact TPI to purchase optional
 *     open source waivers to keep your derivative work source code private.
 */

/* eslint indent:0 */

(function() {

'use strict';

var CLI,
    Cmd;

CLI = require('tibet/src/tibet/cli/_cli');

//  ---
//  Type Construction
//  ---

Cmd = function() {};
Cmd.Parent = require('tibet/src/tibet/cli/_cmd');
Cmd.prototype = new Cmd.Parent();


//  ---
//  Type Attributes
//  ---

/**
 * The command execution context. This release command is very specific to the
 * library and can only run there.
 * @type {Cmd.CONTEXTS}
 */
Cmd.CONTEXT = CLI.CONTEXTS.LIBRARY;

/**
 * The command name for this type.
 * @type {string}
 */
Cmd.NAME = 'release';

/**
 * The path to the npm package.json file we should update with version data.
 * @type {String}
 */
Cmd.NPM_FILE = '~lib/package.json';

/**
 * The name of the target file to be updated with the templated output.
 * @type {String}
 */
Cmd.TARGET_FILE = '~lib/src/tibet/kernel/TIBETVersion.js';

/**
 * The name of the template file to use for injecting values. This file is
 * expected to have handlebars template slots for the data needed for a tag.
 * @type {String}
 */
Cmd.TEMPLATE_FILE = '~lib/src/tibet/kernel/TIBETVersionTemplate.js';

//  ---
//  Instance Attributes
//  ---

/**
 * Command argument parsing options.
 * @type {Object}
 */
/* eslint-disable quote-props */
Cmd.prototype.PARSE_OPTIONS = CLI.blend(
    {
        'boolean': ['major', 'minor', 'patch', 'build', 'check',
            'local', 'dry-run', 'quick'],
        'string': ['suffix', 'version'],
        'number': ['increment'],
        'default': {
            major: false,
            minor: false,
            patch: false,
            incremental: true,
            local: false,
            quick: false,
            dirty: false,
            build: true,
            check: true,
            'dry-run': false
        }
    },
    Cmd.Parent.prototype.PARSE_OPTIONS);
/* eslint-enable quote-props */


/**
 * A list of suffixes we'll allow for release identification. The default is
 * 'dev'. Note that if you specify 'final' it is _not_ added to the string,
 * instead it signifies only the major.minor.patch output should be output.
 * @type {Array}
 */
Cmd.prototype.SUFFIXES = ['beta', 'dev', 'final', 'hotfix', 'pre', 'rc'];


/**
 * The command usage string.
 * @type {string}
 */
Cmd.prototype.USAGE = 'tibet release [--major|--minor|--patch]' +
    ' --local --build --check --dry-run' +
    ' [--version <version>] [--suffix <suffix>]';


//  ---
//  Instance Methods
//  ---

/**
 * Build a release candidate build, commit it, tag it, push it, etc. Simple.
 * @returns {Number} A return code. Non-zero indicates an error.
 */
Cmd.prototype.execute = function() {
    // There are three phases due to two async breaks in the process. Kick off
    // the first one.
    this.phaseOne();
};


/**
 * Returns a semver-compliant version string from the source data provided. The
 * data provided here is the same data which is contained in the latest.js file
 * on the TPI web site and the TIBETVersion[Template].js file(s) in the kernel.
 * @param {Object} data The release data as built from git describe and npm
 *     version information.
 * @returns {String} The semver-compliant version string.
 */
Cmd.prototype.getLibVersion = function(data) {

    var str;

    if (CLI.notEmpty(data.semver)) {
        return data.semver;
    }

    // Build a semver-compliant string optionally including pre-release and meta
    // information when that data is available. Not all releases have it.
    str = 'v';
    str += data.major;
    str += '.';
    str += data.minor;
    str += '.';
    str += data.patch;

    if (CLI.notEmpty(data.suffix)) {
        str += '-';
        str += data.suffix;

        // Incremental builds will always update the increment for any suffix so
        // we get something increasing without being a major.minor.patch value.
        str += '.';
        str += data.increment;
    }

    if (CLI.notEmpty(data.phash)) {
        str += '+g';
        str += data.phash;
    }

    if (CLI.notEmpty(data.commits)) {
        if (CLI.notEmpty(data.phash)) {
            str += '.';
        } else {
            str += '+';
        }
        str += data.commits;
    }

    if (CLI.notEmpty(data.time)) {
        if (CLI.notEmpty(data.phash) || CLI.notEmpty(data.commits)) {
            str += '.';
        } else {
            str += '+';
        }
        str += data.time;
    }

    // Cache the computed string in the data.
    data.semver = str;

    return str;
};


/**
 * Returns the suffix string to use based on the input suffix. Certain
 * transforms are done here, in particular if the suffix is 'final' it's
 * actually trimmed out so the eventual version string won't have a
 * "pre-release" portion.
 * @param {String} suffix The suffix to check and process.
 * @returns {String} The processed suffix value.
 */
Cmd.prototype.getSuffix = function(suffix) {

    // If empty default to 'dev'.
    if (CLI.isEmpty(suffix)) {
        return 'dev';
    }

    // If found it checks out and we can use it directly.
    if (this.SUFFIXES.indexOf(suffix) !== -1) {
        // When releasing final we remove any suffix/count by trimming suffix.
        if (suffix === 'final') {
            return '';
        }
        return suffix;
    }

    // All other suffixes must conform to semver rules.
    if (/^([a-zA-Z0-9])+$/.test(suffix)) {
        return suffix;
    }

    throw new Error('Non-compliant semver release suffix: ' + suffix);
};


/**
 * Computes and returns the content to be used for the 'latest.js' file we keep
 * on the TPI web site for version update checks.
 * @param {Object} meta Data including latest.js 'content' and 'source' data.
 * @returns {String} The latest.js file content string.
 */
Cmd.prototype.latest = function(meta) {

    var start,
        finish,
        latest;

    //  Writes out a latest.js file to be used @ technicalpursuit.com
    start = '//  --- latest.js start ---';
    finish = '//  --- latest.js end ---';
    latest = meta.content.slice(meta.content.indexOf(start) + start.length,
       meta.content.indexOf(finish));

    return latest;
};


/**
 * Performs the first phase of release generation which focuses on verifying the
 * branch is in the right state to build a release from. This phase also does a
 * confirmation prompt after building the version string to ensure the right
 * build version will be produced. If the build is confirmed the last step of
 * this method is to kick off the asynchronous 'tibet build' command and
 * wait. If the build succeeds phaseTwo is invoked.
 */
Cmd.prototype.phaseOne = function() {
    var cmd,
        result,
        source,
        version,
        match,
        major,
        minor,
        patch,
        increment,
        suffix,
        sh,
        release;

    //  ---
    //  Verify minimum required arguments etc.
    //  ---

    if (this.options['dry-run']) {
        this.warn('Running dry-run release process...');
    }

    // If no specific semver update is specified this is a 'dev build' request.
    if (!this.options.major && !this.options.minor && !this.options.patch) {
        this.options.develop = true;
    }

    // Process any input suffix to get one we should use for this release.
    suffix = this.getSuffix(this.options.suffix);

    //  ---
    //  Verify the current branch is develop.
    //  ---

    // Get current branch name...
    cmd = 'git rev-parse --abbrev-ref HEAD';
    result = this.shexec(cmd);

    if (/^\s*develop\s*$/.test(result.output) !== true) {
        throw new Error('Releases must be done from develop branch.');
    }

    //  ---
    //  Verify the branch is up to date with origin.
    //  ---

    cmd = 'git fetch --dry-run';
    result = this.shexec(cmd);
    /* eslint-disable no-extra-parens */
    if ((result.output.slice(0, -1).length > 0) && !this.options.local) {
        throw new Error('Cannot release from out-of-date local branch.');
    }
    /* eslint-enable no-extra-parens */

    //  ---
    //  Verify the branch isn't "dirty".
    //  ---

    // Describe current branch ensuring we find whether it is dirty and matching
    // the 10-digit commit typically shown in GitHub commit listings for each
    // checking.
    cmd = 'git describe --abbrev=10 --long --tags --dirty --always';
    result = this.shexec(cmd);

    // Undocumented flag here...unless you count this comment :) Here only for
    // development of the initial release command. TODO: delete this flag.
    if (/dirty/.test(result.output) && !this.options.dirty) {
        throw new Error('Cannot release a dirty branch. Stash or commit.');
    }

    source = {};
    source.time = new Date().getTime();

    source.describe = result.output.slice(0, -1);
    // Describe output should always be of the form:
    //      {last_tag}-{commits_since}-g{parent_commit}
    match = source.describe.match(/^(.*)-(\d+)-g([a-zA-Z0-9]+)(-dirty)*$/);
    if (CLI.isValid(match)) {
        source.ptag = match[1];
        source.commits = parseInt(match[2], 10);
        source.phash = match[3];
    } else {
        throw new Error('Unable to parse branch description: ' +
            source.describe);
    }

    source.suffix = suffix;

    //  ---
    //  Prep the version update data so we can ask the user to confirm...
    //  ---

    // Read the current version...should be in npm.version unless provided
    // explicitly on the command line.
    version = this.options.version || this.getcfg('npm.version');
    match = version.match(/(v)*(\d+)\.(\d+)\.(\d+)(.*?)/);
    if (CLI.isEmpty(match)) {
        throw new Error('Unable to parse version string: ' + version);
    }

    major = match[2];
    minor = match[3];
    patch = match[4];

    // Is this a major, minor, or patch release?
    // Bump appropriately. Major also zeroes out minor/patch. Minor also zeroes
    // out patch. Patch just updates patch.
    if (this.options.major) {
        major = parseInt(major, 10) + 1;
        minor = 0;
        patch = 0;
    } else if (this.options.minor) {
        minor = parseInt(minor, 10) + 1;
        patch = 0;
    } else if (this.options.patch) {
        patch = parseInt(patch, 10) + 1;
    } else {
        // Incremental. We need to compute an increment that works if one isn't
        // provided.
        if (this.options.increment) {
            increment = this.options.increment;
        } else {
            match = version.match(/(v)*(\d+)\.(\d+)\.(\d+)\-([a-z]*)+\.(\d+)(.*?)/);
            if (CLI.notEmpty(match)) {
                increment = match[6];
                increment = parseInt(increment, 10) + 1;
            } else {
                increment = 0;
            }
        }
    }

    source.major = major;
    source.minor = minor;
    source.patch = patch;

    source.increment = increment;

    //  ---
    //  Make sure we should continue. From here on out it's "real work".
    //  ---

    result = this.prompt.question(
        'Ready to build ' + this.getLibVersion(source) +
        '? Enter \'yes\' to continue: ');
    if (!/^y/i.test(result)) {
        this.log('Release cancelled.');
        return;
    }

    //  ---
    //  Run 'tibet build' to create latest content for ~lib_src
    //  ---

    if (this.options.build && !this.options['dry-run'] && !this.options.quick) {
        sh = require('shelljs');

        cmd = 'tibet build';
        release = this;

        sh.exec(cmd, function(code, output) {
            if (code !== 0) {
                release.error(output);
                return;
            }

            release.phaseTwo(source);
        });
    } else {
        if (this.options['dry-run']) {
            this.warn('dry-run. bypassing \'tibet build\'');
        }
        this.phaseTwo(source);
    }
};


/**
 * Performs the second phase of release processing. This phase involves editing
 * the kernel's version file and the npm package.json file to update them with
 * the proposed build identification data. Once all edits are complete a full
 * 'tibet checkup' is run to lint and test the content before any commit.
 * If the asynchronous check process passes phaseThree is invoked.
 */
Cmd.prototype.phaseTwo = function(source) {

    var hb,
        fs,
        file,
        data,
        content,
        template,
        sh,
        cmd,
        release,
        result;

    hb = require('handlebars');
    fs = require('fs');

    //  ---
    //  Make sure we should continue. From here on out we're editing code.
    //  ---

    result = this.prompt.question(
        'Update version to ' + this.getLibVersion(source) +
        '? Enter \'yes\' to continue: ');
    if (!/^y/i.test(result)) {
        this.log('Release cancelled. Revert uncommitted branch changes.');
        return;
    }

    //  ---
    //  Run the version update process to update the kernel version.
    //  ---

    file = CLI.expandPath(Cmd.TEMPLATE_FILE);
    try {
        data = fs.readFileSync(file, {encoding: 'utf8'});
        if (!data) {
            throw new Error('NoData');
        }
    } catch (e) {
        this.error('Error reading file data: ' + e.message);
        return;
    }

    try {
        template = hb.compile(data);
        if (!template) {
            throw new Error('InvalidTemplate');
        }
    } catch (e) {
        this.error('Error compiling template ' + file + ': ' +
            e.message);
        return;
    }

    try {
        content = template(source);
        if (!content) {
            throw new Error('InvalidContent');
        }
    } catch (e) {
        this.error('Error injecting template data in ' + file +
            ': ' + e.message);
        return;
    }

    file = CLI.expandPath(Cmd.TARGET_FILE);
    if (this.options['dry-run']) {
        this.warn('dry-run. bypassing writing: ' + file);
    } else {
        this.info('Updating target version file: ' + file);
        try {
            fs.writeFileSync(file, content);
        } catch (e) {
            this.error('Error writing file ' + file + ': ' + e.message);
            return;
        }
    }

    //  ---
    //  Update the package.json file version number.
    //  ---

    // Don't include metadata in the npm version string.
    CLI.config.npm.version = this.getLibVersion(source).split('+')[0];

    file = CLI.expandPath(Cmd.NPM_FILE);
    if (this.options['dry-run']) {
        this.warn('dry-run. bypassing writing: ' + file);
    } else {
        this.info('Updating npm version in: ' + file);
        try {
            fs.writeFileSync(file, CLI.beautify(JSON.stringify(CLI.config.npm)));
        } catch (e) {
            this.error('Error writing file ' + file + ': ' + e.message);
            return;
        }
    }

    //  ---
    //  Run 'tibet checkup' to lint and test the resulting package.
    //  ---

    if (this.options.check && !this.options['dry-run'] && !this.options.quick) {
        sh = require('shelljs');
        cmd = 'tibet checkup';

        release = this;

        sh.exec(cmd, function(code, output) {
            if (code !== 0) {
                release.error(output);
                result = release.prompt.question(
                    'tibet checkup detected errors. Continue anyway?' +
                    ' Enter \'yes\' after inspection: ');
                if (!/^y/i.test(result)) {
                    release.log('Release cancelled. Revert uncommitted branch changes.');
                    return;
                }
            }

            release.phaseThree({content: content, source: source});
        });
    } else {
        if (this.options['dry-run']) {
            this.warn('dry-run. bypassing \'tibet checkup\'');
        }
        this.phaseThree({content: content, source: source});
    }
};


/**
 * Finalizes the release process by committing all the build assets produced and
 * version files edited. Once changes are committed to the develop branch those
 * changes are merged into master, committed, tagged, and pushed. The final step
 * outputs text for a new copy of 'latest.js' which should be updated on the TPI
 * web site and instructions on how to publish master to npm.
 * @param {Object} meta Data including latest.js 'content' and 'source' data.
 */
Cmd.prototype.phaseThree = function(meta) {

    var release,
        result,
        devtag,
        mastertag,
        commands;

    // Build the proposed release tag so we can verify with user...
    mastertag = meta.source.semver.split('+')[0];
    devtag = mastertag + '-develop';

    release = this;

    // ---
    // Develop branch updates...
    // ---

    commands = [
        'git fetch --tags',
        // Commit outstanding changes produced by the release build/update.
        'git commit -am \'Release-ready build ' + devtag + '\'',
        // Tag the resulting commit, adding '-develop' to the master tag.
        'git tag -a \'' + devtag + '\' -m ' + '\'Release ' + devtag + '\'',
        // Push the changes to develop branch on origin along with tag.
        'git push origin develop --tags'
    ];

    this.info('Preparing to: ');
    commands.forEach(function(cmd) {
        release.log(cmd);
    });

    result = this.prompt.question(
        'Process changes to develop as ' + devtag +
        '? Enter \'yes\' after inspection: ');
    if (!/^y/i.test(result)) {
        this.log('Release cancelled. Revert uncommitted branch changes.');
        return;
    }

    commands.forEach(function(cmd) {
        var res;

        if (release.options['dry-run']) {
            release.warn('dry-run. bypassing ' + cmd);
        } else {
            release.log('executing ' + cmd);
            res = release.shexec(cmd);
        }

        if (res && res.output.slice(0, -1)) {
            release.info(res.output);
        }
    });


    // ---
    // Master branch updates...
    // ---

    commands = [
        'git fetch --tags',
        'git checkout master',
        'git merge develop',
<<<<<<< HEAD
        //'git commit -am \'Release build ' + mastertag + '\'',
=======
>>>>>>> 2bf743af
        'git tag -a \'' + mastertag + '\' -m ' + '\'Release ' + mastertag + '\'',
        'git push origin master --tags'
    ];

    this.info('Preparing to: ');
    commands.forEach(function(cmd) {
        release.log(cmd);
    });

    result = this.prompt.question(
        'Process changes to master as ' + mastertag +
        '? Enter \'yes\' after inspection: ');
    if (!/^y/i.test(result)) {
        this.log('Release cancelled. Revert uncommitted branch changes.');
        return;
    }

    commands.forEach(function(cmd) {
        var res;

        if (release.options['dry-run']) {
            release.warn('dry-run. bypassing ' + cmd);
        } else {
            release.log('executing ' + cmd);
            res = release.shexec(cmd);
        }

        if (res && res.output.slice(0, -1)) {
            release.info(res.output);
        }
    });


   /*
    * At this point the develop branch is updated, tagged, and pushed and the
    * changes there have been merged into master, tagged, and pushed. So for the
    * most part you could say the release is built.
    *
    * There are basically two steps left: pack/publish to npm, update latest.js.
    */

    this.info('Read https://gist.github.com/coolaj86/1318304 and npm publish.');

    this.info('Update technicalpursuit.com\'s latest.js file with:');
    this.log(this.latest(meta));
};


module.exports = Cmd;

}());<|MERGE_RESOLUTION|>--- conflicted
+++ resolved
@@ -352,7 +352,7 @@
     // Read the current version...should be in npm.version unless provided
     // explicitly on the command line.
     version = this.options.version || this.getcfg('npm.version');
-    match = version.match(/(v)*(\d+)\.(\d+)\.(\d+)(.*?)/);
+    match = version.match(/(v)*(\d)+\.(\d)+\.(\d)+(.*)/);
     if (CLI.isEmpty(match)) {
         throw new Error('Unable to parse version string: ' + version);
     }
@@ -379,7 +379,7 @@
         if (this.options.increment) {
             increment = this.options.increment;
         } else {
-            match = version.match(/(v)*(\d+)\.(\d+)\.(\d+)\-([a-z]*)+\.(\d+)(.*?)/);
+            match = version.match(/(v)*(\d)+\.(\d)+\.(\d)+\-([a-z]*)+\.(\d)+(.*)/);
             if (CLI.notEmpty(match)) {
                 increment = match[6];
                 increment = parseInt(increment, 10) + 1;
@@ -645,10 +645,6 @@
         'git fetch --tags',
         'git checkout master',
         'git merge develop',
-<<<<<<< HEAD
-        //'git commit -am \'Release build ' + mastertag + '\'',
-=======
->>>>>>> 2bf743af
         'git tag -a \'' + mastertag + '\' -m ' + '\'Release ' + mastertag + '\'',
         'git push origin master --tags'
     ];
