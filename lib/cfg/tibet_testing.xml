--- conflicted
+++ resolved
@@ -40,11 +40,8 @@
 
     <config ref="tagprocessor"/>
     <config ref="databinding"/>
-<<<<<<< HEAD
     <config ref="focusing"/>
-=======
     <config ref="logging"/>
->>>>>>> a1daa5a3
     <config ref="formatting"/>
     <config ref="grouping"/>
     <config ref="logging"/>
@@ -75,13 +72,12 @@
     <script src="~lib_tst/src/tibet/databinding/TP.core.DataObservation_Tests.js" />
 </config>
 
-<<<<<<< HEAD
 <config id="focusing">
     <script src="~lib_tst/src/tibet/focusing/TP.core.UIElementNode_Tests.js" />
-=======
+</config>
+
 <config id="logging">
     <script src="~lib_tst/src/tibet/logging/TP.log_Tests.js" />
->>>>>>> a1daa5a3
 </config>
 
 <config id="formatting">
