<!DOCTYPE html>

<html xmlns="http://www.w3.org/1999/xhtml"
        xmlns:tibet="http://www.technicalpursuit.com/1999/tibet">

<head>

    <title></title>

    <script src="~lib_lib/src/tibet_hook.min.js"></script>

    <link type="text/css" rel="stylesheet" href="~lib_lib/css/tibet.css"/>

    <style type="text/css">
    <![CDATA[
    @namespace pclass url(urn:tibet:pseudoclass);

    /*input[type=text]:invalid*/
    input[type=text][pclass|invalid]
    {
        color: red;
    }
    ]]>
    </style>

<<<<<<< HEAD
    <tibet:data id="Validation4Data" local="urn:tibet:Validation4_person" resultType="TP.test.BaseMarkupEmployee">
        <person xmlns="">
            <lastname>Smith</lastname>
            <firstname>Joe</firstname>
=======
	<tibet:data id="Validation4Data" name="urn:tibet:Validation4_person" resultType="TP.test.BaseMarkupEmployee">
		<person xmlns="">
			<lastname>Smith</lastname>
			<firstname>Joe</firstname>
>>>>>>> 6fabcb1c
            <age>48</age>
            <address>
                <street_address>111 Main St.</street_address>
                <city>Anytown</city>
                <state>Foo</state>
            </address>
            <gender>male</gender>
            <SSN></SSN>
        </person>
    </tibet:data>

</head>

<body>

    <h2>Validation Test #4</h2><br/>

    <br/>
    <br/>
    This test sets up multiple XHTML elements, all bound to an underlying data model defined in the test code. They are all 'input type="text"' elements, some wrapped in a 'tibet:group' element and some wrapped in a 'tibet:group' subgroup element of that element. These groups elements have an 'invalidwhen="any"' attribute, which means that they are considered to be invalid when any of the fields (which are members of their group) are invalid. This 'validity' property of the underlying data model is modeled in the code. The attendant data types are also defined in the code.
    <br/>
    <br/>
    The value of the third element is valid, so nothing more needs to be done. The test code sets a value on the fourth element, which causes the bound data value to change and for the 'validity' of the text field to change. The text field changes its appearance based on that fact and the nested 'tibet:group' element also changes itself to the valid state because both of its members are now valid. Note that the top-level group is still considered invalid because the second field is still invalid.
    <br/>
    <br/>
    The value of the first element is valid, so nothing more needs to be done. The test code sets a value on the second element, which causes the bound data value to change and for the 'validity' of the text field to change. The text field changes its appearance based on that fact and the top-level'tibet:group' element also changes itself to the valid state because all of its members, nested and non-nested, are now valid.
    <br/>
    <br/>
    A variety of signals are thrown by the various objects involved.
    <br/>

    <tibet:group id="EmployeeGroup" invalidwhen="any">
        <label for="GenderField">Gender: </label>
        <input type="text" id="GenderField" bind:io="value: urn:tibet:Validation4_person#tibet(gender)" tabindex="0"/><br/>
        <label for="SSNField">SSN: </label>
        <input type="text" id="SSNField" bind:io="value: urn:tibet:Validation4_person#tibet(SSN)" tabindex="0"/><br/>
        <tibet:group id="AddressGroup" invalidwhen="any">
            <input type="text" id="CityField" bind:io="value: urn:tibet:Validation4_person#tibet(city)" tabindex="0"/><br/>
            <input type="text" id="StateField" bind:io="value: urn:tibet:Validation4_person#tibet(state)" tabindex="0"/><br/>
        </tibet:group>
    </tibet:group>

</body>
</html><|MERGE_RESOLUTION|>--- conflicted
+++ resolved
@@ -11,29 +11,22 @@
 
     <link type="text/css" rel="stylesheet" href="~lib_lib/css/tibet.css"/>
 
-    <style type="text/css">
-    <![CDATA[
-    @namespace pclass url(urn:tibet:pseudoclass);
+	<style type="text/css">
+	<![CDATA[
+	@namespace pclass url(urn:tibet:pseudoclass);
 
-    /*input[type=text]:invalid*/
-    input[type=text][pclass|invalid]
-    {
-        color: red;
-    }
-    ]]>
-    </style>
+	/*input[type=text]:invalid*/
+	input[type=text][pclass|invalid]
+	{
+		color: red;
+	}
+	]]>
+	</style>
 
-<<<<<<< HEAD
-    <tibet:data id="Validation4Data" local="urn:tibet:Validation4_person" resultType="TP.test.BaseMarkupEmployee">
-        <person xmlns="">
-            <lastname>Smith</lastname>
-            <firstname>Joe</firstname>
-=======
 	<tibet:data id="Validation4Data" name="urn:tibet:Validation4_person" resultType="TP.test.BaseMarkupEmployee">
 		<person xmlns="">
 			<lastname>Smith</lastname>
 			<firstname>Joe</firstname>
->>>>>>> 6fabcb1c
             <age>48</age>
             <address>
                 <street_address>111 Main St.</street_address>
@@ -42,28 +35,28 @@
             </address>
             <gender>male</gender>
             <SSN></SSN>
-        </person>
-    </tibet:data>
+		</person>
+	</tibet:data>
 
 </head>
 
 <body>
 
-    <h2>Validation Test #4</h2><br/>
+	<h2>Validation Test #4</h2><br/>
 
-    <br/>
-    <br/>
-    This test sets up multiple XHTML elements, all bound to an underlying data model defined in the test code. They are all 'input type="text"' elements, some wrapped in a 'tibet:group' element and some wrapped in a 'tibet:group' subgroup element of that element. These groups elements have an 'invalidwhen="any"' attribute, which means that they are considered to be invalid when any of the fields (which are members of their group) are invalid. This 'validity' property of the underlying data model is modeled in the code. The attendant data types are also defined in the code.
-    <br/>
+	<br/>
+	<br/>
+	This test sets up multiple XHTML elements, all bound to an underlying data model defined in the test code. They are all 'input type="text"' elements, some wrapped in a 'tibet:group' element and some wrapped in a 'tibet:group' subgroup element of that element. These groups elements have an 'invalidwhen="any"' attribute, which means that they are considered to be invalid when any of the fields (which are members of their group) are invalid. This 'validity' property of the underlying data model is modeled in the code. The attendant data types are also defined in the code.
+	<br/>
     <br/>
     The value of the third element is valid, so nothing more needs to be done. The test code sets a value on the fourth element, which causes the bound data value to change and for the 'validity' of the text field to change. The text field changes its appearance based on that fact and the nested 'tibet:group' element also changes itself to the valid state because both of its members are now valid. Note that the top-level group is still considered invalid because the second field is still invalid.
-    <br/>
+	<br/>
     <br/>
     The value of the first element is valid, so nothing more needs to be done. The test code sets a value on the second element, which causes the bound data value to change and for the 'validity' of the text field to change. The text field changes its appearance based on that fact and the top-level'tibet:group' element also changes itself to the valid state because all of its members, nested and non-nested, are now valid.
-    <br/>
+	<br/>
     <br/>
     A variety of signals are thrown by the various objects involved.
-    <br/>
+	<br/>
 
     <tibet:group id="EmployeeGroup" invalidwhen="any">
         <label for="GenderField">Gender: </label>
