<!DOCTYPE html>

<html xmlns="http://www.w3.org/1999/xhtml"
        xmlns:tibet="http://www.technicalpursuit.com/1999/tibet">

<head>

    <title></title>

    <script src="~lib_lib/src/tibet_hook.min.js"></script>

    <link type="text/css" rel="stylesheet" href="~lib_lib/css/tibet.css"/>

<<<<<<< HEAD
</head>

<body xmlns:bind="http://www.technicalpursuit.com/2005/binding">

    <h2>Bind Test #25</h2><br/>
    <br/>
    <br/>
    This test sets up a 'simple binding' between a textfield that is using an 'embedded expression' (which is the whole attribute expression) and a piece of XML data, set up by the &lt;tibet:data&gt; tag embedded in this document.
    <br/>
    <br/>

    <label for="colorField">Color: </label>
    Joe's Favorite Color: <input type="text" id="colorField" value="[[urn:tibet:Bind25_person#xpath1(/people/person[1]/color)]]" tabindex="0"/><br/>

    <tibet:data local="urn:tibet:Bind25_person">
=======
    <tibet:data name="urn:tibet:Bind25_person">
>>>>>>> 6fabcb1c
        <people xmlns="">
            <person>
                <lastname>Smith</lastname>
                <firstname>Joe</firstname>
                <color>red</color>
            </person>
            <person>
                <lastname>Jones</lastname>
                <firstname>John</firstname>
                <color>green</color>
            </person>
            <person>
                <lastname>Homemaker</lastname>
                <firstname>Billy</firstname>
                <color>blue</color>
            </person>
            <person>
                <lastname>Professional</lastname>
                <firstname>Pamela</firstname>
                <color>yellow</color>
            </person>
        </people>
    </tibet:data>

</head>

<body xmlns:bind="http://www.technicalpursuit.com/2005/binding">

	<h2>Bind Test #25</h2><br/>
	<br/>
	<br/>
    This test sets up a 'simple binding' between a textfield that is using an 'embedded expression' (which is the whole attribute expression) and a piece of XML data, set up by the &lt;tibet:data&gt; tag embedded in this document.
	<br/>
	<br/>

	<label for="colorField">Color: </label>
    Joe's Favorite Color: <input type="text" id="colorField" value="[[urn:tibet:Bind25_person#xpath1(/people/person[1]/color)]]" tabindex="0"/><br/>

</body>
</html><|MERGE_RESOLUTION|>--- conflicted
+++ resolved
@@ -11,25 +11,7 @@
 
     <link type="text/css" rel="stylesheet" href="~lib_lib/css/tibet.css"/>
 
-<<<<<<< HEAD
-</head>
-
-<body xmlns:bind="http://www.technicalpursuit.com/2005/binding">
-
-    <h2>Bind Test #25</h2><br/>
-    <br/>
-    <br/>
-    This test sets up a 'simple binding' between a textfield that is using an 'embedded expression' (which is the whole attribute expression) and a piece of XML data, set up by the &lt;tibet:data&gt; tag embedded in this document.
-    <br/>
-    <br/>
-
-    <label for="colorField">Color: </label>
-    Joe's Favorite Color: <input type="text" id="colorField" value="[[urn:tibet:Bind25_person#xpath1(/people/person[1]/color)]]" tabindex="0"/><br/>
-
-    <tibet:data local="urn:tibet:Bind25_person">
-=======
     <tibet:data name="urn:tibet:Bind25_person">
->>>>>>> 6fabcb1c
         <people xmlns="">
             <person>
                 <lastname>Smith</lastname>
