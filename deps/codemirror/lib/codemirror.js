--- conflicted
+++ resolved
@@ -50,6 +50,8 @@
 
   // Optimize some code when these features are not used.
   var sawReadOnlySpans = false, sawCollapsedSpans = false;
+
+  var placeWin;
 
   // EDITOR CONSTRUCTOR
 
@@ -178,6 +180,7 @@
     if (place) {
       if (place.appendChild) place.appendChild(d.wrapper);
       else place(d.wrapper);
+      placeWin = place.ownerDocument.defaultView;
     }
 
     // Current rendered range (may be bigger than the view window).
@@ -862,7 +865,7 @@
         }
         if (updateNumber) {
           removeChildren(lineView.lineNumber);
-          lineView.lineNumber.appendChild(document.createTextNode(lineNumberFor(cm.options, lineN)));
+          lineView.lineNumber.appendChild(placeWin.document.createTextNode(lineNumberFor(cm.options, lineN)));
         }
         cur = lineView.node.nextSibling;
       }
@@ -1473,9 +1476,9 @@
         "px; left: " + (e.clientX - 5) + "px; z-index: 1000; background: " +
         (ie ? "rgba(255, 255, 255, .05)" : "transparent") +
         "; outline: none; border-width: 0; outline: none; overflow: hidden; opacity: .05; filter: alpha(opacity=5);";
-      if (webkit) var oldScrollY = window.scrollY; // Work around Chrome issue (#2712)
+      if (webkit) var oldScrollY = placeWin.scrollY; // Work around Chrome issue (#2712)
       display.input.focus();
-      if (webkit) window.scrollTo(null, oldScrollY);
+      if (webkit) placeWin.scrollTo(null, oldScrollY);
       display.input.reset();
       // Adds "Select all" to context menu in FF
       if (!cm.somethingSelected()) te.value = input.prevInput = " ";
@@ -1621,7 +1624,7 @@
           var kludge = hiddenTextarea(), te = kludge.firstChild;
           cm.display.lineSpace.insertBefore(kludge, cm.display.lineSpace.firstChild);
           te.value = lastCopied.join("\n");
-          var hadFocus = document.activeElement;
+          var hadFocus = placeWin.document.activeElement;
           selectInput(te);
           setTimeout(function() {
             cm.display.lineSpace.removeChild(kludge);
@@ -1646,7 +1649,7 @@
     },
 
     showPrimarySelection: function() {
-      var sel = window.getSelection(), prim = this.cm.doc.sel.primary();
+      var sel = placeWin.getSelection(), prim = this.cm.doc.sel.primary();
       var curAnchor = domToPos(this.cm, sel.anchorNode, sel.anchorOffset);
       var curFocus = domToPos(this.cm, sel.focusNode, sel.focusOffset);
       if (curAnchor && !curAnchor.bad && curFocus && !curFocus.bad &&
@@ -1695,13 +1698,13 @@
     },
 
     rememberSelection: function() {
-      var sel = window.getSelection();
+      var sel = placeWin.getSelection();
       this.lastAnchorNode = sel.anchorNode; this.lastAnchorOffset = sel.anchorOffset;
       this.lastFocusNode = sel.focusNode; this.lastFocusOffset = sel.focusOffset;
     },
 
     selectionInEditor: function() {
-      var sel = window.getSelection();
+      var sel = placeWin.getSelection();
       if (!sel.rangeCount) return false;
       var node = sel.getRangeAt(0).commonAncestorContainer;
       return contains(this.div, node);
@@ -1732,14 +1735,14 @@
     },
 
     selectionChanged: function() {
-      var sel = window.getSelection();
+      var sel = placeWin.getSelection();
       return sel.anchorNode != this.lastAnchorNode || sel.anchorOffset != this.lastAnchorOffset ||
         sel.focusNode != this.lastFocusNode || sel.focusOffset != this.lastFocusOffset;
     },
 
     pollSelection: function() {
       if (!this.composing && !this.gracePeriod && this.selectionChanged()) {
-        var sel = window.getSelection(), cm = this.cm;
+        var sel = placeWin.getSelection(), cm = this.cm;
         this.rememberSelection();
         var anchor = domToPos(cm, sel.anchorNode, sel.anchorOffset);
         var head = domToPos(cm, sel.focusNode, sel.focusOffset);
@@ -2263,8 +2266,8 @@
 
   function prepareSelection(cm, primary) {
     var doc = cm.doc, result = {};
-    var curFragment = result.cursors = document.createDocumentFragment();
-    var selFragment = result.selection = document.createDocumentFragment();
+    var curFragment = result.cursors = placeWin.document.createDocumentFragment();
+    var selFragment = result.selection = placeWin.document.createDocumentFragment();
 
     for (var i = 0; i < doc.sel.ranges.length; i++) {
       if (primary === false && i == doc.sel.primIndex) continue;
@@ -2300,7 +2303,7 @@
   // Draws the given range as a highlighted selection
   function drawSelectionRange(cm, range, output) {
     var display = cm.display, doc = cm.doc;
-    var fragment = document.createDocumentFragment();
+    var fragment = placeWin.document.createDocumentFragment();
     var padding = paddingH(cm.display), leftSide = padding.left;
     var rightSide = Math.max(display.sizerWidth, displayWidth(cm) - display.sizer.offsetLeft) - padding.right;
 
@@ -2475,7 +2478,7 @@
   function paddingH(display) {
     if (display.cachedPaddingH) return display.cachedPaddingH;
     var e = removeChildrenAndAdd(display.measure, elt("pre", "x"));
-    var style = window.getComputedStyle ? window.getComputedStyle(e) : e.currentStyle;
+    var style = placeWin.getComputedStyle ? placeWin.getComputedStyle(e) : e.currentStyle;
     var data = {left: parseInt(style.paddingLeft), right: parseInt(style.paddingRight)};
     if (!isNaN(data.left) && !isNaN(data.right)) display.cachedPaddingH = data;
     return data;
@@ -2699,7 +2702,7 @@
   // Work around problem with bounding client rects on ranges being
   // returned incorrectly when zoomed on IE10 and below.
   function maybeUpdateRectForZooming(measure, rect) {
-    if (!window.screen || screen.logicalXDPI == null ||
+    if (!placeWin.screen || screen.logicalXDPI == null ||
         screen.logicalXDPI == screen.deviceXDPI || !hasBadZoomedRects(measure))
       return rect;
     var scaleX = screen.logicalXDPI / screen.deviceXDPI;
@@ -2731,8 +2734,8 @@
     cm.display.lineNumChars = null;
   }
 
-  function pageScrollX() { return window.pageXOffset || (document.documentElement || document.body).scrollLeft; }
-  function pageScrollY() { return window.pageYOffset || (document.documentElement || document.body).scrollTop; }
+  function pageScrollX() { return placeWin.pageXOffset || (placeWin.document.documentElement || placeWin.document.body).scrollLeft; }
+  function pageScrollY() { return placeWin.pageYOffset || (placeWin.document.documentElement || placeWin.document.body).scrollTop; }
 
   // Converts a {top, bottom, left, right} box from line-local
   // coordinates into another coordinate system. Context may be one of
@@ -2910,10 +2913,10 @@
       // Measure a bunch of lines, for browsers that compute
       // fractional heights.
       for (var i = 0; i < 49; ++i) {
-        measureText.appendChild(document.createTextNode("x"));
+        measureText.appendChild(placeWin.document.createTextNode("x"));
         measureText.appendChild(elt("br"));
       }
-      measureText.appendChild(document.createTextNode("x"));
+      measureText.appendChild(placeWin.document.createTextNode("x"));
     }
     removeChildrenAndAdd(display.measure, measureText);
     var height = measureText.offsetHeight / 50;
@@ -3533,7 +3536,7 @@
     }
     if (clickInGutter(cm, e)) return;
     var start = posFromMouse(cm, e);
-    window.focus();
+    placeWin.focus();
 
     switch (e_button(e)) {
     case 1:
@@ -3596,7 +3599,7 @@
           extendSelection(cm.doc, start);
         // Work around unexplainable focus problem in IE9 (#2127) and Chrome (#3081)
         if (webkit || ie && ie_version == 9)
-          setTimeout(function() {document.body.focus(); display.input.focus();}, 20);
+          setTimeout(function() {placeWin.document.body.focus(); display.input.focus();}, 20);
         else
           display.input.focus();
       }
@@ -3795,7 +3798,7 @@
     if (!pos || isReadOnly(cm)) return;
     // Might be a file drop, in which case we simply extract the text
     // and insert it.
-    if (files && files.length && window.FileReader && window.File) {
+    if (files && files.length && placeWin.FileReader && placeWin.File) {
       var n = files.length, text = Array(n), read = 0;
       var loadFile = function(file, i) {
         var reader = new FileReader;
@@ -4501,7 +4504,7 @@
 
     var display = cm.display, box = display.sizer.getBoundingClientRect(), doScroll = null;
     if (coords.top + box.top < 0) doScroll = true;
-    else if (coords.bottom + box.top > (window.innerHeight || document.documentElement.clientHeight)) doScroll = false;
+    else if (coords.bottom + box.top > (placeWin.innerHeight || placeWin.document.documentElement.clientHeight)) doScroll = false;
     if (doScroll != null && !phantom) {
       var scrollNode = elt("div", "\u200b", null, "position: absolute; top: " +
                            (coords.top - display.viewOffset - paddingTop(cm.display)) + "px; height: " +
@@ -4783,7 +4786,7 @@
   function findPosV(cm, pos, dir, unit) {
     var doc = cm.doc, x = pos.left, y;
     if (unit == "page") {
-      var pageSize = Math.min(cm.display.wrapper.clientHeight, window.innerHeight || document.documentElement.clientHeight);
+      var pageSize = Math.min(cm.display.wrapper.clientHeight, placeWin.innerHeight || placeWin.document.documentElement.clientHeight);
       y = pos.top + dir * (pageSize - (dir < 0 ? 1.5 : .5) * textHeight(cm.display));
     } else if (unit == "line") {
       y = dir > 0 ? pos.bottom + 3 : pos.top - 3;
@@ -4809,7 +4812,7 @@
 
   CodeMirror.prototype = {
     constructor: CodeMirror,
-    focus: function(){window.focus(); this.display.input.focus();},
+    focus: function(){placeWin.focus(); this.display.input.focus();},
 
     setOption: function(option, value) {
       var options = this.options, old = options[option];
@@ -5824,7 +5827,7 @@
     if (options.autofocus == null) {
       var hasFocus = activeElt();
       options.autofocus = hasFocus == textarea ||
-        textarea.getAttribute("autofocus") != null && hasFocus == document.body;
+        textarea.getAttribute("autofocus") != null && hasFocus == placeWin.document.body;
     }
 
     function save() {textarea.value = cm.getValue();}
@@ -6587,7 +6590,7 @@
     if (widget.height != null) return widget.height;
     var cm = widget.doc.cm;
     if (!cm) return 0;
-    if (!contains(document.body, widget.node)) {
+    if (!contains(placeWin.document.body, widget.node)) {
       var parentStyle = "position: relative;";
       if (widget.coverGutter)
         parentStyle += "margin-left: -" + cm.display.gutters.offsetWidth + "px;";
@@ -6892,18 +6895,18 @@
     var special = builder.cm.state.specialChars, mustWrap = false;
     if (!special.test(text)) {
       builder.col += text.length;
-      var content = document.createTextNode(displayText);
+      var content = placeWin.document.createTextNode(displayText);
       builder.map.push(builder.pos, builder.pos + text.length, content);
       if (ie && ie_version < 9) mustWrap = true;
       builder.pos += text.length;
     } else {
-      var content = document.createDocumentFragment(), pos = 0;
+      var content = placeWin.document.createDocumentFragment(), pos = 0;
       while (true) {
         special.lastIndex = pos;
         var m = special.exec(text);
         var skipped = m ? m.index - pos : text.length - pos;
         if (skipped) {
-          var txt = document.createTextNode(displayText.slice(pos, pos + skipped));
+          var txt = placeWin.document.createTextNode(displayText.slice(pos, pos + skipped));
           if (ie && ie_version < 9) content.appendChild(elt("span", [txt]));
           else content.appendChild(txt);
           builder.map.push(builder.pos, builder.pos + skipped, txt);
@@ -6977,7 +6980,7 @@
     if (widget) builder.map.push(builder.pos, builder.pos + size, widget);
     if (!ignoreWidget && builder.cm.display.input.needsContentAttribute) {
       if (!widget)
-        widget = builder.content.appendChild(document.createElement("span"));
+        widget = builder.content.appendChild(placeWin.document.createElement("span"));
       widget.setAttribute("cm-marker", marker.id);
     }
     if (widget) {
@@ -8272,23 +8275,24 @@
   // DOM UTILITIES
 
   function elt(tag, content, className, style) {
-    var e = document.createElement(tag);
+    var e = placeWin.document.createElement(tag);
     if (className) e.className = className;
     if (style) e.style.cssText = style;
-    if (typeof content == "string") e.appendChild(document.createTextNode(content));
+    if (typeof content == "string") e.appendChild(placeWin.document.createTextNode(content));
     else if (content) for (var i = 0; i < content.length; ++i) e.appendChild(content[i]);
     return e;
   }
 
+  placeWin = placeWin || window;
   var range;
-  if (document.createRange) range = function(node, start, end, endNode) {
-    var r = document.createRange();
+  if (placeWin.document.createRange) range = function(node, start, end, endNode) {
+    var r = placeWin.document.createRange();
     r.setEnd(endNode || node, end);
     r.setStart(node, start);
     return r;
   };
   else range = function(node, start, end) {
-    var r = document.body.createTextRange();
+    var r = placeWin.document.body.createTextRange();
     try { r.moveToElementText(node.parentNode); }
     catch(e) { return r; }
     r.collapse(true);
@@ -8318,21 +8322,17 @@
     } while (child = child.parentNode);
   };
 
-<<<<<<< HEAD
-  function activeElt() { return document.activeElement; }
-=======
   function activeElt() {
     var activeElement = placeWin.document.activeElement;
     while (activeElement && activeElement.root && activeElement.root.activeElement)
       activeElement = activeElement.root.activeElement;
     return activeElement;
   }
->>>>>>> c885faa9
   // Older versions of IE throws unspecified error when touching
   // document.activeElement in some cases (during loading, in iframe)
   if (ie && ie_version < 11) activeElt = function() {
-    try { return document.activeElement; }
-    catch(e) { return document.body; }
+    try { return placeWin.document.activeElement; }
+    catch(e) { return placeWin.document.body; }
   };
 
   function classTest(cls) { return new RegExp("(^|\\s)" + cls + "(?:$|\\s)\\s*"); }
@@ -8362,8 +8362,8 @@
   // garbage collected.
 
   function forEachCodeMirror(f) {
-    if (!document.body.getElementsByClassName) return;
-    var byClass = document.body.getElementsByClassName("CodeMirror");
+    if (!placeWin.document.body.getElementsByClassName) return;
+    var byClass = placeWin.document.body.getElementsByClassName("CodeMirror");
     for (var i = 0; i < byClass.length; i++) {
       var cm = byClass[i].CodeMirror;
       if (cm) f(cm);
@@ -8406,7 +8406,7 @@
   function zeroWidthElement(measure) {
     if (zwspSupported == null) {
       var test = elt("span", "\u200b");
-      removeChildrenAndAdd(measure, elt("span", [test, document.createTextNode("x")]));
+      removeChildrenAndAdd(measure, elt("span", [test, placeWin.document.createTextNode("x")]));
       if (measure.firstChild.offsetHeight != 0)
         zwspSupported = test.offsetWidth <= 1 && test.offsetHeight > 2 && !(ie && ie_version < 8);
     }
@@ -8420,7 +8420,7 @@
   var badBidiRects;
   function hasBadBidiRects(measure) {
     if (badBidiRects != null) return badBidiRects;
-    var txt = removeChildrenAndAdd(measure, document.createTextNode("A\u062eA"));
+    var txt = removeChildrenAndAdd(measure, placeWin.document.createTextNode("A\u062eA"));
     var r0 = range(txt, 0, 1).getBoundingClientRect();
     if (!r0 || r0.left == r0.right) return false; // Safari returns null in some cases (#2780)
     var r1 = range(txt, 1, 2).getBoundingClientRect();
@@ -8447,7 +8447,7 @@
     return result;
   } : function(string){return string.split(/\r\n?|\n/);};
 
-  var hasSelection = window.getSelection ? function(te) {
+  var hasSelection = placeWin.getSelection ? function(te) {
     try { return te.selectionStart != te.selectionEnd; }
     catch(e) { return false; }
   } : function(te) {
