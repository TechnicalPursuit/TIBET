﻿/*
 * xpath.js
 *
 * An XPath 1.0 library for JavaScript.
 *
 * Cameron McCormack <cam (at) mcc.id.au>
 *
 * This work is licensed under the Creative Commons Attribution-ShareAlike
 * License. To view a copy of this license, visit
 * 
 *   http://creativecommons.org/licenses/by-sa/2.0/
 *
 * or send a letter to Creative Commons, 559 Nathan Abbott Way, Stanford,
 * California 94305, USA.
 *
 * Revision 20: April 26, 2011
 *   Fixed a typo resulting in FIRST_ORDERED_NODE_TYPE results being wrong,
 *   thanks to <shi_a009 (at) hotmail.com>.
 *
 * Revision 19: November 29, 2005
 *   Nodesets now store their nodes in a height balanced tree, increasing
 *   performance for the common case of selecting nodes in document order,
 *   thanks to Sébastien Cramatte <contact (at) zeninteractif.com>.
 *   AVL tree code adapted from Raimund Neumann <rnova (at) gmx.net>.
 *
 * Revision 18: October 27, 2005
 *   DOM 3 XPath support.  Caveats:
 *     - namespace prefixes aren't resolved in XPathEvaluator.createExpression,
 *       but in XPathExpression.evaluate.
 *     - XPathResult.invalidIteratorState is not implemented.
 *
 * Revision 17: October 25, 2005
 *   Some core XPath function fixes and a patch to avoid crashing certain
 *   versions of MSXML in PathExpr.prototype.getOwnerElement, thanks to
 *   Sébastien Cramatte <contact (at) zeninteractif.com>.
 *
 * Revision 16: September 22, 2005
 *   Workarounds for some IE 5.5 deficiencies.
 *   Fixed problem with prefix node tests on attribute nodes.
 *
 * Revision 15: May 21, 2005
 *   Fixed problem with QName node tests on elements with an xmlns="...".
 *
 * Revision 14: May 19, 2005
 *   Fixed QName node tests on attribute node regression.
 *
 * Revision 13: May 3, 2005
 *   Node tests are case insensitive now if working in an HTML DOM.
 *
 * Revision 12: April 26, 2005
 *   Updated licence.  Slight code changes to enable use of Dean
 *   Edwards' script compression, http://dean.edwards.name/packer/ .
 *
 * Revision 11: April 23, 2005
 *   Fixed bug with 'and' and 'or' operators, fix thanks to
 *   Sandy McArthur <sandy (at) mcarthur.org>.
 *
 * Revision 10: April 15, 2005
 *   Added support for a virtual root node, supposedly helpful for
 *   implementing XForms.  Fixed problem with QName node tests and
 *   the parent axis.
 *
 * Revision 9: March 17, 2005
 *   Namespace resolver tweaked so using the document node as the context
 *   for namespace lookups is equivalent to using the document element.
 *
 * Revision 8: February 13, 2005
 *   Handle implicit declaration of 'xmlns' namespace prefix.
 *   Fixed bug when comparing nodesets.
 *   Instance data can now be associated with a FunctionResolver, and
 *     workaround for MSXML not supporting 'localName' and 'getElementById',
 *     thanks to Grant Gongaware.
 *   Fix a few problems when the context node is the root node.
 *   
 * Revision 7: February 11, 2005
 *   Default namespace resolver fix from Grant Gongaware
 *   <grant (at) gongaware.com>.
 *
 * Revision 6: February 10, 2005
 *   Fixed bug in 'number' function.
 *
 * Revision 5: February 9, 2005
 *   Fixed bug where text nodes not getting converted to string values.
 *
 * Revision 4: January 21, 2005
 *   Bug in 'name' function, fix thanks to Bill Edney.
 *   Fixed incorrect processing of namespace nodes.
 *   Fixed NamespaceResolver to resolve 'xml' namespace.
 *   Implemented union '|' operator.
 *
 * Revision 3: January 14, 2005
 *   Fixed bug with nodeset comparisons, bug lexing < and >.
 *
 * Revision 2: October 26, 2004
 *   QName node test namespace handling fixed.  Few other bug fixes.
 *   
 * Revision 1: August 13, 2004
 *   Bug fixes from William J. Edney <bedney (at) technicalpursuit.com>.
 *   Added minimal licence.
 *
 * Initial version: June 14, 2004
 */

!function () {
// XPathParser ///////////////////////////////////////////////////////////////

XPathParser.prototype = new Object();
XPathParser.prototype.constructor = XPathParser;
XPathParser.superclass = Object.prototype;

function XPathParser() {
	this.init();
}

XPathParser.prototype.init = function() {
	this.reduceActions = [];

	this.reduceActions[3] = function(rhs) {
		return new OrOperation(rhs[0], rhs[2]);
	};
	this.reduceActions[5] = function(rhs) {
		return new AndOperation(rhs[0], rhs[2]);
	};
	this.reduceActions[7] = function(rhs) {
		return new EqualsOperation(rhs[0], rhs[2]);
	};
	this.reduceActions[8] = function(rhs) {
		return new NotEqualOperation(rhs[0], rhs[2]);
	};
	this.reduceActions[10] = function(rhs) {
		return new LessThanOperation(rhs[0], rhs[2]);
	};
	this.reduceActions[11] = function(rhs) {
		return new GreaterThanOperation(rhs[0], rhs[2]);
	};
	this.reduceActions[12] = function(rhs) {
		return new LessThanOrEqualOperation(rhs[0], rhs[2]);
	};
	this.reduceActions[13] = function(rhs) {
		return new GreaterThanOrEqualOperation(rhs[0], rhs[2]);
	};
	this.reduceActions[15] = function(rhs) {
		return new PlusOperation(rhs[0], rhs[2]);
	};
	this.reduceActions[16] = function(rhs) {
		return new MinusOperation(rhs[0], rhs[2]);
	};
	this.reduceActions[18] = function(rhs) {
		return new MultiplyOperation(rhs[0], rhs[2]);
	};
	this.reduceActions[19] = function(rhs) {
		return new DivOperation(rhs[0], rhs[2]);
	};
	this.reduceActions[20] = function(rhs) {
		return new ModOperation(rhs[0], rhs[2]);
	};
	this.reduceActions[22] = function(rhs) {
		return new UnaryMinusOperation(rhs[1]);
	};
	this.reduceActions[24] = function(rhs) {
		return new BarOperation(rhs[0], rhs[2]);
	};
	this.reduceActions[25] = function(rhs) {
		return new PathExpr(undefined, undefined, rhs[0]);
	};
	this.reduceActions[27] = function(rhs) {
		rhs[0].locationPath = rhs[2];
		return rhs[0];
	};
	this.reduceActions[28] = function(rhs) {
		rhs[0].locationPath = rhs[2];
		rhs[0].locationPath.steps.unshift(new Step(Step.DESCENDANTORSELF, new NodeTest(NodeTest.NODE, undefined), []));
		return rhs[0];
	};
	this.reduceActions[29] = function(rhs) {
		return new PathExpr(rhs[0], [], undefined);
	};
	this.reduceActions[30] = function(rhs) {
		if (Utilities.instance_of(rhs[0], PathExpr)) {
			if (rhs[0].filterPredicates == undefined) {
				rhs[0].filterPredicates = [];
			}
			rhs[0].filterPredicates.push(rhs[1]);
			return rhs[0];
		} else {
			return new PathExpr(rhs[0], [rhs[1]], undefined);
		}
	};
	this.reduceActions[32] = function(rhs) {
		return rhs[1];
	};
	this.reduceActions[33] = function(rhs) {
		return new XString(rhs[0]);
	};
	this.reduceActions[34] = function(rhs) {
		return new XNumber(rhs[0]);
	};
	this.reduceActions[36] = function(rhs) {
		return new FunctionCall(rhs[0], []);
	};
	this.reduceActions[37] = function(rhs) {
		return new FunctionCall(rhs[0], rhs[2]);
	};
	this.reduceActions[38] = function(rhs) {
		return [ rhs[0] ];
	};
	this.reduceActions[39] = function(rhs) {
		rhs[2].unshift(rhs[0]);
		return rhs[2];
	};
	this.reduceActions[43] = function(rhs) {
		return new LocationPath(true, []);
	};
	this.reduceActions[44] = function(rhs) {
		rhs[1].absolute = true;
		return rhs[1];
	};
	this.reduceActions[46] = function(rhs) {
		return new LocationPath(false, [ rhs[0] ]);
	};
	this.reduceActions[47] = function(rhs) {
		rhs[0].steps.push(rhs[2]);
		return rhs[0];
	};
	this.reduceActions[49] = function(rhs) {
		return new Step(rhs[0], rhs[1], []);
	};
	this.reduceActions[50] = function(rhs) {
		return new Step(Step.CHILD, rhs[0], []);
	};
	this.reduceActions[51] = function(rhs) {
		return new Step(rhs[0], rhs[1], rhs[2]);
	};
	this.reduceActions[52] = function(rhs) {
		return new Step(Step.CHILD, rhs[0], rhs[1]);
	};
	this.reduceActions[54] = function(rhs) {
		return [ rhs[0] ];
	};
	this.reduceActions[55] = function(rhs) {
		rhs[1].unshift(rhs[0]);
		return rhs[1];
	};
	this.reduceActions[56] = function(rhs) {
		if (rhs[0] == "ancestor") {
			return Step.ANCESTOR;
		} else if (rhs[0] == "ancestor-or-self") {
			return Step.ANCESTORORSELF;
		} else if (rhs[0] == "attribute") {
			return Step.ATTRIBUTE;
		} else if (rhs[0] == "child") {
			return Step.CHILD;
		} else if (rhs[0] == "descendant") {
			return Step.DESCENDANT;
		} else if (rhs[0] == "descendant-or-self") {
			return Step.DESCENDANTORSELF;
		} else if (rhs[0] == "following") {
			return Step.FOLLOWING;
		} else if (rhs[0] == "following-sibling") {
			return Step.FOLLOWINGSIBLING;
		} else if (rhs[0] == "namespace") {
			return Step.NAMESPACE;
		} else if (rhs[0] == "parent") {
			return Step.PARENT;
		} else if (rhs[0] == "preceding") {
			return Step.PRECEDING;
		} else if (rhs[0] == "preceding-sibling") {
			return Step.PRECEDINGSIBLING;
		} else if (rhs[0] == "self") {
			return Step.SELF;
		}
		return -1;
	};
	this.reduceActions[57] = function(rhs) {
		return Step.ATTRIBUTE;
	};
	this.reduceActions[59] = function(rhs) {
		if (rhs[0] == "comment") {
			return new NodeTest(NodeTest.COMMENT, undefined);
		} else if (rhs[0] == "text") {
			return new NodeTest(NodeTest.TEXT, undefined);
		} else if (rhs[0] == "processing-instruction") {
			return new NodeTest(NodeTest.PI, undefined);
		} else if (rhs[0] == "node") {
			return new NodeTest(NodeTest.NODE, undefined);
		}
		return new NodeTest(-1, undefined);
	};
	this.reduceActions[60] = function(rhs) {
		return new NodeTest(NodeTest.PI, rhs[2]);
	};
	this.reduceActions[61] = function(rhs) {
		return rhs[1];
	};
	this.reduceActions[63] = function(rhs) {
		rhs[1].absolute = true;
		rhs[1].steps.unshift(new Step(Step.DESCENDANTORSELF, new NodeTest(NodeTest.NODE, undefined), []));
		return rhs[1];
	};
	this.reduceActions[64] = function(rhs) {
		rhs[0].steps.push(new Step(Step.DESCENDANTORSELF, new NodeTest(NodeTest.NODE, undefined), []));
		rhs[0].steps.push(rhs[2]);
		return rhs[0];
	};
	this.reduceActions[65] = function(rhs) {
		return new Step(Step.SELF, new NodeTest(NodeTest.NODE, undefined), []);
	};
	this.reduceActions[66] = function(rhs) {
		return new Step(Step.PARENT, new NodeTest(NodeTest.NODE, undefined), []);
	};
	this.reduceActions[67] = function(rhs) {
		return new VariableReference(rhs[1]);
	};
	this.reduceActions[68] = function(rhs) {
		return new NodeTest(NodeTest.NAMETESTANY, undefined);
	};
	this.reduceActions[69] = function(rhs) {
		var prefix = rhs[0].substring(0, rhs[0].indexOf(":"));
		return new NodeTest(NodeTest.NAMETESTPREFIXANY, prefix);
	};
	this.reduceActions[70] = function(rhs) {
		return new NodeTest(NodeTest.NAMETESTQNAME, rhs[0]);
	};
};

XPathParser.actionTable = [
	" s s        sssssssss    s ss  s  ss",
	"                 s                  ",
	"r  rrrrrrrrr         rrrrrrr rr  r  ",
	"                rrrrr               ",
	" s s        sssssssss    s ss  s  ss",
	"rs  rrrrrrrr s  sssssrrrrrr  rrs rs ",
	" s s        sssssssss    s ss  s  ss",
	"                            s       ",
	"                            s       ",
	"r  rrrrrrrrr         rrrrrrr rr rr  ",
	"r  rrrrrrrrr         rrrrrrr rr rr  ",
	"r  rrrrrrrrr         rrrrrrr rr rr  ",
	"r  rrrrrrrrr         rrrrrrr rr rr  ",
	"r  rrrrrrrrr         rrrrrrr rr rr  ",
	"  s                                 ",
	"                            s       ",
	" s           s  sssss          s  s ",
	"r  rrrrrrrrr         rrrrrrr rr  r  ",
	"a                                   ",
	"r       s                    rr  r  ",
	"r      sr                    rr  r  ",
	"r   s  rr            s       rr  r  ",
	"r   rssrr            rss     rr  r  ",
	"r   rrrrr            rrrss   rr  r  ",
	"r   rrrrrsss         rrrrr   rr  r  ",
	"r   rrrrrrrr         rrrrr   rr  r  ",
	"r   rrrrrrrr         rrrrrs  rr  r  ",
	"r   rrrrrrrr         rrrrrr  rr  r  ",
	"r   rrrrrrrr         rrrrrr  rr  r  ",
	"r  srrrrrrrr         rrrrrrs rr sr  ",
	"r  srrrrrrrr         rrrrrrs rr  r  ",
	"r  rrrrrrrrr         rrrrrrr rr rr  ",
	"r  rrrrrrrrr         rrrrrrr rr rr  ",
	"r  rrrrrrrrr         rrrrrrr rr rr  ",
	"r   rrrrrrrr         rrrrrr  rr  r  ",
	"r   rrrrrrrr         rrrrrr  rr  r  ",
	"r  rrrrrrrrr         rrrrrrr rr  r  ",
	"r  rrrrrrrrr         rrrrrrr rr  r  ",
	"                sssss               ",
	"r  rrrrrrrrr         rrrrrrr rr sr  ",
	"r  rrrrrrrrr         rrrrrrr rr  r  ",
	"r  rrrrrrrrr         rrrrrrr rr rr  ",
	"r  rrrrrrrrr         rrrrrrr rr rr  ",
	"                             s      ",
	"r  srrrrrrrr         rrrrrrs rr  r  ",
	"r   rrrrrrrr         rrrrr   rr  r  ",
	"              s                     ",
	"                             s      ",
	"                rrrrr               ",
	" s s        sssssssss    s sss s  ss",
	"r  srrrrrrrr         rrrrrrs rr  r  ",
	" s s        sssssssss    s ss  s  ss",
	" s s        sssssssss    s ss  s  ss",
	" s s        sssssssss    s ss  s  ss",
	" s s        sssssssss    s ss  s  ss",
	" s s        sssssssss    s ss  s  ss",
	" s s        sssssssss    s ss  s  ss",
	" s s        sssssssss    s ss  s  ss",
	" s s        sssssssss    s ss  s  ss",
	" s s        sssssssss    s ss  s  ss",
	" s s        sssssssss    s ss  s  ss",
	" s s        sssssssss    s ss  s  ss",
	" s s        sssssssss    s ss  s  ss",
	" s s        sssssssss    s ss  s  ss",
	" s s        sssssssss      ss  s  ss",
	" s s        sssssssss    s ss  s  ss",
	" s           s  sssss          s  s ",
	" s           s  sssss          s  s ",
	"r  rrrrrrrrr         rrrrrrr rr rr  ",
	" s           s  sssss          s  s ",
	" s           s  sssss          s  s ",
	"r  rrrrrrrrr         rrrrrrr rr sr  ",
	"r  rrrrrrrrr         rrrrrrr rr sr  ",
	"r  rrrrrrrrr         rrrrrrr rr  r  ",
	"r  rrrrrrrrr         rrrrrrr rr rr  ",
	"                             s      ",
	"r  rrrrrrrrr         rrrrrrr rr rr  ",
	"r  rrrrrrrrr         rrrrrrr rr rr  ",
	"                             rr     ",
	"                             s      ",
	"                             rs     ",
	"r      sr                    rr  r  ",
	"r   s  rr            s       rr  r  ",
	"r   rssrr            rss     rr  r  ",
	"r   rssrr            rss     rr  r  ",
	"r   rrrrr            rrrss   rr  r  ",
	"r   rrrrr            rrrss   rr  r  ",
	"r   rrrrr            rrrss   rr  r  ",
	"r   rrrrr            rrrss   rr  r  ",
	"r   rrrrrsss         rrrrr   rr  r  ",
	"r   rrrrrsss         rrrrr   rr  r  ",
	"r   rrrrrrrr         rrrrr   rr  r  ",
	"r   rrrrrrrr         rrrrr   rr  r  ",
	"r   rrrrrrrr         rrrrr   rr  r  ",
	"r   rrrrrrrr         rrrrrr  rr  r  ",
	"                                 r  ",
	"                                 s  ",
	"r  srrrrrrrr         rrrrrrs rr  r  ",
	"r  srrrrrrrr         rrrrrrs rr  r  ",
	"r  rrrrrrrrr         rrrrrrr rr  r  ",
	"r  rrrrrrrrr         rrrrrrr rr  r  ",
	"r  rrrrrrrrr         rrrrrrr rr  r  ",
	"r  rrrrrrrrr         rrrrrrr rr  r  ",
	"r  rrrrrrrrr         rrrrrrr rr rr  ",
	"r  rrrrrrrrr         rrrrrrr rr rr  ",
	" s s        sssssssss    s ss  s  ss",
	"r  rrrrrrrrr         rrrrrrr rr rr  ",
	"                             r      "
];

XPathParser.actionTableNumber = [
	" 1 0        /.-,+*)('    & %$  #  \"!",
	"                 J                  ",
	"a  aaaaaaaaa         aaaaaaa aa  a  ",
	"                YYYYY               ",
	" 1 0        /.-,+*)('    & %$  #  \"!",
	"K1  KKKKKKKK .  +*)('KKKKKK  KK# K\" ",
	" 1 0        /.-,+*)('    & %$  #  \"!",
	"                            N       ",
	"                            O       ",
	"e  eeeeeeeee         eeeeeee ee ee  ",
	"f  fffffffff         fffffff ff ff  ",
	"d  ddddddddd         ddddddd dd dd  ",
	"B  BBBBBBBBB         BBBBBBB BB BB  ",
	"A  AAAAAAAAA         AAAAAAA AA AA  ",
	"  P                                 ",
	"                            Q       ",
	" 1           .  +*)('          #  \" ",
	"b  bbbbbbbbb         bbbbbbb bb  b  ",
	"                                    ",
	"!       S                    !!  !  ",
	"\"      T\"                    \"\"  \"  ",
	"$   V  $$            U       $$  $  ",
	"&   &ZY&&            &XW     &&  &  ",
	")   )))))            )))\\[   ))  )  ",
	".   ....._^]         .....   ..  .  ",
	"1   11111111         11111   11  1  ",
	"5   55555555         55555`  55  5  ",
	"7   77777777         777777  77  7  ",
	"9   99999999         999999  99  9  ",
	":  c::::::::         ::::::b :: a:  ",
	"I  fIIIIIIII         IIIIIIe II  I  ",
	"=  =========         ======= == ==  ",
	"?  ?????????         ??????? ?? ??  ",
	"C  CCCCCCCCC         CCCCCCC CC CC  ",
	"J   JJJJJJJJ         JJJJJJ  JJ  J  ",
	"M   MMMMMMMM         MMMMMM  MM  M  ",
	"N  NNNNNNNNN         NNNNNNN NN  N  ",
	"P  PPPPPPPPP         PPPPPPP PP  P  ",
	"                +*)('               ",
	"R  RRRRRRRRR         RRRRRRR RR aR  ",
	"U  UUUUUUUUU         UUUUUUU UU  U  ",
	"Z  ZZZZZZZZZ         ZZZZZZZ ZZ ZZ  ",
	"c  ccccccccc         ccccccc cc cc  ",
	"                             j      ",
	"L  fLLLLLLLL         LLLLLLe LL  L  ",
	"6   66666666         66666   66  6  ",
	"              k                     ",
	"                             l      ",
	"                XXXXX               ",
	" 1 0        /.-,+*)('    & %$m #  \"!",
	"_  f________         ______e __  _  ",
	" 1 0        /.-,+*)('    & %$  #  \"!",
	" 1 0        /.-,+*)('    & %$  #  \"!",
	" 1 0        /.-,+*)('    & %$  #  \"!",
	" 1 0        /.-,+*)('    & %$  #  \"!",
	" 1 0        /.-,+*)('    & %$  #  \"!",
	" 1 0        /.-,+*)('    & %$  #  \"!",
	" 1 0        /.-,+*)('    & %$  #  \"!",
	" 1 0        /.-,+*)('    & %$  #  \"!",
	" 1 0        /.-,+*)('    & %$  #  \"!",
	" 1 0        /.-,+*)('    & %$  #  \"!",
	" 1 0        /.-,+*)('    & %$  #  \"!",
	" 1 0        /.-,+*)('    & %$  #  \"!",
	" 1 0        /.-,+*)('    & %$  #  \"!",
	" 1 0        /.-,+*)('      %$  #  \"!",
	" 1 0        /.-,+*)('    & %$  #  \"!",
	" 1           .  +*)('          #  \" ",
	" 1           .  +*)('          #  \" ",
	">  >>>>>>>>>         >>>>>>> >> >>  ",
	" 1           .  +*)('          #  \" ",
	" 1           .  +*)('          #  \" ",
	"Q  QQQQQQQQQ         QQQQQQQ QQ aQ  ",
	"V  VVVVVVVVV         VVVVVVV VV aV  ",
	"T  TTTTTTTTT         TTTTTTT TT  T  ",
	"@  @@@@@@@@@         @@@@@@@ @@ @@  ",
	"                             \x87      ",
	"[  [[[[[[[[[         [[[[[[[ [[ [[  ",
	"D  DDDDDDDDD         DDDDDDD DD DD  ",
	"                             HH     ",
	"                             \x88      ",
	"                             F\x89     ",
	"#      T#                    ##  #  ",
	"%   V  %%            U       %%  %  ",
	"'   'ZY''            'XW     ''  '  ",
	"(   (ZY((            (XW     ((  (  ",
	"+   +++++            +++\\[   ++  +  ",
	"*   *****            ***\\[   **  *  ",
	"-   -----            ---\\[   --  -  ",
	",   ,,,,,            ,,,\\[   ,,  ,  ",
	"0   00000_^]         00000   00  0  ",
	"/   /////_^]         /////   //  /  ",
	"2   22222222         22222   22  2  ",
	"3   33333333         33333   33  3  ",
	"4   44444444         44444   44  4  ",
	"8   88888888         888888  88  8  ",
	"                                 ^  ",
	"                                 \x8a  ",
	";  f;;;;;;;;         ;;;;;;e ;;  ;  ",
	"<  f<<<<<<<<         <<<<<<e <<  <  ",
	"O  OOOOOOOOO         OOOOOOO OO  O  ",
	"`  `````````         ``````` ``  `  ",
	"S  SSSSSSSSS         SSSSSSS SS  S  ",
	"W  WWWWWWWWW         WWWWWWW WW  W  ",
	"\\  \\\\\\\\\\\\\\\\\\         \\\\\\\\\\\\\\ \\\\ \\\\  ",
	"E  EEEEEEEEE         EEEEEEE EE EE  ",
	" 1 0        /.-,+*)('    & %$  #  \"!",
	"]  ]]]]]]]]]         ]]]]]]] ]] ]]  ",
	"                             G      "
];

XPathParser.gotoTable = [
	"3456789:;<=>?@ AB  CDEFGH IJ ",
	"                             ",
	"                             ",
	"                             ",
	"L456789:;<=>?@ AB  CDEFGH IJ ",
	"            M        EFGH IJ ",
	"       N;<=>?@ AB  CDEFGH IJ ",
	"                             ",
	"                             ",
	"                             ",
	"                             ",
	"                             ",
	"                             ",
	"                             ",
	"                             ",
	"                             ",
	"            S        EFGH IJ ",
	"                             ",
	"                             ",
	"                             ",
	"                             ",
	"                             ",
	"                             ",
	"                             ",
	"                             ",
	"                             ",
	"                             ",
	"                             ",
	"                             ",
	"              e              ",
	"                             ",
	"                             ",
	"                             ",
	"                             ",
	"                             ",
	"                             ",
	"                             ",
	"                             ",
	"                        h  J ",
	"              i          j   ",
	"                             ",
	"                             ",
	"                             ",
	"                             ",
	"                             ",
	"                             ",
	"                             ",
	"                             ",
	"                             ",
	"o456789:;<=>?@ ABpqCDEFGH IJ ",
	"                             ",
	"  r6789:;<=>?@ AB  CDEFGH IJ ",
	"   s789:;<=>?@ AB  CDEFGH IJ ",
	"    t89:;<=>?@ AB  CDEFGH IJ ",
	"    u89:;<=>?@ AB  CDEFGH IJ ",
	"     v9:;<=>?@ AB  CDEFGH IJ ",
	"     w9:;<=>?@ AB  CDEFGH IJ ",
	"     x9:;<=>?@ AB  CDEFGH IJ ",
	"     y9:;<=>?@ AB  CDEFGH IJ ",
	"      z:;<=>?@ AB  CDEFGH IJ ",
	"      {:;<=>?@ AB  CDEFGH IJ ",
	"       |;<=>?@ AB  CDEFGH IJ ",
	"       };<=>?@ AB  CDEFGH IJ ",
	"       ~;<=>?@ AB  CDEFGH IJ ",
	"         \x7f=>?@ AB  CDEFGH IJ ",
	"\x80456789:;<=>?@ AB  CDEFGH IJ\x81",
	"            \x82        EFGH IJ ",
	"            \x83        EFGH IJ ",
	"                             ",
	"                     \x84 GH IJ ",
	"                     \x85 GH IJ ",
	"              i          \x86   ",
	"              i          \x87   ",
	"                             ",
	"                             ",
	"                             ",
	"                             ",
	"                             ",
	"                             ",
	"                             ",
	"                             ",
	"                             ",
	"                             ",
	"                             ",
	"                             ",
	"                             ",
	"                             ",
	"                             ",
	"                             ",
	"                             ",
	"                             ",
	"                             ",
	"                             ",
	"                             ",
	"                             ",
	"                             ",
	"                             ",
	"                             ",
	"                             ",
	"                             ",
	"                             ",
	"                             ",
	"                             ",
	"                             ",
	"                             ",
	"o456789:;<=>?@ AB\x8cqCDEFGH IJ ",
	"                             ",
	"                             "
];

XPathParser.productions = [
	[1, 1, 2],
	[2, 1, 3],
	[3, 1, 4],
	[3, 3, 3, -9, 4],
	[4, 1, 5],
	[4, 3, 4, -8, 5],
	[5, 1, 6],
	[5, 3, 5, -22, 6],
	[5, 3, 5, -5, 6],
	[6, 1, 7],
	[6, 3, 6, -23, 7],
	[6, 3, 6, -24, 7],
	[6, 3, 6, -6, 7],
	[6, 3, 6, -7, 7],
	[7, 1, 8],
	[7, 3, 7, -25, 8],
	[7, 3, 7, -26, 8],
	[8, 1, 9],
	[8, 3, 8, -12, 9],
	[8, 3, 8, -11, 9],
	[8, 3, 8, -10, 9],
	[9, 1, 10],
	[9, 2, -26, 9],
	[10, 1, 11],
	[10, 3, 10, -27, 11],
	[11, 1, 12],
	[11, 1, 13],
	[11, 3, 13, -28, 14],
	[11, 3, 13, -4, 14],
	[13, 1, 15],
	[13, 2, 13, 16],
	[15, 1, 17],
	[15, 3, -29, 2, -30],
	[15, 1, -15],
	[15, 1, -16],
	[15, 1, 18],
	[18, 3, -13, -29, -30],
	[18, 4, -13, -29, 19, -30],
	[19, 1, 20],
	[19, 3, 20, -31, 19],
	[20, 1, 2],
	[12, 1, 14],
	[12, 1, 21],
	[21, 1, -28],
	[21, 2, -28, 14],
	[21, 1, 22],
	[14, 1, 23],
	[14, 3, 14, -28, 23],
	[14, 1, 24],
	[23, 2, 25, 26],
	[23, 1, 26],
	[23, 3, 25, 26, 27],
	[23, 2, 26, 27],
	[23, 1, 28],
	[27, 1, 16],
	[27, 2, 16, 27],
	[25, 2, -14, -3],
	[25, 1, -32],
	[26, 1, 29],
	[26, 3, -20, -29, -30],
	[26, 4, -21, -29, -15, -30],
	[16, 3, -33, 30, -34],
	[30, 1, 2],
	[22, 2, -4, 14],
	[24, 3, 14, -4, 23],
	[28, 1, -35],
	[28, 1, -2],
	[17, 2, -36, -18],
	[29, 1, -17],
	[29, 1, -19],
	[29, 1, -18]
];

XPathParser.DOUBLEDOT = 2;
XPathParser.DOUBLECOLON = 3;
XPathParser.DOUBLESLASH = 4;
XPathParser.NOTEQUAL = 5;
XPathParser.LESSTHANOREQUAL = 6;
XPathParser.GREATERTHANOREQUAL = 7;
XPathParser.AND = 8;
XPathParser.OR = 9;
XPathParser.MOD = 10;
XPathParser.DIV = 11;
XPathParser.MULTIPLYOPERATOR = 12;
XPathParser.FUNCTIONNAME = 13;
XPathParser.AXISNAME = 14;
XPathParser.LITERAL = 15;
XPathParser.NUMBER = 16;
XPathParser.ASTERISKNAMETEST = 17;
XPathParser.QNAME = 18;
XPathParser.NCNAMECOLONASTERISK = 19;
XPathParser.NODETYPE = 20;
XPathParser.PROCESSINGINSTRUCTIONWITHLITERAL = 21;
XPathParser.EQUALS = 22;
XPathParser.LESSTHAN = 23;
XPathParser.GREATERTHAN = 24;
XPathParser.PLUS = 25;
XPathParser.MINUS = 26;
XPathParser.BAR = 27;
XPathParser.SLASH = 28;
XPathParser.LEFTPARENTHESIS = 29;
XPathParser.RIGHTPARENTHESIS = 30;
XPathParser.COMMA = 31;
XPathParser.AT = 32;
XPathParser.LEFTBRACKET = 33;
XPathParser.RIGHTBRACKET = 34;
XPathParser.DOT = 35;
XPathParser.DOLLAR = 36;

XPathParser.prototype.tokenize = function(s1) {
	var types = [];
	var values = [];
	var s = s1 + '\0';

	var pos = 0;
	var c = s.charAt(pos++);
	while (1) {
		while (c == ' ' || c == '\t' || c == '\r' || c == '\n') {
			c = s.charAt(pos++);
		}
		if (c == '\0' || pos >= s.length) {
			break;
		}

		if (c == '(') {
			types.push(XPathParser.LEFTPARENTHESIS);
			values.push(c);
			c = s.charAt(pos++);
			continue;
		}
		if (c == ')') {
			types.push(XPathParser.RIGHTPARENTHESIS);
			values.push(c);
			c = s.charAt(pos++);
			continue;
		}
		if (c == '[') {
			types.push(XPathParser.LEFTBRACKET);
			values.push(c);
			c = s.charAt(pos++);
			continue;
		}
		if (c == ']') {
			types.push(XPathParser.RIGHTBRACKET);
			values.push(c);
			c = s.charAt(pos++);
			continue;
		}
		if (c == '@') {
			types.push(XPathParser.AT);
			values.push(c);
			c = s.charAt(pos++);
			continue;
		}
		if (c == ',') {
			types.push(XPathParser.COMMA);
			values.push(c);
			c = s.charAt(pos++);
			continue;
		}
		if (c == '|') {
			types.push(XPathParser.BAR);
			values.push(c);
			c = s.charAt(pos++);
			continue;
		}
		if (c == '+') {
			types.push(XPathParser.PLUS);
			values.push(c);
			c = s.charAt(pos++);
			continue;
		}
		if (c == '-') {
			types.push(XPathParser.MINUS);
			values.push(c);
			c = s.charAt(pos++);
			continue;
		}
		if (c == '=') {
			types.push(XPathParser.EQUALS);
			values.push(c);
			c = s.charAt(pos++);
			continue;
		}
		if (c == '$') {
			types.push(XPathParser.DOLLAR);
			values.push(c);
			c = s.charAt(pos++);
			continue;
		}
		
		if (c == '.') {
			c = s.charAt(pos++);
			if (c == '.') {
				types.push(XPathParser.DOUBLEDOT);
				values.push("..");
				c = s.charAt(pos++);
				continue;
			}
			if (c >= '0' && c <= '9') {
				var number = "." + c;
				c = s.charAt(pos++);
				while (c >= '0' && c <= '9') {
					number += c;
					c = s.charAt(pos++);
				}
				types.push(XPathParser.NUMBER);
				values.push(number);
				continue;
			}
			types.push(XPathParser.DOT);
			values.push('.');
			continue;
		}

		if (c == '\'' || c == '"') {
			var delimiter = c;
			var literal = "";
			while ((c = s.charAt(pos++)) != delimiter && c!= "") {
				literal += c;
			}
			if (c == "" ) {
				throw new Error("Unclosed literal:'" + literal + "'");
			}
			types.push(XPathParser.LITERAL);
			values.push(literal);
			c = s.charAt(pos++);
			continue;
		}

		if (c >= '0' && c <= '9') {
			var number = c;
			c = s.charAt(pos++);
			while (c >= '0' && c <= '9') {
				number += c;
				c = s.charAt(pos++);
			}
			if (c == '.') {
				if (s.charAt(pos) >= '0' && s.charAt(pos) <= '9') {
					number += c;
					number += s.charAt(pos++);
					c = s.charAt(pos++);
					while (c >= '0' && c <= '9') {
						number += c;
						c = s.charAt(pos++);
					}
				}
			}
			types.push(XPathParser.NUMBER);
			values.push(number);
			continue;
		}

		if (c == '*') {
			if (types.length > 0) {
				var last = types[types.length - 1];
				if (last != XPathParser.AT
						&& last != XPathParser.DOUBLECOLON
						&& last != XPathParser.LEFTPARENTHESIS
						&& last != XPathParser.LEFTBRACKET
						&& last != XPathParser.AND
						&& last != XPathParser.OR
						&& last != XPathParser.MOD
						&& last != XPathParser.DIV
						&& last != XPathParser.MULTIPLYOPERATOR
						&& last != XPathParser.SLASH
						&& last != XPathParser.DOUBLESLASH
						&& last != XPathParser.BAR
						&& last != XPathParser.PLUS
						&& last != XPathParser.MINUS
						&& last != XPathParser.EQUALS
						&& last != XPathParser.NOTEQUAL
						&& last != XPathParser.LESSTHAN
						&& last != XPathParser.LESSTHANOREQUAL
						&& last != XPathParser.GREATERTHAN
						&& last != XPathParser.GREATERTHANOREQUAL) {
					types.push(XPathParser.MULTIPLYOPERATOR);
					values.push(c);
					c = s.charAt(pos++);
					continue;
				}
			}
			types.push(XPathParser.ASTERISKNAMETEST);
			values.push(c);
			c = s.charAt(pos++);
			continue;
		}

		if (c == ':') {
			if (s.charAt(pos) == ':') {
				types.push(XPathParser.DOUBLECOLON);
				values.push("::");
				pos++;
				c = s.charAt(pos++);
				continue;
			}
		}

		if (c == '/') {
			c = s.charAt(pos++);
			if (c == '/') {
				types.push(XPathParser.DOUBLESLASH);
				values.push("//");
				c = s.charAt(pos++);
				continue;
			}
			types.push(XPathParser.SLASH);
			values.push('/');
			continue;
		}

		if (c == '!') {
			if (s.charAt(pos) == '=') {
				types.push(XPathParser.NOTEQUAL);
				values.push("!=");
				pos++;
				c = s.charAt(pos++);
				continue;
			}
		}

		if (c == '<') {
			if (s.charAt(pos) == '=') {
				types.push(XPathParser.LESSTHANOREQUAL);
				values.push("<=");
				pos++;
				c = s.charAt(pos++);
				continue;
			}
			types.push(XPathParser.LESSTHAN);
			values.push('<');
			c = s.charAt(pos++);
			continue;
		}

		if (c == '>') {
			if (s.charAt(pos) == '=') {
				types.push(XPathParser.GREATERTHANOREQUAL);
				values.push(">=");
				pos++;
				c = s.charAt(pos++);
				continue;
			}
			types.push(XPathParser.GREATERTHAN);
			values.push('>');
			c = s.charAt(pos++);
			continue;
		}

		if (c == '_' || Utilities.isLetter(c.charCodeAt(0))) {
			var name = c;
			c = s.charAt(pos++);
			while (Utilities.isNCNameChar(c.charCodeAt(0))) {
				name += c;
				c = s.charAt(pos++);
			}
			if (types.length > 0) {
				var last = types[types.length - 1];
				if (last != XPathParser.AT
						&& last != XPathParser.DOUBLECOLON
						&& last != XPathParser.LEFTPARENTHESIS
						&& last != XPathParser.LEFTBRACKET
						&& last != XPathParser.AND
						&& last != XPathParser.OR
						&& last != XPathParser.MOD
						&& last != XPathParser.DIV
						&& last != XPathParser.MULTIPLYOPERATOR
						&& last != XPathParser.SLASH
						&& last != XPathParser.DOUBLESLASH
						&& last != XPathParser.BAR
						&& last != XPathParser.PLUS
						&& last != XPathParser.MINUS
						&& last != XPathParser.EQUALS
						&& last != XPathParser.NOTEQUAL
						&& last != XPathParser.LESSTHAN
						&& last != XPathParser.LESSTHANOREQUAL
						&& last != XPathParser.GREATERTHAN
						&& last != XPathParser.GREATERTHANOREQUAL) {
					if (name == "and") {
						types.push(XPathParser.AND);
						values.push(name);
						continue;
					}
					if (name == "or") {
						types.push(XPathParser.OR);
						values.push(name);
						continue;
					}
					if (name == "mod") {
						types.push(XPathParser.MOD);
						values.push(name);
						continue;
					}
					if (name == "div") {
						types.push(XPathParser.DIV);
						values.push(name);
						continue;
					}
				}
			}
			if (c == ':') {
				if (s.charAt(pos) == '*') {
					types.push(XPathParser.NCNAMECOLONASTERISK);
					values.push(name + ":*");
					pos++;
					c = s.charAt(pos++);
					continue;
				}
				if (s.charAt(pos) == '_' || Utilities.isLetter(s.charCodeAt(pos))) {
					name += ':';
					c = s.charAt(pos++);
					while (Utilities.isNCNameChar(c.charCodeAt(0))) {
						name += c;
						c = s.charAt(pos++);
					}
					if (c == '(') {
						types.push(XPathParser.FUNCTIONNAME);
						values.push(name);
						continue;
					}
					types.push(XPathParser.QNAME);
					values.push(name);
					continue;
				}
				if (s.charAt(pos) == ':') {
					types.push(XPathParser.AXISNAME);
					values.push(name);
					continue;
				}
			}
			if (c == '(') {
				if (name == "comment" || name == "text" || name == "node") {
					types.push(XPathParser.NODETYPE);
					values.push(name);
					continue;
				}
				if (name == "processing-instruction") {
					if (s.charAt(pos) == ')') {
						types.push(XPathParser.NODETYPE);
					} else {
						types.push(XPathParser.PROCESSINGINSTRUCTIONWITHLITERAL);
					}
					values.push(name);
					continue;
				}
				types.push(XPathParser.FUNCTIONNAME);
				values.push(name);
				continue;
			}
			types.push(XPathParser.QNAME);
			values.push(name);
			continue;
		}

		throw new Error("Unexpected character " + c);
	}
	types.push(1);
	values.push("[EOF]");
	return [types, values];
};

XPathParser.SHIFT = 's';
XPathParser.REDUCE = 'r';
XPathParser.ACCEPT = 'a';

XPathParser.prototype.parse = function(s) {
	var types;
	var values;
	var res = this.tokenize(s);
	if (res == undefined) {
		return undefined;
	}
	types = res[0];
	values = res[1];
	var tokenPos = 0;
	var state = [];
	var tokenType = [];
	var tokenValue = [];
	var s;
	var a;
	var t;

	state.push(0);
	tokenType.push(1);
	tokenValue.push("_S");

	a = types[tokenPos];
	t = values[tokenPos++];
	while (1) {
		s = state[state.length - 1];
		switch (XPathParser.actionTable[s].charAt(a - 1)) {
			case XPathParser.SHIFT:
				tokenType.push(-a);
				tokenValue.push(t);
				state.push(XPathParser.actionTableNumber[s].charCodeAt(a - 1) - 32);
				a = types[tokenPos];
				t = values[tokenPos++];
				break;
			case XPathParser.REDUCE:
				var num = XPathParser.productions[XPathParser.actionTableNumber[s].charCodeAt(a - 1) - 32][1];
				var rhs = [];
				for (var i = 0; i < num; i++) {
					tokenType.pop();
					rhs.unshift(tokenValue.pop());
					state.pop();
				}
				var s_ = state[state.length - 1];
				tokenType.push(XPathParser.productions[XPathParser.actionTableNumber[s].charCodeAt(a - 1) - 32][0]);
				if (this.reduceActions[XPathParser.actionTableNumber[s].charCodeAt(a - 1) - 32] == undefined) {
					tokenValue.push(rhs[0]);
				} else {
					tokenValue.push(this.reduceActions[XPathParser.actionTableNumber[s].charCodeAt(a - 1) - 32](rhs));
				}
				state.push(XPathParser.gotoTable[s_].charCodeAt(XPathParser.productions[XPathParser.actionTableNumber[s].charCodeAt(a - 1) - 32][0] - 2) - 33);
				break;
			case XPathParser.ACCEPT:
				return new XPath(tokenValue.pop());
			default:
				throw new Error("XPath parse error");
		}
	}
};

// XPath /////////////////////////////////////////////////////////////////////

XPath.prototype = new Object();
XPath.prototype.constructor = XPath;
XPath.superclass = Object.prototype;

function XPath(e) {
	this.expression = e;
}

XPath.prototype.toString = function() {
	return this.expression.toString();
};

XPath.prototype.evaluate = function(c) {
	c.contextNode = c.expressionContextNode;
	c.contextSize = 1;
	c.contextPosition = 1;
	c.caseInsensitive = false;
	if (c.contextNode != null) {
		var doc = c.contextNode;
		if (doc.nodeType != 9 /*Node.DOCUMENT_NODE*/) {
			doc = doc.ownerDocument;
		}
		try {
			c.caseInsensitive = doc.implementation.hasFeature("HTML", "2.0");
		} catch (e) {
			c.caseInsensitive = true;
		}
	}
	return this.expression.evaluate(c);
};

XPath.XML_NAMESPACE_URI = "http://www.w3.org/XML/1998/namespace";
XPath.XMLNS_NAMESPACE_URI = "http://www.w3.org/2000/xmlns/";

// Expression ////////////////////////////////////////////////////////////////

Expression.prototype = new Object();
Expression.prototype.constructor = Expression;
Expression.superclass = Object.prototype;

function Expression() {
}

Expression.prototype.init = function() {
};

Expression.prototype.toString = function() {
	return "<Expression>";
};

Expression.prototype.toReplacedString = function(replacementFunc) {
;
};

Expression.prototype.evaluate = function(c) {
	throw new Error("Could not evaluate expression.");
};

Expression.prototype.gatherLocationPathsInto = function(arr) {
;
};

// UnaryOperation ////////////////////////////////////////////////////////////

UnaryOperation.prototype = new Expression();
UnaryOperation.prototype.constructor = UnaryOperation;
UnaryOperation.superclass = Expression.prototype;

function UnaryOperation(rhs) {
	if (arguments.length > 0) {
		this.init(rhs);
	}
}

UnaryOperation.prototype.init = function(rhs) {
	this.rhs = rhs;
};

// UnaryMinusOperation ///////////////////////////////////////////////////////

UnaryMinusOperation.prototype = new UnaryOperation();
UnaryMinusOperation.prototype.constructor = UnaryMinusOperation;
UnaryMinusOperation.superclass = UnaryOperation.prototype;

function UnaryMinusOperation(rhs) {
	if (arguments.length > 0) {
		this.init(rhs);
	}
}

UnaryMinusOperation.prototype.init = function(rhs) {
	UnaryMinusOperation.superclass.init.call(this, rhs);
};

UnaryMinusOperation.prototype.evaluate = function(c) {
	return this.rhs.evaluate(c).number().negate();
};

UnaryMinusOperation.prototype.toString = function() {
	return "-" + this.rhs.toString();
};

UnaryMinusOperation.prototype.toReplacedString = function(replacementFunc) {
	return "-" + this.rhs.toReplacedString(replacementFunc);
};

UnaryMinusOperation.prototype.gatherLocationPathsInto = function(arr) {
	this.rhs.gatherLocationPathsInto(arr);
};

// BinaryOperation ///////////////////////////////////////////////////////////

BinaryOperation.prototype = new Expression();
BinaryOperation.prototype.constructor = BinaryOperation;
BinaryOperation.superclass = Expression.prototype;

function BinaryOperation(lhs, rhs) {
	if (arguments.length > 0) {
		this.init(lhs, rhs);
	}
}

BinaryOperation.prototype.init = function(lhs, rhs) {
	this.lhs = lhs;
	this.rhs = rhs;
};

BinaryOperation.prototype.toReplacedString = function(replacementFunc) {
	return "(" + this.lhs.toReplacedString(replacementFunc) + " " +
			this.constructor.prototype.operator + " " +
			this.rhs.toReplacedString(replacementFunc) + ")";
};

BinaryOperation.prototype.gatherLocationPathsInto = function(arr) {
	this.lhs.gatherLocationPathsInto(arr);
	this.rhs.gatherLocationPathsInto(arr);
};

// OrOperation ///////////////////////////////////////////////////////////////

OrOperation.prototype = new BinaryOperation();
OrOperation.prototype.constructor = OrOperation;
OrOperation.prototype.operator = "or";
OrOperation.superclass = BinaryOperation.prototype;

function OrOperation(lhs, rhs) {
	if (arguments.length > 0) {
		this.init(lhs, rhs);
	}
}

OrOperation.prototype.init = function(lhs, rhs) {
	OrOperation.superclass.init.call(this, lhs, rhs);
};

OrOperation.prototype.toString = function() {
	return "(" + this.lhs.toString() + " or " + this.rhs.toString() + ")";
};

OrOperation.prototype.evaluate = function(c) {
	var b = this.lhs.evaluate(c).bool();
	if (b.booleanValue()) {
		return b;
	}
	return this.rhs.evaluate(c).bool();
};

// AndOperation //////////////////////////////////////////////////////////////

AndOperation.prototype = new BinaryOperation();
AndOperation.prototype.constructor = AndOperation;
AndOperation.prototype.operator = "and";
AndOperation.superclass = BinaryOperation.prototype;

function AndOperation(lhs, rhs) {
	if (arguments.length > 0) {
		this.init(lhs, rhs);
	}
}

AndOperation.prototype.init = function(lhs, rhs) {
	AndOperation.superclass.init.call(this, lhs, rhs);
};

AndOperation.prototype.toString = function() {
	return "(" + this.lhs.toString() + " and " + this.rhs.toString() + ")";
};

AndOperation.prototype.evaluate = function(c) {
	var b = this.lhs.evaluate(c).bool();
	if (!b.booleanValue()) {
		return b;
	}
	return this.rhs.evaluate(c).bool();
};

// EqualsOperation ///////////////////////////////////////////////////////////

EqualsOperation.prototype = new BinaryOperation();
EqualsOperation.prototype.constructor = EqualsOperation;
EqualsOperation.prototype.operator = "=";
EqualsOperation.superclass = BinaryOperation.prototype;

function EqualsOperation(lhs, rhs) {
	if (arguments.length > 0) {
		this.init(lhs, rhs);
	}
}

EqualsOperation.prototype.init = function(lhs, rhs) {
	EqualsOperation.superclass.init.call(this, lhs, rhs);
};

EqualsOperation.prototype.toString = function() {
	return "(" + this.lhs.toString() + " = " + this.rhs.toString() + ")";
};

EqualsOperation.prototype.evaluate = function(c) {
	return this.lhs.evaluate(c).equals(this.rhs.evaluate(c));
};

// NotEqualOperation /////////////////////////////////////////////////////////

NotEqualOperation.prototype = new BinaryOperation();
NotEqualOperation.prototype.constructor = NotEqualOperation;
NotEqualOperation.prototype.operator = "!=";
NotEqualOperation.superclass = BinaryOperation.prototype;

function NotEqualOperation(lhs, rhs) {
	if (arguments.length > 0) {
		this.init(lhs, rhs);
	}
}

NotEqualOperation.prototype.init = function(lhs, rhs) {
	NotEqualOperation.superclass.init.call(this, lhs, rhs);
};

NotEqualOperation.prototype.toString = function() {
	return "(" + this.lhs.toString() + " != " + this.rhs.toString() + ")";
};

NotEqualOperation.prototype.evaluate = function(c) {
	return this.lhs.evaluate(c).notequal(this.rhs.evaluate(c));
};

// LessThanOperation /////////////////////////////////////////////////////////

LessThanOperation.prototype = new BinaryOperation();
LessThanOperation.prototype.constructor = LessThanOperation;
LessThanOperation.prototype.operator = "<";
LessThanOperation.superclass = BinaryOperation.prototype;

function LessThanOperation(lhs, rhs) {
	if (arguments.length > 0) {
		this.init(lhs, rhs);
	}
}

LessThanOperation.prototype.init = function(lhs, rhs) {
	LessThanOperation.superclass.init.call(this, lhs, rhs);
};

LessThanOperation.prototype.evaluate = function(c) {
	return this.lhs.evaluate(c).lessthan(this.rhs.evaluate(c));
};

LessThanOperation.prototype.toString = function() {
	return "(" + this.lhs.toString() + " < " + this.rhs.toString() + ")";
};

// GreaterThanOperation //////////////////////////////////////////////////////

GreaterThanOperation.prototype = new BinaryOperation();
GreaterThanOperation.prototype.constructor = GreaterThanOperation;
GreaterThanOperation.prototype.operator = ">";
GreaterThanOperation.superclass = BinaryOperation.prototype;

function GreaterThanOperation(lhs, rhs) {
	if (arguments.length > 0) {
		this.init(lhs, rhs);
	}
}

GreaterThanOperation.prototype.init = function(lhs, rhs) {
	GreaterThanOperation.superclass.init.call(this, lhs, rhs);
};

GreaterThanOperation.prototype.evaluate = function(c) {
	return this.lhs.evaluate(c).greaterthan(this.rhs.evaluate(c));
};

GreaterThanOperation.prototype.toString = function() {
	return "(" + this.lhs.toString() + " > " + this.rhs.toString() + ")";
};

// LessThanOrEqualOperation //////////////////////////////////////////////////

LessThanOrEqualOperation.prototype = new BinaryOperation();
LessThanOrEqualOperation.prototype.constructor = LessThanOrEqualOperation;
LessThanOrEqualOperation.prototype.operator = "<=";
LessThanOrEqualOperation.superclass = BinaryOperation.prototype;

function LessThanOrEqualOperation(lhs, rhs) {
	if (arguments.length > 0) {
		this.init(lhs, rhs);
	}
}

LessThanOrEqualOperation.prototype.init = function(lhs, rhs) {
	LessThanOrEqualOperation.superclass.init.call(this, lhs, rhs);
};

LessThanOrEqualOperation.prototype.evaluate = function(c) {
	return this.lhs.evaluate(c).lessthanorequal(this.rhs.evaluate(c));
};

LessThanOrEqualOperation.prototype.toString = function() {
	return "(" + this.lhs.toString() + " <= " + this.rhs.toString() + ")";
};

// GreaterThanOrEqualOperation ///////////////////////////////////////////////

GreaterThanOrEqualOperation.prototype = new BinaryOperation();
GreaterThanOrEqualOperation.prototype.constructor = GreaterThanOrEqualOperation;
GreaterThanOrEqualOperation.prototype.operator = ">=";
GreaterThanOrEqualOperation.superclass = BinaryOperation.prototype;

function GreaterThanOrEqualOperation(lhs, rhs) {
	if (arguments.length > 0) {
		this.init(lhs, rhs);
	}
}

GreaterThanOrEqualOperation.prototype.init = function(lhs, rhs) {
	GreaterThanOrEqualOperation.superclass.init.call(this, lhs, rhs);
};

GreaterThanOrEqualOperation.prototype.evaluate = function(c) {
	return this.lhs.evaluate(c).greaterthanorequal(this.rhs.evaluate(c));
};

GreaterThanOrEqualOperation.prototype.toString = function() {
	return "(" + this.lhs.toString() + " >= " + this.rhs.toString() + ")";
};

// PlusOperation /////////////////////////////////////////////////////////////

PlusOperation.prototype = new BinaryOperation();
PlusOperation.prototype.constructor = PlusOperation;
PlusOperation.prototype.operator = "+";
PlusOperation.superclass = BinaryOperation.prototype;

function PlusOperation(lhs, rhs) {
	if (arguments.length > 0) {
		this.init(lhs, rhs);
	}
}

PlusOperation.prototype.init = function(lhs, rhs) {
	PlusOperation.superclass.init.call(this, lhs, rhs);
};

PlusOperation.prototype.evaluate = function(c) {
	return this.lhs.evaluate(c).number().plus(this.rhs.evaluate(c).number());
};

PlusOperation.prototype.toString = function() {
	return "(" + this.lhs.toString() + " + " + this.rhs.toString() + ")";
};

// MinusOperation ////////////////////////////////////////////////////////////

MinusOperation.prototype = new BinaryOperation();
MinusOperation.prototype.constructor = MinusOperation;
MinusOperation.prototype.operator = "-";
MinusOperation.superclass = BinaryOperation.prototype;

function MinusOperation(lhs, rhs) {
	if (arguments.length > 0) {
		this.init(lhs, rhs);
	}
}

MinusOperation.prototype.init = function(lhs, rhs) {
	MinusOperation.superclass.init.call(this, lhs, rhs);
};

MinusOperation.prototype.evaluate = function(c) {
	return this.lhs.evaluate(c).number().minus(this.rhs.evaluate(c).number());
};

MinusOperation.prototype.toString = function() {
	return "(" + this.lhs.toString() + " - " + this.rhs.toString() + ")";
};

// MultiplyOperation /////////////////////////////////////////////////////////

MultiplyOperation.prototype = new BinaryOperation();
MultiplyOperation.prototype.constructor = MultiplyOperation;
MultiplyOperation.prototype.operator = "*";
MultiplyOperation.superclass = BinaryOperation.prototype;

function MultiplyOperation(lhs, rhs) {
	if (arguments.length > 0) {
		this.init(lhs, rhs);
	}
}

MultiplyOperation.prototype.init = function(lhs, rhs) {
	MultiplyOperation.superclass.init.call(this, lhs, rhs);
};

MultiplyOperation.prototype.evaluate = function(c) {
	return this.lhs.evaluate(c).number().multiply(this.rhs.evaluate(c).number());
};

MultiplyOperation.prototype.toString = function() {
	return "(" + this.lhs.toString() + " * " + this.rhs.toString() + ")";
};

// DivOperation //////////////////////////////////////////////////////////////

DivOperation.prototype = new BinaryOperation();
DivOperation.prototype.constructor = DivOperation;
DivOperation.prototype.operator = "div";
DivOperation.superclass = BinaryOperation.prototype;

function DivOperation(lhs, rhs) {
	if (arguments.length > 0) {
		this.init(lhs, rhs);
	}
}

DivOperation.prototype.init = function(lhs, rhs) {
	DivOperation.superclass.init.call(this, lhs, rhs);
};

DivOperation.prototype.evaluate = function(c) {
	return this.lhs.evaluate(c).number().div(this.rhs.evaluate(c).number());
};

DivOperation.prototype.toString = function() {
	return "(" + this.lhs.toString() + " div " + this.rhs.toString() + ")";
};

// ModOperation //////////////////////////////////////////////////////////////

ModOperation.prototype = new BinaryOperation();
ModOperation.prototype.constructor = ModOperation;
ModOperation.prototype.operator = "mod";
ModOperation.superclass = BinaryOperation.prototype;

function ModOperation(lhs, rhs) {
	if (arguments.length > 0) {
		this.init(lhs, rhs);
	}
}

ModOperation.prototype.init = function(lhs, rhs) {
	ModOperation.superclass.init.call(this, lhs, rhs);
};

ModOperation.prototype.evaluate = function(c) {
	return this.lhs.evaluate(c).number().mod(this.rhs.evaluate(c).number());
};

ModOperation.prototype.toString = function() {
	return "(" + this.lhs.toString() + " mod " + this.rhs.toString() + ")";
};

// BarOperation //////////////////////////////////////////////////////////////

BarOperation.prototype = new BinaryOperation();
BarOperation.prototype.constructor = BarOperation;
BarOperation.prototype.operator = "|";
BarOperation.superclass = BinaryOperation.prototype;

function BarOperation(lhs, rhs) {
	if (arguments.length > 0) {
		this.init(lhs, rhs);
	}
}

BarOperation.prototype.init = function(lhs, rhs) {
	BarOperation.superclass.init.call(this, lhs, rhs);
};

BarOperation.prototype.evaluate = function(c) {
	return this.lhs.evaluate(c).nodeset().union(this.rhs.evaluate(c).nodeset());
};

BarOperation.prototype.toString = function() {
	return this.lhs.toString() + " | " + this.rhs.toString();
};

// PathExpr //////////////////////////////////////////////////////////////////

PathExpr.prototype = new Expression();
PathExpr.prototype.constructor = PathExpr;
PathExpr.superclass = Expression.prototype;

function PathExpr(filter, filterPreds, locpath) {
	if (arguments.length > 0) {
		this.init(filter, filterPreds, locpath);
	}
}

PathExpr.prototype.init = function(filter, filterPreds, locpath) {
	PathExpr.superclass.init.call(this);
	this.filter = filter;
	this.filterPredicates = filterPreds;
	this.locationPath = locpath;
};

PathExpr.prototype.evaluate = function(c) {
	var nodes;
	var xpc = new XPathContext();
	xpc.variableResolver = c.variableResolver;
	xpc.functionResolver = c.functionResolver;
	xpc.namespaceResolver = c.namespaceResolver;
	xpc.expressionContextNode = c.expressionContextNode;
	xpc.virtualRoot = c.virtualRoot;
	xpc.caseInsensitive = c.caseInsensitive;
	xpc.shouldCreateNodes = c.shouldCreateNodes;
	xpc.shouldFlagNodes = c.shouldFlagNodes;
	if (this.filter == null) {
		nodes = [ c.contextNode ];
	} else {
		var ns = this.filter.evaluate(c);
		if (!Utilities.instance_of(ns, XNodeSet)) {
			if (this.filterPredicates != null && this.filterPredicates.length > 0 || this.locationPath != null) {
				throw new Error("Path expression filter must evaluate to a nodset if predicates or location path are used");
			}
			return ns;
		}
		nodes = ns.toArray();
		if (this.filterPredicates != null) {
			// apply each of the predicates in turn
			for (var j = 0; j < this.filterPredicates.length; j++) {
				var pred = this.filterPredicates[j];
				var newNodes = [];
				xpc.contextSize = nodes.length;
				for (xpc.contextPosition = 1; xpc.contextPosition <= xpc.contextSize; xpc.contextPosition++) {
					xpc.contextNode = nodes[xpc.contextPosition - 1];
					if (this.predicateMatches(pred, xpc)) {
						newNodes.push(xpc.contextNode);
					}
				}
				nodes = newNodes;
			}
		}
	}
	if (this.locationPath != null) {
		if (this.locationPath.absolute) {
			if (nodes[0].nodeType != 9 /*Node.DOCUMENT_NODE*/) {
				if (xpc.virtualRoot != null) {
					nodes = [ xpc.virtualRoot ];
				} else {
					if (nodes[0].ownerDocument == null) {
						// IE 5.5 doesn't have ownerDocument?
						var n = nodes[0];
						while (n.parentNode != null) {
							n = n.parentNode;
						}
						nodes = [ n ];
					} else {
						nodes = [ nodes[0].ownerDocument ];
					}
				}
			} else {
				nodes = [ nodes[0] ];
			}
		}
		for (var i = 0; i < this.locationPath.steps.length; i++) {
			var step = this.locationPath.steps[i];
			var newNodes = [];
			var newLocalContext = [];
			for (var j = 0; j < nodes.length; j++) {
				xpc.contextNode = nodes[j];
				switch (step.axis) {
					case Step.ANCESTOR:
						// look at all the ancestor nodes
						if (xpc.contextNode === xpc.virtualRoot) {
							break;
						}
						var m;
						if (xpc.contextNode.nodeType == 2 /*Node.ATTRIBUTE_NODE*/) {
							m = this.getOwnerElement(xpc.contextNode);
						} else {
							m = xpc.contextNode.parentNode;
						}
						while (m != null) {
							if (step.nodeTest.matches(m, xpc)) {
								newNodes.push(m);
							}
							if (m === xpc.virtualRoot) {
								break;
							}
							m = m.parentNode;
						}
						break;

					case Step.ANCESTORORSELF:
						// look at all the ancestor nodes and the current node
						for (var m = xpc.contextNode; m != null; m = m.nodeType == 2 /*Node.ATTRIBUTE_NODE*/ ? this.getOwnerElement(m) : m.parentNode) {
							if (step.nodeTest.matches(m, xpc)) {
								newNodes.push(m);
							}
							if (m === xpc.virtualRoot) {
								break;
							}
						}
						break;

					case Step.ATTRIBUTE:
						// look at the attributes
<<<<<<< HEAD
						var pushed = false;
												var nnm = xpc.contextNode.attributes;
=======
						pushed = false;
						var nnm = xpc.contextNode.attributes;
>>>>>>> 8c0d3026
						if (nnm != null) {
							for (var k = 0; k < nnm.length; k++) {
								var m = nnm.item(k);
								if (step.nodeTest.matches(m, xpc)) {
									newNodes.push(m);
									pushed = true;
								}
							}
						}
						// couldn't find the matching attribute - are we
						// configured to 'create nodes'?
						if (pushed == false && xpc.shouldCreateNodes == true) {
							var newNode;
							if (xpc.shouldFlagNodes == true) {
								//  this will mark with crud attribute
								TP.elementFlagChange(
										xpc.contextNode,
										TP.ATTR + step.nodeTest.value,
										TP.CREATE);
							}

							xpc.contextNode.setAttribute(
									step.nodeTest.value, '');
							newNode = xpc.contextNode.getAttributeNode(
									step.nodeTest.value);
							newNodes.push(newNode);
						}
						break;

					case Step.CHILD:
						// look at all child elements
<<<<<<< HEAD
						var pushed = false;
=======
						pushed = false;
						var pos = 0
						var tmpContext = []
>>>>>>> 8c0d3026
						for (var m = xpc.contextNode.firstChild; m != null; m = m.nextSibling) {
							if (step.nodeTest.matches(m, xpc)) {
								if (xpc.shouldFlagNodes == true) {
									//  if nodes are being flagged we have
									//  to check for deleted status nodes
									//  and reset as we go...
									var existingAction;
									existingAction =
										TP.elementGetChangeAction(m, TP.SELF);
									if (existingAction === TP.DELETE) {
										if (xpc.shouldCreateNodes == true) {
											TP.elementFlagChange(
													m, TP.SELF, TP.CREATE);
											newNodes.push(m);
                                            //keep track of the element position between other matching siblings
                                            tmpContext.push({contextPosition: ++pos});
											pushed = true;
										} else {
											//  pretend node isn't there
											pushed = false;
										}
									} else {
								        newNodes.push(m);
                                        //keep track of the element position between other matching siblings
                                        tmpContext.push({contextPosition: ++pos});
										pushed = true;
									}
								} else {
                                    newNodes.push(m);
                                    //keep track of the element position between other matching siblings
                                    tmpContext.push({contextPosition: ++pos});
									pushed = true;
                                }
							}
						}

						if ((pushed == false) &&
							(xpc.shouldCreateNodes == true)) {
							var newNode,
								ownerDoc;

							//  when the root portion of the path doesn't
							//  match you end up at the document element and
							//  have to respond differently
							ownerDoc = xpc.contextNode.ownerDocument;
							if (TP.notValid(ownerDoc)) {
								ownerDoc = xpc.contextNode;
							}

							newNode = ownerDoc.createElement(
										step.nodeTest.value);
							if (xpc.shouldFlagNodes == true) {
								TP.elementFlagChange(
										newNode, TP.SELF, TP.CREATE);
							}

							xpc.contextNode.appendChild(newNode);
							newNodes.push(newNode);
<<<<<<< HEAD
=======

                            pushed = true;
>>>>>>> 8c0d3026
						}

						for (var k=0; k<tmpContext.length; k++) {
							//track size of matching siblings
							tmpContext[k].contextSize = pos
							newLocalContext.push(tmpContext[k])
						}

						break;

					case Step.DESCENDANT:
						// look at all descendant nodes
						var st = [ xpc.contextNode.firstChild ];
						while (st.length > 0) {
							for (var m = st.pop(); m != null; ) {
								if (step.nodeTest.matches(m, xpc)) {
									newNodes.push(m);
								}
								if (m.firstChild != null) {
									st.push(m.nextSibling);
									m = m.firstChild;
								} else {
									m = m.nextSibling;
								}
							}
						}
						break;

					case Step.DESCENDANTORSELF:
						// look at self
						if (step.nodeTest.matches(xpc.contextNode, xpc)) {
							newNodes.push(xpc.contextNode);
						}
						// look at all descendant nodes
						var st = [ xpc.contextNode.firstChild ];
						while (st.length > 0) {
							for (var m = st.pop(); m != null; ) {
								if (step.nodeTest.matches(m, xpc)) {
									newNodes.push(m);
								}
								if (m.firstChild != null) {
									st.push(m.nextSibling);
									m = m.firstChild;
								} else {
									m = m.nextSibling;
								}
							}
						}
						break;

					case Step.FOLLOWING:
						if (xpc.contextNode === xpc.virtualRoot) {
							break;
						}
						var st = [];
						if (xpc.contextNode.firstChild != null) {
							st.unshift(xpc.contextNode.firstChild);
						} else {
							st.unshift(xpc.contextNode.nextSibling);
						}
						for (var m = xpc.contextNode; m != null && m.nodeType != 9 /*Node.DOCUMENT_NODE*/ && m !== xpc.virtualRoot; m = m.parentNode) {
							st.unshift(m.nextSibling);
						}
						do {
							for (var m = st.pop(); m != null; ) {
								if (step.nodeTest.matches(m, xpc)) {
									newNodes.push(m);
								}
								if (m.firstChild != null) {
									st.push(m.nextSibling);
									m = m.firstChild;
								} else {
									m = m.nextSibling;
								}
							}
						} while (st.length > 0);
						break;
						
					case Step.FOLLOWINGSIBLING:
						if (xpc.contextNode === xpc.virtualRoot) {
							break;
						}
						for (var m = xpc.contextNode.nextSibling; m != null; m = m.nextSibling) {
							if (step.nodeTest.matches(m, xpc)) {
								newNodes.push(m);
							}
						}
						break;

					case Step.NAMESPACE:
						var n = {};
						if (xpc.contextNode.nodeType == 1 /*Node.ELEMENT_NODE*/) {
							n["xml"] = XPath.XML_NAMESPACE_URI;
							n["xmlns"] = XPath.XMLNS_NAMESPACE_URI;
							for (var m = xpc.contextNode; m != null && m.nodeType == 1 /*Node.ELEMENT_NODE*/; m = m.parentNode) {
								for (var k = 0; k < m.attributes.length; k++) {
									var attr = m.attributes.item(k);
									var nm = String(attr.name);
									if (nm == "xmlns") {
										if (n[""] == undefined) {
											n[""] = attr.value;
										}
									} else if (nm.length > 6 && nm.substring(0, 6) == "xmlns:") {
										var pre = nm.substring(6, nm.length);
										if (n[pre] == undefined) {
											n[pre] = attr.value;
										}
									} else if (attr.namespaceURI == 'http://www.w3.org/2000/xmlns/') {
										if (n[nm] == undefined) {
											n[nm] = attr.value;
										}
									}
								}
							}
							for (var pre in n) {
								var nsn = new NamespaceNode(pre, n[pre], xpc.contextNode);
								if (step.nodeTest.matches(nsn, xpc)) {
									newNodes.push(nsn);
								}
							}
						}
						break;

					case Step.PARENT:
						m = null;
						if (xpc.contextNode !== xpc.virtualRoot) {
							if (xpc.contextNode.nodeType == 2 /*Node.ATTRIBUTE_NODE*/) {
								m = this.getOwnerElement(xpc.contextNode);
							} else {
								m = xpc.contextNode.parentNode;
							}
						}
						if (m != null && step.nodeTest.matches(m, xpc)) {
							newNodes.push(m);
						}
						break;

					case Step.PRECEDING:
						var st;
						if (xpc.virtualRoot != null) {
							st = [ xpc.virtualRoot ];
						} else {
							st = xpc.contextNode.nodeType == 9 /*Node.DOCUMENT_NODE*/
								? [ xpc.contextNode ]
								: [ xpc.contextNode.ownerDocument ];
						}
						outer: while (st.length > 0) {
							for (var m = st.pop(); m != null; ) {
								if (m == xpc.contextNode) {
									break outer;
								}
								if (step.nodeTest.matches(m, xpc)) {
									newNodes.unshift(m);
								}
								if (m.firstChild != null) {
									st.push(m.nextSibling);
									m = m.firstChild;
								} else {
									m = m.nextSibling;
								}
							}
						}
						break;

					case Step.PRECEDINGSIBLING:
						if (xpc.contextNode === xpc.virtualRoot) {
							break;
						}
						for (var m = xpc.contextNode.previousSibling; m != null; m = m.previousSibling) {
							if (step.nodeTest.matches(m, xpc)) {
								newNodes.push(m);
							}
						}
						break;

					case Step.SELF:
						if (step.nodeTest.matches(xpc.contextNode, xpc)) {
							newNodes.push(xpc.contextNode);
						}
						break;

					default:
				}
			}
			nodes = newNodes;
			// apply each of the predicates in turn
			for (var j = 0; j < step.predicates.length; j++) {
				var pred = step.predicates[j];
				var newNodes = [];
				xpc.contextSize = nodes.length;
<<<<<<< HEAD
				for (xpc.contextPosition = 1; xpc.contextPosition <= xpc.contextSize; xpc.contextPosition++) {
					xpc.contextNode = nodes[xpc.contextPosition - 1];
=======
                //  wje (2015-03-29): Patched an issue where the position of the
                //  actual node was tied to the looping index. If the set of
                //  nodes comes from different parts of the DOM, their position
                //  *must* be computed relative to their parent, not to the
                //  index of the query result structure.
				//for (xpc.contextPosition = 1; xpc.contextPosition <= xpc.contextSize; xpc.contextPosition++) {
				//	xpc.contextNode = nodes[xpc.contextPosition - 1];
                for (var k = 0; k < xpc.contextSize; k++) {
					xpc.contextNode = nodes[k];
                    likeChildNodes = TP.nodeGetChildNodesByType(
                                                    nodes[k].parentNode,
                                                    nodes[k].nodeType);
                    xpc.contextPosition =
                        Array.prototype.indexOf.call(
                                likeChildNodes, nodes[k]) + 1;

                    //  wje (2015-03-30): Added 'node building' code for certain
                    //  limited predicate expressions (position() and
                    //  local-name() matching).
                    if (checkedOnce == false && xpc.shouldCreateNodes == true) {

                        var matchRe,
                            results,
                            nums,
                            names,
                            count,
                            contextParent,
                            minNumChildNodes,
                            numChildNodes,
                            createNumNodes;

                        contextParent = xpc.contextNode.parentNode;

                        ownerDoc = contextParent.ownerDocument;
                        if (TP.notValid(ownerDoc)) {
                            ownerDoc = contextParent;
                        }

                        if (/position\(\)/.test(pred.toString())) {
                            matchRe = /position[^\d]+(\d+?)/g;
                            nums = [];

                            //  Extract all of the numeric indexes from the
                            //  'position()' statements in the predicate
                            //  statement, convert them to Numbers and sort
                            //  lowest to highest.
                            while ((results = matchRe.exec(pred.toString()))) {
                                nums.push(parseInt(results[1], 10));
                            }
                            nums.sort(function(a, b) {
                                        return a - b;
                                        });

                            //  If we got real numbers, then make sure that the
                            //  current context node's *parent* node has the
                            //  correct number of children. If not, build them
                            //  and flag each one as being created.
                            if (nums.length > 0) {
                                minNumChildNodes = nums[nums.length - 1];
                                numChildNodes = contextParent.childNodes.length;

                                if (numChildNodes < minNumChildNodes) {
                                    createNumNodes =
                                        minNumChildNodes - numChildNodes;

                                    for (count = 0;
                                            count < createNumNodes;
                                            count++) {

                                        newNode = ownerDoc.createElement(
                                                        contextParent.nodeName);
                                        action = TP.CREATE;

                                        if (xpc.shouldFlagNodes == true) {
                                            TP.elementFlagChange(newNode,
                                                                    TP.SELF,
                                                                    action);
                                        }

                                        contextParent.appendChild(newNode);

                                        //  Add the newly created node to the
                                        //  set of nodes that is being
                                        //  'considered' for this step in the
                                        //  predicate engine
                                        nodes.push(newNode);
                                    }
                                }
                            }
                        }

                        if (/local-name\(\)/.test(pred.toString())) {
                            matchRe = /local-name\(\)\s*=\s*['"]?([^'"]+)['"]?/g;
                            names = [];

                            //  Extract any names used with 'local-name()'
                            while ((results = matchRe.exec(pred.toString()))) {
                                names.push(results[1]);
                            }

                            //  Iterate over the set of names.
                            for (count = 0; count < names.length; count++) {
                                //  Detect if there a *child* element under the
                                //  context node's parent node. If not, create
                                //  one with that name and flag it as created.
                                if (TP.byCSSPath(
                                            '> ' + names[count],
                                            contextParent,
                                            false,
                                            false).length === 0) {

                                    newNode = ownerDoc.createElement(
                                                            names[count]);
                                    action = TP.CREATE;

                                    if (xpc.shouldFlagNodes == true) {
                                        TP.elementFlagChange(newNode,
                                                                TP.SELF,
                                                                action);
                                    }

                                    contextParent.appendChild(newNode);

                                    //  Add the newly created node to the set of
                                    //  nodes that is being 'considered' for
                                    //  this step in the predicate engine
                                    nodes.push(newNode);
                                }
                            }
                        }

                        //  NOTE: Make sure to update the context size here with
                        //  the newly added nodes!
                        xpc.contextSize = nodes.length;

                        //  Update our flag - we've already checked once for
                        //  this location step - no need to check again.
                        checkedOnce = true;
                    }

                    //  wje (2015-07-26): For now we don't use this.
					//if we keep track of the node original context then use it
					//end goal is to always use original cotnext, now implemented just for CHILD axis
					//var localCtx = newLocalContext.length>0?this.getLocalCtx(xpc, newLocalContext[k]):xpc
					//if (this.predicateMatches(pred, localCtx)) {
>>>>>>> 8c0d3026
					if (this.predicateMatches(pred, xpc)) {
						newNodes.push(xpc.contextNode);
					} else {
					}
				}
				nodes = newNodes;
				//console.log(nodes.length)
			}
		}
	}
	var ns = new XNodeSet();
	ns.addArray(nodes);
	return ns;
};

PathExpr.prototype.getLocalCtx = function(xpc, localCtx, length) {
	var res = new XPathContext();
	res.variableResolver = xpc.variableResolver;
	res.functionResolver = xpc.functionResolver;
	res.namespaceResolver = xpc.namespaceResolver;
	res.expressionContextNode = xpc.expressionContextNode;
	res.virtualRoot = xpc.virtualRoot;
	res.caseInsensitive = xpc.caseInsensitive;
	res.contextNode = xpc.contextNode;
	res.contextPosition = localCtx.contextPosition;
	res.contextSize = localCtx.contextSize;
	return res;
};

PathExpr.prototype.predicateMatches = function(pred, c) {
	var res = pred.evaluate(c);
	if (Utilities.instance_of(res, XNumber)) {
		var val = c.contextPosition == res.numberValue()
		return val;
	}
	return res.booleanValue();
};

PathExpr.prototype.toString = function() {
	if (this.filter != undefined) {
		var s = this.filter.toString();
		if (Utilities.instance_of(this.filter, XString)) {
			s = "'" + s + "'";
		}
		if (this.filterPredicates != undefined) {
			for (var i = 0; i < this.filterPredicates.length; i++) {
				s = s + "[" + this.filterPredicates[i].toString() + "]";
			}
		}
		if (this.locationPath != undefined) {
			if (!this.locationPath.absolute) {
				s += "/";
			}
			s += this.locationPath.toString();
		}
		return s;
	}
	return this.locationPath.toString();
};

PathExpr.prototype.toReplacedString = function(replacementFunc) {
	if (this.filter != undefined) {
		var s = "";

		//if (this.filter.constructor === XString) {
		if (Utilities.instance_of(this.filter, XString)) {
			s += "'" + this.filter.toString() + "'";
		}
		else {
			s += this.filter.toReplacedString(replacementFunc);
		}
		if (this.filterPredicates != undefined) {
			for (var i = 0; i < this.filterPredicates.length; i++) {
				s = s + "[" + this.filterPredicates[i].toReplacedString(replacementFunc) + "]";
			}
		}
		if (this.locationPath != undefined) {
			if (!this.locationPath.absolute) {
				s += "/";
			}
			s += this.locationPath.toReplacedString(replacementFunc);
		}
		return s;
	}
	return replacementFunc(this.locationPath);
};

PathExpr.prototype.gatherLocationPathsInto = function(arr) {
	if (this.filter != undefined) {
		this.filter.gatherLocationPathsInto(arr);
	}
	if (this.locationPath != undefined) {
	arr.push(this.toString());
	}
};

PathExpr.prototype.getOwnerElement = function(n) {
	// DOM 2 has ownerElement
	if (n.ownerElement) {
		return n.ownerElement;
	}
	// DOM 1 Internet Explorer can use selectSingleNode (ironically)
	try {
		if (n.selectSingleNode) {
			return n.selectSingleNode("..");
		}
	} catch (e) {
	}
	// Other DOM 1 implementations must use this egregious search
	var doc = n.nodeType == 9 /*Node.DOCUMENT_NODE*/
			? n
			: n.ownerDocument;
	var elts = doc.getElementsByTagName("*");
	for (var i = 0; i < elts.length; i++) {
		var elt = elts.item(i);
		var nnm = elt.attributes;
		for (var j = 0; j < nnm.length; j++) {
			var an = nnm.item(j);
			if (an === n) {
				return elt;
			}
		}
	}
	return null;
};

// LocationPath //////////////////////////////////////////////////////////////

LocationPath.prototype = new Object();
LocationPath.prototype.constructor = LocationPath;
LocationPath.superclass = Object.prototype;

function LocationPath(abs, steps) {
	if (arguments.length > 0) {
		this.init(abs, steps);
	}
}

LocationPath.prototype.init = function(abs, steps) {
	this.absolute = abs;
	this.steps = steps;
};

LocationPath.prototype.toString = function() {
	var s;
	if (this.absolute) {
		s = "/";
	} else {
		s = "";
	}
	for (var i = 0; i < this.steps.length; i++) {
		if (i != 0) {
			s += "/";
		}
		s += this.steps[i].toString();
	}
	return s;
};

LocationPath.prototype.toReplacedString = function(replacementFunc) {
	var s;
	if (this.absolute) {
		s = "/";
	} else {
		s = "";
	}
	for (var i = 0; i < this.steps.length; i++) {
		if (i != 0) {
			s += "/";
		}
		s += this.steps[i].toString();
	}
	return s;
};

// Step //////////////////////////////////////////////////////////////////////

Step.prototype = new Object();
Step.prototype.constructor = Step;
Step.superclass = Object.prototype;

function Step(axis, nodetest, preds) {
	if (arguments.length > 0) {
		this.init(axis, nodetest, preds);
	}
}

Step.prototype.init = function(axis, nodetest, preds) {
	this.axis = axis;
	this.nodeTest = nodetest;
	this.predicates = preds;
};

Step.prototype.toString = function() {
	var s;
	switch (this.axis) {
		case Step.ANCESTOR:
			s = "ancestor";
			break;
		case Step.ANCESTORORSELF:
			s = "ancestor-or-self";
			break;
		case Step.ATTRIBUTE:
			s = "attribute";
			break;
		case Step.CHILD:
			s = "child";
			break;
		case Step.DESCENDANT:
			s = "descendant";
			break;
		case Step.DESCENDANTORSELF:
			s = "descendant-or-self";
			break;
		case Step.FOLLOWING:
			s = "following";
			break;
		case Step.FOLLOWINGSIBLING:
			s = "following-sibling";
			break;
		case Step.NAMESPACE:
			s = "namespace";
			break;
		case Step.PARENT:
			s = "parent";
			break;
		case Step.PRECEDING:
			s = "preceding";
			break;
		case Step.PRECEDINGSIBLING:
			s = "preceding-sibling";
			break;
		case Step.SELF:
			s = "self";
			break;
	}
	s += "::";
	s += this.nodeTest.toString();
	for (var i = 0; i < this.predicates.length; i++) {
		s += "[" + this.predicates[i].toString() + "]";
	}
	return s;
};

Step.ANCESTOR = 0;
Step.ANCESTORORSELF = 1;
Step.ATTRIBUTE = 2;
Step.CHILD = 3;
Step.DESCENDANT = 4;
Step.DESCENDANTORSELF = 5;
Step.FOLLOWING = 6;
Step.FOLLOWINGSIBLING = 7;
Step.NAMESPACE = 8;
Step.PARENT = 9;
Step.PRECEDING = 10;
Step.PRECEDINGSIBLING = 11;
Step.SELF = 12;

// NodeTest //////////////////////////////////////////////////////////////////

NodeTest.prototype = new Object();
NodeTest.prototype.constructor = NodeTest;
NodeTest.superclass = Object.prototype;

function NodeTest(type, value) {
	if (arguments.length > 0) {
		this.init(type, value);
	}
}

NodeTest.prototype.init = function(type, value) {
	this.type = type;
	this.value = value;
};

NodeTest.prototype.toString = function() {
	switch (this.type) {
		case NodeTest.NAMETESTANY:
			return "*";
		case NodeTest.NAMETESTPREFIXANY:
			return this.value + ":*";
		case NodeTest.NAMETESTRESOLVEDANY:
			return "{" + this.value + "}*";
		case NodeTest.NAMETESTQNAME:
			return this.value;
		case NodeTest.NAMETESTRESOLVEDNAME:
			return "{" + this.namespaceURI + "}" + this.value;
		case NodeTest.COMMENT:
			return "comment()";
		case NodeTest.TEXT:
			return "text()";
		case NodeTest.PI:
			if (this.value != undefined) {
				return "processing-instruction(\"" + this.value + "\")";
			}
			return "processing-instruction()";
		case NodeTest.NODE:
			return "node()";
	}
	return "<unknown nodetest type>";
};

NodeTest.prototype.matches = function(n, xpc) {
	switch (this.type) {
		case NodeTest.NAMETESTANY:
			if (n.nodeType == 2 /*Node.ATTRIBUTE_NODE*/
					|| n.nodeType == 1 /*Node.ELEMENT_NODE*/
					|| n.nodeType == XPathNamespace.XPATH_NAMESPACE_NODE) {
				return true;
			}
			return false;
		case NodeTest.NAMETESTPREFIXANY:
			if ((n.nodeType == 2 /*Node.ATTRIBUTE_NODE*/ || n.nodeType == 1 /*Node.ELEMENT_NODE*/)) {
				var ns = xpc.namespaceResolver.getNamespace(this.value, xpc.expressionContextNode);
				if (ns == null) {
					throw new Error("Cannot resolve QName " + this.value);
				}
				return true;	
			}
			return false;
		case NodeTest.NAMETESTQNAME:
			if (n.nodeType == 2 /*Node.ATTRIBUTE_NODE*/
					|| n.nodeType == 1 /*Node.ELEMENT_NODE*/
					|| n.nodeType == XPathNamespace.XPATH_NAMESPACE_NODE) {
				var test = Utilities.resolveQName(this.value, xpc.namespaceResolver, xpc.expressionContextNode, false);
				if (test[0] == null) {
					throw new Error("Cannot resolve QName " + this.value);
				}
				test[0] = String(test[0]);
				test[1] = String(test[1]);
				if (test[0] == "") {
					test[0] = null;
				}
				var node = Utilities.resolveQName(n.nodeName, xpc.namespaceResolver, n, n.nodeType == 1 /*Node.ELEMENT_NODE*/);
				node[0] = String(node[0]);
				node[1] = String(node[1]);
				if (node[0] == "") {
					node[0] = null;
				}
				if (xpc.caseInsensitive) {
					return test[0] == node[0] && String(test[1]).toLowerCase() == String(node[1]).toLowerCase();
				}
				return test[0] == node[0] && test[1] == node[1];
			}
			return false;
		case NodeTest.COMMENT:
			return n.nodeType == 8 /*Node.COMMENT_NODE*/;
		case NodeTest.TEXT:
			return n.nodeType == 3 /*Node.TEXT_NODE*/ || n.nodeType == 4 /*Node.CDATA_SECTION_NODE*/;
		case NodeTest.PI:
			return n.nodeType == 7 /*Node.PROCESSING_INSTRUCTION_NODE*/
				&& (this.value == null || n.nodeName == this.value);
		case NodeTest.NODE:
			return n.nodeType == 9 /*Node.DOCUMENT_NODE*/
				|| n.nodeType == 1 /*Node.ELEMENT_NODE*/
				|| n.nodeType == 2 /*Node.ATTRIBUTE_NODE*/
				|| n.nodeType == 3 /*Node.TEXT_NODE*/
				|| n.nodeType == 4 /*Node.CDATA_SECTION_NODE*/
				|| n.nodeType == 8 /*Node.COMMENT_NODE*/
				|| n.nodeType == 7 /*Node.PROCESSING_INSTRUCTION_NODE*/;
	}
	return false;
};

NodeTest.NAMETESTANY = 0;
NodeTest.NAMETESTPREFIXANY = 1;
NodeTest.NAMETESTQNAME = 2;
NodeTest.COMMENT = 3;
NodeTest.TEXT = 4;
NodeTest.PI = 5;
NodeTest.NODE = 6;

// VariableReference /////////////////////////////////////////////////////////

VariableReference.prototype = new Expression();
VariableReference.prototype.constructor = VariableReference;
VariableReference.superclass = Expression.prototype;

function VariableReference(v) {
	if (arguments.length > 0) {
		this.init(v);
	}
}

VariableReference.prototype.init = function(v) {
	this.variable = v;
};

VariableReference.prototype.toString = function() {
	return "$" + this.variable;
};

VariableReference.prototype.evaluate = function(c) {
	return c.variableResolver.getVariable(this.variable, c);
};

// FunctionCall //////////////////////////////////////////////////////////////

FunctionCall.prototype = new Expression();
FunctionCall.prototype.constructor = FunctionCall;
FunctionCall.superclass = Expression.prototype;

function FunctionCall(fn, args) {
	if (arguments.length > 0) {
		this.init(fn, args);
	}
}

FunctionCall.prototype.init = function(fn, args) {
	this.functionName = fn;
	this.arguments = args;
};

FunctionCall.prototype.toString = function() {
	var s = this.functionName + "(";
	for (var i = 0; i < this.arguments.length; i++) {
		if (i > 0) {
			s += ", ";
		}
		s += this.arguments[i].toString();
	}
	return s + ")";
};

FunctionCall.prototype.toReplacedString = function(replacementFunc) {
	var s = this.functionName + '(';
	for (var i = 0; i < this.arguments.length; i++) {
		if (i > 0) {
			s += ', ';
		}
		s += this.arguments[i].toReplacedString(replacementFunc);
	}
	return s + ')';
};

FunctionCall.prototype.evaluate = function(c) {
	var f = c.functionResolver.getFunction(this.functionName, c);
	if (f == undefined) {
		throw new Error("Unknown function " + this.functionName);
	}
	var a = [c].concat(this.arguments);
	return f.apply(c.functionResolver.thisArg, a);
};

// XString ///////////////////////////////////////////////////////////////////

XString.prototype = new Expression();
XString.prototype.constructor = XString;
XString.superclass = Expression.prototype;

function XString(s) {
	if (arguments.length > 0) {
		this.init(s);
	}
}

XString.prototype.init = function(s) {
	this.str = s;
};

XString.prototype.toString = function() {
	return this.str;
};

XString.prototype.evaluate = function(c) {
	return this;
};

XString.prototype.string = function() {
	return this;
};

XString.prototype.number = function() {
	return new XNumber(this.str);
};

XString.prototype.bool = function() {
	return new XBoolean(this.str);
};

XString.prototype.nodeset = function() {
	throw new Error("Cannot convert string to nodeset");
};

XString.prototype.stringValue = function() {
	return this.str;
};

XString.prototype.numberValue = function() {
	return this.number().numberValue();
};

XString.prototype.booleanValue = function() {
	return this.bool().booleanValue();
};

XString.prototype.equals = function(r) {
	if (Utilities.instance_of(r, XBoolean)) {
		return this.bool().equals(r);
	}
	if (Utilities.instance_of(r, XNumber)) {
		return this.number().equals(r);
	}
	if (Utilities.instance_of(r, XNodeSet)) {
		return r.compareWithString(this, Operators.equals);
	}
	return new XBoolean(this.str == r.str);
};

XString.prototype.notequal = function(r) {
	if (Utilities.instance_of(r, XBoolean)) {
		return this.bool().notequal(r);
	}
	if (Utilities.instance_of(r, XNumber)) {
		return this.number().notequal(r);
	}
	if (Utilities.instance_of(r, XNodeSet)) {
		return r.compareWithString(this, Operators.notequal);
	}
	return new XBoolean(this.str != r.str);
};

XString.prototype.lessthan = function(r) {
	if (Utilities.instance_of(r, XNodeSet)) {
		return r.compareWithNumber(this.number(), Operators.greaterthanorequal);
	}
	return this.number().lessthan(r.number());
};

XString.prototype.greaterthan = function(r) {
	if (Utilities.instance_of(r, XNodeSet)) {
		return r.compareWithNumber(this.number(), Operators.lessthanorequal);
	}
	return this.number().greaterthan(r.number());
};

XString.prototype.lessthanorequal = function(r) {
	if (Utilities.instance_of(r, XNodeSet)) {
		return r.compareWithNumber(this.number(), Operators.greaterthan);
	}
	return this.number().lessthanorequal(r.number());
};

XString.prototype.greaterthanorequal = function(r) {
	if (Utilities.instance_of(r, XNodeSet)) {
		return r.compareWithNumber(this.number(), Operators.lessthan);
	}
	return this.number().greaterthanorequal(r.number());
};

// XNumber ///////////////////////////////////////////////////////////////////

XNumber.prototype = new Expression();
XNumber.prototype.constructor = XNumber;
XNumber.superclass = Expression.prototype;

function XNumber(n) {
	if (arguments.length > 0) {
		this.init(n);
	}
}

XNumber.prototype.init = function(n) {
	this.num = Number(n);
};

XNumber.prototype.toString = function() {
	return this.num;
};

XNumber.prototype.evaluate = function(c) {
	return this;
};

XNumber.prototype.string = function() {
	return new XString(this.num);
};

XNumber.prototype.number = function() {
	return this;
};

XNumber.prototype.bool = function() {
	return new XBoolean(this.num);
};

XNumber.prototype.nodeset = function() {
	throw new Error("Cannot convert number to nodeset");
};

XNumber.prototype.stringValue = function() {
	return this.string().stringValue();
};

XNumber.prototype.numberValue = function() {
	return this.num;
};

XNumber.prototype.booleanValue = function() {
	return this.bool().booleanValue();
};

XNumber.prototype.negate = function() {
	return new XNumber(-this.num);
};

XNumber.prototype.equals = function(r) {
	if (Utilities.instance_of(r, XBoolean)) {
		return this.bool().equals(r);
	}
	if (Utilities.instance_of(r, XString)) {
		return this.equals(r.number());
	}
	if (Utilities.instance_of(r, XNodeSet)) {
		return r.compareWithNumber(this, Operators.equals);
	}
	return new XBoolean(this.num == r.num);
};

XNumber.prototype.notequal = function(r) {
	if (Utilities.instance_of(r, XBoolean)) {
		return this.bool().notequal(r);
	}
	if (Utilities.instance_of(r, XString)) {
		return this.notequal(r.number());
	}
	if (Utilities.instance_of(r, XNodeSet)) {
		return r.compareWithNumber(this, Operators.notequal);
	}
	return new XBoolean(this.num != r.num);
};

XNumber.prototype.lessthan = function(r) {
	if (Utilities.instance_of(r, XNodeSet)) {
		return r.compareWithNumber(this, Operators.greaterthanorequal);
	}
	if (Utilities.instance_of(r, XBoolean) || Utilities.instance_of(r, XString)) {
		return this.lessthan(r.number());
	}
	return new XBoolean(this.num < r.num);
};

XNumber.prototype.greaterthan = function(r) {
	if (Utilities.instance_of(r, XNodeSet)) {
		return r.compareWithNumber(this, Operators.lessthanorequal);
	}
	if (Utilities.instance_of(r, XBoolean) || Utilities.instance_of(r, XString)) {
		return this.greaterthan(r.number());
	}
	return new XBoolean(this.num > r.num);
};

XNumber.prototype.lessthanorequal = function(r) {
	if (Utilities.instance_of(r, XNodeSet)) {
		return r.compareWithNumber(this, Operators.greaterthan);
	}
	if (Utilities.instance_of(r, XBoolean) || Utilities.instance_of(r, XString)) {
		return this.lessthanorequal(r.number());
	}
	return new XBoolean(this.num <= r.num);
};

XNumber.prototype.greaterthanorequal = function(r) {
	if (Utilities.instance_of(r, XNodeSet)) {
		return r.compareWithNumber(this, Operators.lessthan);
	}
	if (Utilities.instance_of(r, XBoolean) || Utilities.instance_of(r, XString)) {
		return this.greaterthanorequal(r.number());
	}
	return new XBoolean(this.num >= r.num);
};

XNumber.prototype.plus = function(r) {
	return new XNumber(this.num + r.num);
};

XNumber.prototype.minus = function(r) {
	return new XNumber(this.num - r.num);
};

XNumber.prototype.multiply = function(r) {
	return new XNumber(this.num * r.num);
};

XNumber.prototype.div = function(r) {
	return new XNumber(this.num / r.num);
};

XNumber.prototype.mod = function(r) {
	return new XNumber(this.num % r.num);
};

// XBoolean //////////////////////////////////////////////////////////////////

XBoolean.prototype = new Expression();
XBoolean.prototype.constructor = XBoolean;
XBoolean.superclass = Expression.prototype;

function XBoolean(b) {
	if (arguments.length > 0) {
		this.init(b);
	}
}

XBoolean.prototype.init = function(b) {
	this.b = Boolean(b);
};

XBoolean.prototype.toString = function() {
	return this.b.toString();
};

XBoolean.prototype.evaluate = function(c) {
	return this;
};

XBoolean.prototype.string = function() {
	return new XString(this.b);
};

XBoolean.prototype.number = function() {
	return new XNumber(this.b);
};

XBoolean.prototype.bool = function() {
	return this;
};

XBoolean.prototype.nodeset = function() {
	throw new Error("Cannot convert boolean to nodeset");
};

XBoolean.prototype.stringValue = function() {
	return this.string().stringValue();
};

XBoolean.prototype.numberValue = function() {
	return this.num().numberValue();
};

XBoolean.prototype.booleanValue = function() {
	return this.b;
};

XBoolean.prototype.not = function() {
	return new XBoolean(!this.b);
};

XBoolean.prototype.equals = function(r) {
	if (Utilities.instance_of(r, XString) || Utilities.instance_of(r, XNumber)) {
		return this.equals(r.bool());
	}
	if (Utilities.instance_of(r, XNodeSet)) {
		return r.compareWithBoolean(this, Operators.equals);
	}
	return new XBoolean(this.b == r.b);
};

XBoolean.prototype.notequal = function(r) {
	if (Utilities.instance_of(r, XString) || Utilities.instance_of(r, XNumber)) {
		return this.notequal(r.bool());
	}
	if (Utilities.instance_of(r, XNodeSet)) {
		return r.compareWithBoolean(this, Operators.notequal);
	}
	return new XBoolean(this.b != r.b);
};

XBoolean.prototype.lessthan = function(r) {
	if (Utilities.instance_of(r, XNodeSet)) {
		return r.compareWithNumber(this.number(), Operators.greaterthanorequal);
	}
	return this.number().lessthan(r.number());
};

XBoolean.prototype.greaterthan = function(r) {
	if (Utilities.instance_of(r, XNodeSet)) {
		return r.compareWithNumber(this.number(), Operators.lessthanorequal);
	}
	return this.number().greaterthan(r.number());
};

XBoolean.prototype.lessthanorequal = function(r) {
	if (Utilities.instance_of(r, XNodeSet)) {
		return r.compareWithNumber(this.number(), Operators.greaterthan);
	}
	return this.number().lessthanorequal(r.number());
};

XBoolean.prototype.greaterthanorequal = function(r) {
	if (Utilities.instance_of(r, XNodeSet)) {
		return r.compareWithNumber(this.number(), Operators.lessthan);
	}
	return this.number().greaterthanorequal(r.number());
};

// AVLTree ///////////////////////////////////////////////////////////////////

AVLTree.prototype = new Object();
AVLTree.prototype.constructor = AVLTree;
AVLTree.superclass = Object.prototype;

function AVLTree(n) {
	this.init(n);
}

AVLTree.prototype.init = function(n) {
	this.left = null;
    this.right = null;
	this.node = n;
	this.depth = 1;
};

AVLTree.prototype.balance = function() {
    var ldepth = this.left  == null ? 0 : this.left.depth;
    var rdepth = this.right == null ? 0 : this.right.depth;

	if (ldepth > rdepth + 1) {
<<<<<<< HEAD
		// LR or LL rotation
		var lldepth = this.left.left  == null ? 0 : this.left.left.depth;
		var lrdepth = this.left.right == null ? 0 : this.left.right.depth;

		if (lldepth < lrdepth) {
			// LR rotation consists of a RR rotation of the left child
			this.left.rotateRR();
			// plus a LL rotation of this node, which happens anyway 
		}
		this.rotateLL();	   
	} else if (ldepth + 1 < rdepth) {
		// RR or RL rorarion
		var rrdepth = this.right.right == null ? 0 : this.right.right.depth;
		var rldepth = this.right.left  == null ? 0 : this.right.left.depth;
	 
		if (rldepth > rrdepth) {
			// RR rotation consists of a LL rotation of the right child
			this.right.rotateLL();
			// plus a RR rotation of this node, which happens anyway 
		}
		this.rotateRR();
	}		 
=======
        // LR or LL rotation
        var lldepth = this.left.left  == null ? 0 : this.left.left.depth;
        var lrdepth = this.left.right == null ? 0 : this.left.right.depth;

        if (lldepth < lrdepth) {
            // LR rotation consists of a RR rotation of the left child
            this.left.rotateRR();
            // plus a LL rotation of this node, which happens anyway
        }
        this.rotateLL();
    } else if (ldepth + 1 < rdepth) {
        // RR or RL rorarion
		var rrdepth = this.right.right == null ? 0 : this.right.right.depth;
		var rldepth = this.right.left  == null ? 0 : this.right.left.depth;

        if (rldepth > rrdepth) {
            // RR rotation consists of a LL rotation of the right child
            this.right.rotateLL();
            // plus a RR rotation of this node, which happens anyway
        }
        this.rotateRR();
    }
>>>>>>> 8c0d3026
};

AVLTree.prototype.rotateLL = function() {
    // the left side is too long => rotate from the left (_not_ leftwards)
    var nodeBefore = this.node;
    var rightBefore = this.right;
    this.node = this.left.node;
    this.right = this.left;
    this.left = this.left.left;
    this.right.left = this.right.right;
    this.right.right = rightBefore;
    this.right.node = nodeBefore;
    this.right.updateInNewLocation();
    this.updateInNewLocation();
};

AVLTree.prototype.rotateRR = function() {
<<<<<<< HEAD
	// the right side is too long => rotate from the right (_not_ rightwards)
	var nodeBefore = this.node;
	var leftBefore = this.left;
	this.node = this.right.node;
	this.left = this.right;
	this.right = this.right.right;
	this.left.right = this.left.left;
	this.left.left = leftBefore;
	this.left.node = nodeBefore;
	this.left.updateInNewLocation();
	this.updateInNewLocation();
}; 
	
=======
    // the right side is too long => rotate from the right (_not_ rightwards)
    var nodeBefore = this.node;
    var leftBefore = this.left;
    this.node = this.right.node;
    this.left = this.right;
    this.right = this.right.right;
    this.left.right = this.left.left;
    this.left.left = leftBefore;
    this.left.node = nodeBefore;
    this.left.updateInNewLocation();
    this.updateInNewLocation();
};

>>>>>>> 8c0d3026
AVLTree.prototype.updateInNewLocation = function() {
    this.getDepthFromChildren();
};

AVLTree.prototype.getDepthFromChildren = function() {
    this.depth = this.node == null ? 0 : 1;
    if (this.left != null) {
        this.depth = this.left.depth + 1;
    }
    if (this.right != null && this.depth <= this.right.depth) {
        this.depth = this.right.depth + 1;
    }
};

AVLTree.prototype.order = function(n1, n2) {
	if (n1 === n2) {
		return 0;
	}
	var d1 = 0;
	var d2 = 0;
	for (var m1 = n1; m1 != null; m1 = m1.parentNode) {
		d1++;
	}
	for (var m2 = n2; m2 != null; m2 = m2.parentNode) {
		d2++;
	}
	if (d1 > d2) {
		while (d1 > d2) {
			n1 = n1.parentNode;
			d1--;
		}
		if (n1 == n2) {
			return 1;
		}
	} else if (d2 > d1) {
		while (d2 > d1) {
			n2 = n2.parentNode;
			d2--;
		}
		if (n1 == n2) {
			return -1;
		}
	}
	while (n1.parentNode != n2.parentNode) {
		n1 = n1.parentNode;
		n2 = n2.parentNode;
	}
	while (n1.previousSibling != null && n2.previousSibling != null) {
		n1 = n1.previousSibling;
		n2 = n2.previousSibling;
	}
	if (n1.previousSibling == null) {
		return -1;
	}
	return 1;
};

AVLTree.prototype.add = function(n)  {
	if (n === this.node) {
<<<<<<< HEAD
		return false;
	}
	
	var o = this.order(n, this.node);
	
	var ret = false;
	if (o == -1) {
		if (this.left == null) {
			this.left = new AVLTree(n);
			ret = true;
		} else {
			ret = this.left.add(n);
			if (ret) {
				this.balance();
			}
		}
	} else if (o == 1) {
		if (this.right == null) {
			this.right = new AVLTree(n);
			ret = true;
		} else {
			ret = this.right.add(n);
			if (ret) {
				this.balance();
			}
		}
	}
	
	if (ret) {
		this.getDepthFromChildren();
	}
	return ret;
=======
        return false;
    }

	var o = this.order(n, this.node);

    var ret = false;
    if (o == -1) {
        if (this.left == null) {
            this.left = new AVLTree(n);
            ret = true;
        } else {
            ret = this.left.add(n);
            if (ret) {
                this.balance();
            }
        }
    } else if (o == 1) {
        if (this.right == null) {
            this.right = new AVLTree(n);
            ret = true;
        } else {
            ret = this.right.add(n);
            if (ret) {
                this.balance();
            }
        }
    }

    if (ret) {
        this.getDepthFromChildren();
    }
    return ret;
>>>>>>> 8c0d3026
};

// XNodeSet //////////////////////////////////////////////////////////////////

XNodeSet.prototype = new Expression();
XNodeSet.prototype.constructor = XNodeSet;
XNodeSet.superclass = Expression.prototype;

function XNodeSet() {
	this.init();
}

XNodeSet.prototype.init = function() {
	this.tree = null;
	this.size = 0;
};

XNodeSet.prototype.toString = function() {
	var p = this.first();
	if (p == null) {
		return "";
	}
	return this.stringForNode(p);
};

XNodeSet.prototype.evaluate = function(c) {
	return this;
};

XNodeSet.prototype.string = function() {
	return new XString(this.toString());
};

XNodeSet.prototype.stringValue = function() {
	return this.toString();
};

XNodeSet.prototype.number = function() {
	return new XNumber(this.string());
};

XNodeSet.prototype.numberValue = function() {
	return Number(this.string());
};

XNodeSet.prototype.bool = function() {
	return new XBoolean(this.tree != null);
};

XNodeSet.prototype.booleanValue = function() {
	return this.tree != null;
};

XNodeSet.prototype.nodeset = function() {
	return this;
};

XNodeSet.prototype.stringForNode = function(n) {
	if (n.nodeType == 9 /*Node.DOCUMENT_NODE*/) {
		n = n.documentElement;
	}
	if (n.nodeType == 1 /*Node.ELEMENT_NODE*/) {
		return this.stringForNodeRec(n);
	}
	if (n.isNamespaceNode) {
		return n.namespace;
	}
	return n.nodeValue;
};

XNodeSet.prototype.stringForNodeRec = function(n) {
	var s = "";
	for (var n2 = n.firstChild; n2 != null; n2 = n2.nextSibling) {
		if (n2.nodeType == 3 /*Node.TEXT_NODE*/) {
			s += n2.nodeValue;
		} else if (n2.nodeType == 1 /*Node.ELEMENT_NODE*/) {
			s += this.stringForNodeRec(n2);
		}
	}
	return s;
};

XNodeSet.prototype.first = function() {
	var p = this.tree;
	if (p == null) {
		return null;
	}
	while (p.left != null) {
		p = p.left;
	}
	return p.node;
};

	/*
XNodeSet.prototype.add = function(n) {
    var added;
    if (this.tree == null) {
        this.tree = new AVLTree(n);
        added = true;
    } else {
        added = this.tree.add(n);
    }
    if (added) {
        this.size++;
    }
};
	*/

XNodeSet.prototype.add = function(n) {
	if (this.tree == null) {
		this.tree = new Object();
		this.tree.node = n;
		this.tree.left = null;
		this.tree.right = null;
		this.size = 1;
		return;
	}

	var p = this.tree;
	while (1) {
		var o = this.order(n, p.node);
		if (o == 0) {
			return;
		}
		if (o > 0) {
			if (p.right == null) {
				p.right = new Object();
				p.right.node = n;
				p.right.left = null;
				p.right.right = null;
				this.size++;
				return;
			}
			p = p.right;
		} else {
			if (p.left == null) {
				p.left = new Object();
				p.left.node = n;
				p.left.left = null;
				p.left.right = null;
				this.size++;
				return;
			}
			p = p.left;
		}
	}
};

XNodeSet.prototype.addArray = function(ns) {
	for (var i = 0; i < ns.length; i++) {
		this.add(ns[i]);
	}
};

XNodeSet.prototype.toArray = function() {
	var a = [];
	this.toArrayRec(this.tree, a);
	return a;
};

XNodeSet.prototype.toArrayRec = function(t, a) {
	if (t != null) {
		this.toArrayRec(t.left, a);
		a.push(t.node);
		this.toArrayRec(t.right, a);
	}
};

XNodeSet.prototype.order = function(n1, n2) {
	if (n1 == n2) {
		return 0;
	}
	var d1 = 0,
		d2 = 0;
	for (var m1 = n1; m1 != null; m1 = m1.parentNode) {
		d1++;
	}
	for (var m2 = n2; m2 != null; m2 = m2.parentNode) {
		d2++;
	}
	if (d1 > d2) {
		while (d1 > d2) {
			n1 = n1.parentNode;
			d1--;
		}
		if (n1 == n2) {
			return 1;
		}
	} else if (d2 > d1) {
		while (d2 > d1) {
			n2 = n2.parentNode;
			d2--;
		}
		if (n1 == n2) {
			return -1;
		}
	}
	while (n1.parentNode != n2.parentNode) {
		n1 = n1.parentNode;
		n2 = n2.parentNode;
	}
	while (n1.previousSibling != null && n2.previousSibling != null) {
		n1 = n1.previousSibling;
		n2 = n2.previousSibling;
	}
	if (n1.previousSibling == null) {
		return -1;
	}
	return 1;
};

XNodeSet.prototype.compareWithString = function(r, o) {
	var a = this.toArray();
	for (var i = 0; i < a.length; i++) {
		var n = a[i];
		var l = new XString(this.stringForNode(n));
		var res = o(l, r);
		if (res.booleanValue()) {
			return res;
		}
	}
	return new XBoolean(false);
};

XNodeSet.prototype.compareWithNumber = function(r, o) {
	var a = this.toArray();
	for (var i = 0; i < a.length; i++) {
		var n = a[i];
		var l = new XNumber(this.stringForNode(n));
		var res = o(l, r);
		if (res.booleanValue()) {
			return res;
		}
	}
	return new XBoolean(false);
};

XNodeSet.prototype.compareWithBoolean = function(r, o) {
	return o(this.bool(), r);
};

XNodeSet.prototype.compareWithNodeSet = function(r, o) {
	var a = this.toArray();
	for (var i = 0; i < a.length; i++) {
		var n = a[i];
		var l = new XString(this.stringForNode(n));
		var b = r.toArray();
		for (var j = 0; j < b.length; j++) {
			var n2 = b[j];
			var r = new XString(this.stringForNode(n2));
			var res = o(l, r);
			if (res.booleanValue()) {
				return res;
			}
		}
	}
	return new XBoolean(false);
};

XNodeSet.prototype.equals = function(r) {
	if (Utilities.instance_of(r, XString)) {
		return this.compareWithString(r, Operators.equals);
	}
	if (Utilities.instance_of(r, XNumber)) {
		return this.compareWithNumber(r, Operators.equals);
	}
	if (Utilities.instance_of(r, XBoolean)) {
		return this.compareWithBoolean(r, Operators.equals);
	}
	return this.compareWithNodeSet(r, Operators.equals);
};

XNodeSet.prototype.notequal = function(r) {
	if (Utilities.instance_of(r, XString)) {
		return this.compareWithString(r, Operators.notequal);
	}
	if (Utilities.instance_of(r, XNumber)) {
		return this.compareWithNumber(r, Operators.notequal);
	}
	if (Utilities.instance_of(r, XBoolean)) {
		return this.compareWithBoolean(r, Operators.notequal);
	}
	return this.compareWithNodeSet(r, Operators.notequal);
};

XNodeSet.prototype.lessthan = function(r) {
	if (Utilities.instance_of(r, XString)) {
		return this.compareWithNumber(r.number(), Operators.lessthan);
	}
	if (Utilities.instance_of(r, XNumber)) {
		return this.compareWithNumber(r, Operators.lessthan);
	}
	if (Utilities.instance_of(r, XBoolean)) {
		return this.compareWithBoolean(r, Operators.lessthan);
	}
	return this.compareWithNodeSet(r, Operators.lessthan);
};

XNodeSet.prototype.greaterthan = function(r) {
	if (Utilities.instance_of(r, XString)) {
		return this.compareWithNumber(r.number(), Operators.greaterthan);
	}
	if (Utilities.instance_of(r, XNumber)) {
		return this.compareWithNumber(r, Operators.greaterthan);
	}
	if (Utilities.instance_of(r, XBoolean)) {
		return this.compareWithBoolean(r, Operators.greaterthan);
	}
	return this.compareWithNodeSet(r, Operators.greaterthan);
};

XNodeSet.prototype.lessthanorequal = function(r) {
	if (Utilities.instance_of(r, XString)) {
		return this.compareWithNumber(r.number(), Operators.lessthanorequal);
	}
	if (Utilities.instance_of(r, XNumber)) {
		return this.compareWithNumber(r, Operators.lessthanorequal);
	}
	if (Utilities.instance_of(r, XBoolean)) {
		return this.compareWithBoolean(r, Operators.lessthanorequal);
	}
	return this.compareWithNodeSet(r, Operators.lessthanorequal);
};

XNodeSet.prototype.greaterthanorequal = function(r) {
	if (Utilities.instance_of(r, XString)) {
		return this.compareWithNumber(r.number(), Operators.greaterthanorequal);
	}
	if (Utilities.instance_of(r, XNumber)) {
		return this.compareWithNumber(r, Operators.greaterthanorequal);
	}
	if (Utilities.instance_of(r, XBoolean)) {
		return this.compareWithBoolean(r, Operators.greaterthanorequal);
	}
	return this.compareWithNodeSet(r, Operators.greaterthanorequal);
};

XNodeSet.prototype.union = function(r) {
	var ns = new XNodeSet();
	ns.tree = this.tree;
	ns.size = this.size;
	ns.addArray(r.toArray());
	return ns;
};

// XPathNamespace ////////////////////////////////////////////////////////////

XPathNamespace.prototype = new Object();
XPathNamespace.prototype.constructor = XPathNamespace;
XPathNamespace.superclass = Object.prototype;

function XPathNamespace(pre, ns, p) {
	this.isXPathNamespace = true;
	this.ownerDocument = p.ownerDocument;
	this.nodeName = "#namespace";
	this.prefix = pre;
	this.localName = pre;
	this.namespaceURI = ns;
	this.nodeValue = ns;
	this.ownerElement = p;
	this.nodeType = XPathNamespace.XPATH_NAMESPACE_NODE;
}

XPathNamespace.prototype.toString = function() {
	return "{ \"" + this.prefix + "\", \"" + this.namespaceURI + "\" }";
};

// Operators /////////////////////////////////////////////////////////////////

var Operators = new Object();

Operators.equals = function(l, r) {
	return l.equals(r);
};

Operators.notequal = function(l, r) {
	return l.notequal(r);
};

Operators.lessthan = function(l, r) {
	return l.lessthan(r);
};

Operators.greaterthan = function(l, r) {
	return l.greaterthan(r);
};

Operators.lessthanorequal = function(l, r) {
	return l.lessthanorequal(r);
};

Operators.greaterthanorequal = function(l, r) {
	return l.greaterthanorequal(r);
};

// XPathContext //////////////////////////////////////////////////////////////

XPathContext.prototype = new Object();
XPathContext.prototype.constructor = XPathContext;
XPathContext.superclass = Object.prototype;

function XPathContext(vr, nr, fr) {
	this.variableResolver = vr != null ? vr : new VariableResolver();
	this.namespaceResolver = nr != null ? nr : new NamespaceResolver();
	this.functionResolver = fr != null ? fr : new FunctionResolver();
}

// VariableResolver //////////////////////////////////////////////////////////

VariableResolver.prototype = new Object();
VariableResolver.prototype.constructor = VariableResolver;
VariableResolver.superclass = Object.prototype;

function VariableResolver() {
}

VariableResolver.prototype.getVariable = function(vn, c) {
	var parts = Utilities.splitQName(vn);
	if (parts[0] != null) {
		parts[0] = c.namespaceResolver.getNamespace(parts[0], c.expressionContextNode);
        if (parts[0] == null) {
            throw new Error("Cannot resolve QName " + fn);
        }
	}
	return this.getVariableWithName(parts[0], parts[1], c.expressionContextNode);
};

VariableResolver.prototype.getVariableWithName = function(ns, ln, c) {
	return null;
};

// FunctionResolver //////////////////////////////////////////////////////////

FunctionResolver.prototype = new Object();
FunctionResolver.prototype.constructor = FunctionResolver;
FunctionResolver.superclass = Object.prototype;

function FunctionResolver(thisArg) {
	this.thisArg = thisArg != null ? thisArg : Functions;
	this.functions = new Object();
	this.addStandardFunctions();
}

FunctionResolver.prototype.addStandardFunctions = function() {
	this.functions["{}last"] = Functions.last;
	this.functions["{}position"] = Functions.position;
	this.functions["{}count"] = Functions.count;
	this.functions["{}id"] = Functions.id;
	this.functions["{}local-name"] = Functions.localName;
	this.functions["{}namespace-uri"] = Functions.namespaceURI;
	this.functions["{}name"] = Functions.name;
	this.functions["{}string"] = Functions.string;
	this.functions["{}concat"] = Functions.concat;
	this.functions["{}starts-with"] = Functions.startsWith;
	this.functions["{}contains"] = Functions.contains;
	this.functions["{}substring-before"] = Functions.substringBefore;
	this.functions["{}substring-after"] = Functions.substringAfter;
	this.functions["{}substring"] = Functions.substring;
	this.functions["{}string-length"] = Functions.stringLength;
	this.functions["{}normalize-space"] = Functions.normalizeSpace;
	this.functions["{}translate"] = Functions.translate;
	this.functions["{}boolean"] = Functions.boolean_;
	this.functions["{}not"] = Functions.not;
	this.functions["{}true"] = Functions.true_;
	this.functions["{}false"] = Functions.false_;
	this.functions["{}lang"] = Functions.lang;
	this.functions["{}number"] = Functions.number;
	this.functions["{}sum"] = Functions.sum;
	this.functions["{}floor"] = Functions.floor;
	this.functions["{}ceiling"] = Functions.ceiling;
	this.functions["{}round"] = Functions.round;
};

FunctionResolver.prototype.addFunction = function(ns, ln, f) {
	this.functions["{" + ns + "}" + ln] = f;
};

FunctionResolver.prototype.getFunction = function(fn, c) {
	var parts = Utilities.resolveQName(fn, c.namespaceResolver, c.contextNode, false);
    if (parts[0] == null) {
        throw new Error("Cannot resolve QName " + fn);
    }
	return this.getFunctionWithName(parts[0], parts[1], c.contextNode);
};

FunctionResolver.prototype.getFunctionWithName = function(ns, ln, c) {
	return this.functions["{" + ns + "}" + ln];
};

// NamespaceResolver /////////////////////////////////////////////////////////

NamespaceResolver.prototype = new Object();
NamespaceResolver.prototype.constructor = NamespaceResolver;
NamespaceResolver.superclass = Object.prototype;

function NamespaceResolver() {
}

NamespaceResolver.prototype.getNamespace = function(prefix, n) {
	if (prefix == "xml") {
		return XPath.XML_NAMESPACE_URI;
	} else if (prefix == "xmlns") {
		return XPath.XMLNS_NAMESPACE_URI;
	}
	if (n.nodeType == 9 /*Node.DOCUMENT_NODE*/) {
		n = n.documentElement;
	} else if (n.nodeType == 2 /*Node.ATTRIBUTE_NODE*/) {
		n = PathExpr.prototype.getOwnerElement(n);
	} else if (n.nodeType != 1 /*Node.ELEMENT_NODE*/) {
		n = n.parentNode;
	}
	while (n != null && n.nodeType == 1 /*Node.ELEMENT_NODE*/) {
		var nnm = n.attributes;
		for (var i = 0; i < nnm.length; i++) {
			var a = nnm.item(i);
			var aname = a.nodeName;
			if (aname == "xmlns" && prefix == ""
					|| aname == "xmlns:" + prefix) {
				return String(a.nodeValue);
			}
		}
		n = n.parentNode;
	}
	return null;
};

// Functions /////////////////////////////////////////////////////////////////

var Functions = new Object();

Functions.last = function() {
	var c = arguments[0];
	if (arguments.length != 1) {
		throw new Error("Function last expects ()");
	}
	return new XNumber(c.contextSize);
};

Functions.position = function() {
	var c = arguments[0];
	if (arguments.length != 1) {
		throw new Error("Function position expects ()");
	}
	return new XNumber(c.contextPosition);
};

Functions.count = function() {
	var c = arguments[0];
	var ns;
	if (arguments.length != 2 || !Utilities.instance_of(ns = arguments[1].evaluate(c), XNodeSet)) {
		throw new Error("Function count expects (node-set)");
	}
	return new XNumber(ns.size);
};

Functions.id = function() {
	var c = arguments[0];
	var id;
	if (arguments.length != 2) {
		throw new Error("Function id expects (object)");
	}
	id = arguments[1].evaluate(c);
	if (Utilities.instance_of(id, XNodeSet)) {
		id = id.toArray().join(" ");
	} else {
		id = id.stringValue();
	}
	var ids = id.split(/[\x0d\x0a\x09\x20]+/);
	var count = 0;
	var ns = new XNodeSet();
	var doc = c.contextNode.nodeType == 9 /*Node.DOCUMENT_NODE*/
			? c.contextNode
			: c.contextNode.ownerDocument;
	for (var i = 0; i < ids.length; i++) {
		var n;
		if (doc.getElementById) {
			n = doc.getElementById(ids[i]);
		} else {
			n = Utilities.getElementById(doc, ids[i]);
		}
		if (n != null) {
			ns.add(n);
			count++;
		}
	}
	return ns;
};

Functions.localName = function() {
	var c = arguments[0];
	var n;
	if (arguments.length == 1) {
		n = c.contextNode;
	} else if (arguments.length == 2) {
		n = arguments[1].evaluate(c).first();
	} else {
		throw new Error("Function local-name expects (node-set?)");
	}
	if (n == null) {
		return new XString("");
	}
	return new XString(n.localName ? n.localName : n.baseName);
};

Functions.namespaceURI = function() {
	var c = arguments[0];
	var n;
	if (arguments.length == 1) {
		n = c.contextNode;
	} else if (arguments.length == 2) {
		n = arguments[1].evaluate(c).first();
	} else {
		throw new Error("Function namespace-uri expects (node-set?)");
	}
	if (n == null) {
		return new XString("");
	}
	return new XString(n.namespaceURI);
};

Functions.name = function() {
	var c = arguments[0];
	var n;
	if (arguments.length == 1) {
		n = c.contextNode;
	} else if (arguments.length == 2) {
		n = arguments[1].evaluate(c).first();
	} else {
		throw new Error("Function name expects (node-set?)");
	}
	if (n == null) {
		return new XString("");
	}
	if (n.nodeType == 1 /*Node.ELEMENT_NODE*/ || n.nodeType == 2 /*Node.ATTRIBUTE_NODE*/) {
		return new XString(n.nodeName);
	} else if (n.localName == null) {
		return new XString("");
	} else {
		return new XString(n.localName);
	}
};

Functions.string = function() {
	var c = arguments[0];
	if (arguments.length == 1) {
		return XNodeSet.prototype.stringForNode(c.contextNode);
	} else if (arguments.length == 2) {
		return arguments[1].evaluate(c).string();
	}
	throw new Error("Function string expects (object?)");
};

Functions.concat = function() {
	var c = arguments[0];
	if (arguments.length < 3) {
		throw new Error("Function concat expects (string, string, string*)");
	}
	var s = "";
	for (var i = 1; i < arguments.length; i++) {
		s += arguments[i].evaluate(c).stringValue();
	}
	return new XString(s);
};

Functions.startsWith = function() {
	var c = arguments[0];
	if (arguments.length != 3) {
		throw new Error("Function startsWith expects (string, string)");
	}
	var s1 = arguments[1].evaluate(c).stringValue();
	var s2 = arguments[2].evaluate(c).stringValue();
	return new XBoolean(s1.substring(0, s2.length) == s2);
};

Functions.contains = function() {
	var c = arguments[0];
	if (arguments.length != 3) {
		throw new Error("Function contains expects (string, string)");
	}
	var s1 = arguments[1].evaluate(c).stringValue();
	var s2 = arguments[2].evaluate(c).stringValue();
	return new XBoolean(s1.indexOf(s2) != -1);
};

Functions.substringBefore = function() {
	var c = arguments[0];
	if (arguments.length != 3) {
		throw new Error("Function substring-before expects (string, string)");
	}
	var s1 = arguments[1].evaluate(c).stringValue();
	var s2 = arguments[2].evaluate(c).stringValue();
	return new XString(s1.substring(0, s1.indexOf(s2)));
};

Functions.substringAfter = function() {
	var c = arguments[0];
	if (arguments.length != 3) {
		throw new Error("Function substring-after expects (string, string)");
	}
	var s1 = arguments[1].evaluate(c).stringValue();
	var s2 = arguments[2].evaluate(c).stringValue();
	if (s2.length == 0) {
		return new XString(s1);
	}
	var i = s1.indexOf(s2);
	if (i == -1) {
		return new XString("");
	}
	return new XString(s1.substring(s1.indexOf(s2) + 1));
};

Functions.substring = function() {
	var c = arguments[0];
	if (!(arguments.length == 3 || arguments.length == 4)) {
		throw new Error("Function substring expects (string, number, number?)");
	}
	var s = arguments[1].evaluate(c).stringValue();
	var n1 = Math.round(arguments[2].evaluate(c).numberValue()) - 1;
	var n2 = arguments.length == 4 ? n1 + Math.round(arguments[3].evaluate(c).numberValue()) : undefined;
	return new XString(s.substring(n1, n2));
};

Functions.stringLength = function() {
	var c = arguments[0];
	var s;
	if (arguments.length == 1) {
		s = XNodeSet.prototype.stringForNode(c.contextNode);
	} else if (arguments.length == 2) {
		s = arguments[1].evaluate(c).stringValue();
	} else {
		throw new Error("Function string-length expects (string?)");
	}
	return new XNumber(s.length);
};

Functions.normalizeSpace = function() {
	var c = arguments[0];
	var s;
	if (arguments.length == 1) {
		s = XNodeSet.prototype.stringForNode(c.contextNode);
	} else if (arguments.length == 2) {
		s = arguments[1].evaluate(c).stringValue();
	} else {
		throw new Error("Function normalize-space expects (string?)");
	}
	var i = 0;
	var j = s.length - 1;
	while (Utilities.isSpace(s.charCodeAt(j))) {
		j--;
	}
	var t = "";
	while (i <= j && Utilities.isSpace(s.charCodeAt(i))) {
		i++;
	}
	while (i <= j) {
		if (Utilities.isSpace(s.charCodeAt(i))) {
			t += " ";
			while (i <= j && Utilities.isSpace(s.charCodeAt(i))) {
				i++;
			}
		} else {
			t += s.charAt(i);
			i++;
		}
	}
	return new XString(t);
};

Functions.translate = function() {
	var c = arguments[0];
	if (arguments.length != 4) {
		throw new Error("Function translate expects (string, string, string)");
	}
	var s1 = arguments[1].evaluate(c).stringValue();
	var s2 = arguments[2].evaluate(c).stringValue();
	var s3 = arguments[3].evaluate(c).stringValue();
	var map = [];
	for (var i = 0; i < s2.length; i++) {
		var j = s2.charCodeAt(i);
		if (map[j] == undefined) {
			var k = i > s3.length ? "" : s3.charAt(i);
			map[j] = k;
		}
	}
	var t = "";
	for (var i = 0; i < s1.length; i++) {
		var c = s1.charCodeAt(i);
		var r = map[c];
		if (r == undefined) {
			t += s1.charAt(i);
		} else {
			t += r;
		}
	}
	return new XString(t);
};

Functions.boolean_ = function() {
	var c = arguments[0];
	if (arguments.length != 2) {
		throw new Error("Function boolean expects (object)");
	}
	return arguments[1].evaluate(c).bool();
};

Functions.not = function() {
	var c = arguments[0];
	if (arguments.length != 2) {
		throw new Error("Function not expects (object)");
	}
	return arguments[1].evaluate(c).bool().not();
};

Functions.true_ = function() {
	if (arguments.length != 1) {
		throw new Error("Function true expects ()");
	}
	return new XBoolean(true);
};

Functions.false_ = function() {
	if (arguments.length != 1) {
		throw new Error("Function false expects ()");
	}
	return new XBoolean(false);
};

Functions.lang = function() {
	var c = arguments[0];
	if (arguments.length != 2) {
		throw new Error("Function lang expects (string)");
	}
	var lang;
	for (var n = c.contextNode; n != null && n.nodeType != 9 /*Node.DOCUMENT_NODE*/; n = n.parentNode) {
		var a = n.getAttributeNS(XPath.XML_NAMESPACE_URI, "lang");
		if (a != null) {
			lang = String(a);
			break;
		}
	}
	if (lang == null) {
		return new XBoolean(false);
	}
	var s = arguments[1].evaluate(c).stringValue();
	return new XBoolean(lang.substring(0, s.length) == s
				&& (lang.length == s.length || lang.charAt(s.length) == '-'));
};

Functions.number = function() {
	var c = arguments[0];
	if (!(arguments.length == 1 || arguments.length == 2)) {
		throw new Error("Function number expects (object?)");
	}
	if (arguments.length == 1) {
		return new XNumber(XNodeSet.prototype.stringForNode(c.contextNode));
	}
	return arguments[1].evaluate(c).number();
};

Functions.sum = function() {
	var c = arguments[0];
	var ns;
	if (arguments.length != 2 || !Utilities.instance_of((ns = arguments[1].evaluate(c)), XNodeSet)) {
		throw new Error("Function sum expects (node-set)");
	}
	ns = ns.toArray();
	var n = 0;
	for (var i = 0; i < ns.length; i++) {
		n += new XNumber(XNodeSet.prototype.stringForNode(ns[i])).numberValue();
	}
	return new XNumber(n);
};

Functions.floor = function() {
	var c = arguments[0];
	if (arguments.length != 2) {
		throw new Error("Function floor expects (number)");
	}
	return new XNumber(Math.floor(arguments[1].evaluate(c).numberValue()));
};

Functions.ceiling = function() {
	var c = arguments[0];
	if (arguments.length != 2) {
		throw new Error("Function ceiling expects (number)");
	}
	return new XNumber(Math.ceil(arguments[1].evaluate(c).numberValue()));
};

Functions.round = function() {
	var c = arguments[0];
	if (arguments.length != 2) {
		throw new Error("Function round expects (number)");
	}
	return new XNumber(Math.round(arguments[1].evaluate(c).numberValue()));
};

// Utilities /////////////////////////////////////////////////////////////////

var Utilities = new Object();

Utilities.splitQName = function(qn) {
	var i = qn.indexOf(":");
	if (i == -1) {
		return [ null, qn ];
	}
	return [ qn.substring(0, i), qn.substring(i + 1) ];
};

Utilities.resolveQName = function(qn, nr, n, useDefault) {
	var parts = Utilities.splitQName(qn);
	if (parts[0] != null) {
		parts[0] = nr.getNamespace(parts[0], n);
	} else {
		if (useDefault) {
			parts[0] = nr.getNamespace("", n);
			if (parts[0] == null) {
				parts[0] = "";
			}
		} else {
			parts[0] = "";
		}
	}
	return parts;
};

Utilities.isSpace = function(c) {
	return c == 0x9 || c == 0xd || c == 0xa || c == 0x20;
};

Utilities.isLetter = function(c) {
	return c >= 0x0041 && c <= 0x005A ||
		c >= 0x0061 && c <= 0x007A ||
		c >= 0x00C0 && c <= 0x00D6 ||
		c >= 0x00D8 && c <= 0x00F6 ||
		c >= 0x00F8 && c <= 0x00FF ||
		c >= 0x0100 && c <= 0x0131 ||
		c >= 0x0134 && c <= 0x013E ||
		c >= 0x0141 && c <= 0x0148 ||
		c >= 0x014A && c <= 0x017E ||
		c >= 0x0180 && c <= 0x01C3 ||
		c >= 0x01CD && c <= 0x01F0 ||
		c >= 0x01F4 && c <= 0x01F5 ||
		c >= 0x01FA && c <= 0x0217 ||
		c >= 0x0250 && c <= 0x02A8 ||
		c >= 0x02BB && c <= 0x02C1 ||
		c == 0x0386 ||
		c >= 0x0388 && c <= 0x038A ||
		c == 0x038C ||
		c >= 0x038E && c <= 0x03A1 ||
		c >= 0x03A3 && c <= 0x03CE ||
		c >= 0x03D0 && c <= 0x03D6 ||
		c == 0x03DA ||
		c == 0x03DC ||
		c == 0x03DE ||
		c == 0x03E0 ||
		c >= 0x03E2 && c <= 0x03F3 ||
		c >= 0x0401 && c <= 0x040C ||
		c >= 0x040E && c <= 0x044F ||
		c >= 0x0451 && c <= 0x045C ||
		c >= 0x045E && c <= 0x0481 ||
		c >= 0x0490 && c <= 0x04C4 ||
		c >= 0x04C7 && c <= 0x04C8 ||
		c >= 0x04CB && c <= 0x04CC ||
		c >= 0x04D0 && c <= 0x04EB ||
		c >= 0x04EE && c <= 0x04F5 ||
		c >= 0x04F8 && c <= 0x04F9 ||
		c >= 0x0531 && c <= 0x0556 ||
		c == 0x0559 ||
		c >= 0x0561 && c <= 0x0586 ||
		c >= 0x05D0 && c <= 0x05EA ||
		c >= 0x05F0 && c <= 0x05F2 ||
		c >= 0x0621 && c <= 0x063A ||
		c >= 0x0641 && c <= 0x064A ||
		c >= 0x0671 && c <= 0x06B7 ||
		c >= 0x06BA && c <= 0x06BE ||
		c >= 0x06C0 && c <= 0x06CE ||
		c >= 0x06D0 && c <= 0x06D3 ||
		c == 0x06D5 ||
		c >= 0x06E5 && c <= 0x06E6 ||
		c >= 0x0905 && c <= 0x0939 ||
		c == 0x093D ||
		c >= 0x0958 && c <= 0x0961 ||
		c >= 0x0985 && c <= 0x098C ||
		c >= 0x098F && c <= 0x0990 ||
		c >= 0x0993 && c <= 0x09A8 ||
		c >= 0x09AA && c <= 0x09B0 ||
		c == 0x09B2 ||
		c >= 0x09B6 && c <= 0x09B9 ||
		c >= 0x09DC && c <= 0x09DD ||
		c >= 0x09DF && c <= 0x09E1 ||
		c >= 0x09F0 && c <= 0x09F1 ||
		c >= 0x0A05 && c <= 0x0A0A ||
		c >= 0x0A0F && c <= 0x0A10 ||
		c >= 0x0A13 && c <= 0x0A28 ||
		c >= 0x0A2A && c <= 0x0A30 ||
		c >= 0x0A32 && c <= 0x0A33 ||
		c >= 0x0A35 && c <= 0x0A36 ||
		c >= 0x0A38 && c <= 0x0A39 ||
		c >= 0x0A59 && c <= 0x0A5C ||
		c == 0x0A5E ||
		c >= 0x0A72 && c <= 0x0A74 ||
		c >= 0x0A85 && c <= 0x0A8B ||
		c == 0x0A8D ||
		c >= 0x0A8F && c <= 0x0A91 ||
		c >= 0x0A93 && c <= 0x0AA8 ||
		c >= 0x0AAA && c <= 0x0AB0 ||
		c >= 0x0AB2 && c <= 0x0AB3 ||
		c >= 0x0AB5 && c <= 0x0AB9 ||
		c == 0x0ABD ||
		c == 0x0AE0 ||
		c >= 0x0B05 && c <= 0x0B0C ||
		c >= 0x0B0F && c <= 0x0B10 ||
		c >= 0x0B13 && c <= 0x0B28 ||
		c >= 0x0B2A && c <= 0x0B30 ||
		c >= 0x0B32 && c <= 0x0B33 ||
		c >= 0x0B36 && c <= 0x0B39 ||
		c == 0x0B3D ||
		c >= 0x0B5C && c <= 0x0B5D ||
		c >= 0x0B5F && c <= 0x0B61 ||
		c >= 0x0B85 && c <= 0x0B8A ||
		c >= 0x0B8E && c <= 0x0B90 ||
		c >= 0x0B92 && c <= 0x0B95 ||
		c >= 0x0B99 && c <= 0x0B9A ||
		c == 0x0B9C ||
		c >= 0x0B9E && c <= 0x0B9F ||
		c >= 0x0BA3 && c <= 0x0BA4 ||
		c >= 0x0BA8 && c <= 0x0BAA ||
		c >= 0x0BAE && c <= 0x0BB5 ||
		c >= 0x0BB7 && c <= 0x0BB9 ||
		c >= 0x0C05 && c <= 0x0C0C ||
		c >= 0x0C0E && c <= 0x0C10 ||
		c >= 0x0C12 && c <= 0x0C28 ||
		c >= 0x0C2A && c <= 0x0C33 ||
		c >= 0x0C35 && c <= 0x0C39 ||
		c >= 0x0C60 && c <= 0x0C61 ||
		c >= 0x0C85 && c <= 0x0C8C ||
		c >= 0x0C8E && c <= 0x0C90 ||
		c >= 0x0C92 && c <= 0x0CA8 ||
		c >= 0x0CAA && c <= 0x0CB3 ||
		c >= 0x0CB5 && c <= 0x0CB9 ||
		c == 0x0CDE ||
		c >= 0x0CE0 && c <= 0x0CE1 ||
		c >= 0x0D05 && c <= 0x0D0C ||
		c >= 0x0D0E && c <= 0x0D10 ||
		c >= 0x0D12 && c <= 0x0D28 ||
		c >= 0x0D2A && c <= 0x0D39 ||
		c >= 0x0D60 && c <= 0x0D61 ||
		c >= 0x0E01 && c <= 0x0E2E ||
		c == 0x0E30 ||
		c >= 0x0E32 && c <= 0x0E33 ||
		c >= 0x0E40 && c <= 0x0E45 ||
		c >= 0x0E81 && c <= 0x0E82 ||
		c == 0x0E84 ||
		c >= 0x0E87 && c <= 0x0E88 ||
		c == 0x0E8A ||
		c == 0x0E8D ||
		c >= 0x0E94 && c <= 0x0E97 ||
		c >= 0x0E99 && c <= 0x0E9F ||
		c >= 0x0EA1 && c <= 0x0EA3 ||
		c == 0x0EA5 ||
		c == 0x0EA7 ||
		c >= 0x0EAA && c <= 0x0EAB ||
		c >= 0x0EAD && c <= 0x0EAE ||
		c == 0x0EB0 ||
		c >= 0x0EB2 && c <= 0x0EB3 ||
		c == 0x0EBD ||
		c >= 0x0EC0 && c <= 0x0EC4 ||
		c >= 0x0F40 && c <= 0x0F47 ||
		c >= 0x0F49 && c <= 0x0F69 ||
		c >= 0x10A0 && c <= 0x10C5 ||
		c >= 0x10D0 && c <= 0x10F6 ||
		c == 0x1100 ||
		c >= 0x1102 && c <= 0x1103 ||
		c >= 0x1105 && c <= 0x1107 ||
		c == 0x1109 ||
		c >= 0x110B && c <= 0x110C ||
		c >= 0x110E && c <= 0x1112 ||
		c == 0x113C ||
		c == 0x113E ||
		c == 0x1140 ||
		c == 0x114C ||
		c == 0x114E ||
		c == 0x1150 ||
		c >= 0x1154 && c <= 0x1155 ||
		c == 0x1159 ||
		c >= 0x115F && c <= 0x1161 ||
		c == 0x1163 ||
		c == 0x1165 ||
		c == 0x1167 ||
		c == 0x1169 ||
		c >= 0x116D && c <= 0x116E ||
		c >= 0x1172 && c <= 0x1173 ||
		c == 0x1175 ||
		c == 0x119E ||
		c == 0x11A8 ||
		c == 0x11AB ||
		c >= 0x11AE && c <= 0x11AF ||
		c >= 0x11B7 && c <= 0x11B8 ||
		c == 0x11BA ||
		c >= 0x11BC && c <= 0x11C2 ||
		c == 0x11EB ||
		c == 0x11F0 ||
		c == 0x11F9 ||
		c >= 0x1E00 && c <= 0x1E9B ||
		c >= 0x1EA0 && c <= 0x1EF9 ||
		c >= 0x1F00 && c <= 0x1F15 ||
		c >= 0x1F18 && c <= 0x1F1D ||
		c >= 0x1F20 && c <= 0x1F45 ||
		c >= 0x1F48 && c <= 0x1F4D ||
		c >= 0x1F50 && c <= 0x1F57 ||
		c == 0x1F59 ||
		c == 0x1F5B ||
		c == 0x1F5D ||
		c >= 0x1F5F && c <= 0x1F7D ||
		c >= 0x1F80 && c <= 0x1FB4 ||
		c >= 0x1FB6 && c <= 0x1FBC ||
		c == 0x1FBE ||
		c >= 0x1FC2 && c <= 0x1FC4 ||
		c >= 0x1FC6 && c <= 0x1FCC ||
		c >= 0x1FD0 && c <= 0x1FD3 ||
		c >= 0x1FD6 && c <= 0x1FDB ||
		c >= 0x1FE0 && c <= 0x1FEC ||
		c >= 0x1FF2 && c <= 0x1FF4 ||
		c >= 0x1FF6 && c <= 0x1FFC ||
		c == 0x2126 ||
		c >= 0x212A && c <= 0x212B ||
		c == 0x212E ||
		c >= 0x2180 && c <= 0x2182 ||
		c >= 0x3041 && c <= 0x3094 ||
		c >= 0x30A1 && c <= 0x30FA ||
		c >= 0x3105 && c <= 0x312C ||
		c >= 0xAC00 && c <= 0xD7A3 ||
		c >= 0x4E00 && c <= 0x9FA5 ||
		c == 0x3007 ||
		c >= 0x3021 && c <= 0x3029;
};

Utilities.isNCNameChar = function(c) {
	return c >= 0x0030 && c <= 0x0039 
		|| c >= 0x0660 && c <= 0x0669 
		|| c >= 0x06F0 && c <= 0x06F9 
		|| c >= 0x0966 && c <= 0x096F 
		|| c >= 0x09E6 && c <= 0x09EF 
		|| c >= 0x0A66 && c <= 0x0A6F 
		|| c >= 0x0AE6 && c <= 0x0AEF 
		|| c >= 0x0B66 && c <= 0x0B6F 
		|| c >= 0x0BE7 && c <= 0x0BEF 
		|| c >= 0x0C66 && c <= 0x0C6F 
		|| c >= 0x0CE6 && c <= 0x0CEF 
		|| c >= 0x0D66 && c <= 0x0D6F 
		|| c >= 0x0E50 && c <= 0x0E59 
		|| c >= 0x0ED0 && c <= 0x0ED9 
		|| c >= 0x0F20 && c <= 0x0F29
		|| c == 0x002E
		|| c == 0x002D
		|| c == 0x005F
		|| Utilities.isLetter(c)
		|| c >= 0x0300 && c <= 0x0345 
		|| c >= 0x0360 && c <= 0x0361 
		|| c >= 0x0483 && c <= 0x0486 
		|| c >= 0x0591 && c <= 0x05A1 
		|| c >= 0x05A3 && c <= 0x05B9 
		|| c >= 0x05BB && c <= 0x05BD 
		|| c == 0x05BF 
		|| c >= 0x05C1 && c <= 0x05C2 
		|| c == 0x05C4 
		|| c >= 0x064B && c <= 0x0652 
		|| c == 0x0670 
		|| c >= 0x06D6 && c <= 0x06DC 
		|| c >= 0x06DD && c <= 0x06DF 
		|| c >= 0x06E0 && c <= 0x06E4 
		|| c >= 0x06E7 && c <= 0x06E8 
		|| c >= 0x06EA && c <= 0x06ED 
		|| c >= 0x0901 && c <= 0x0903 
		|| c == 0x093C 
		|| c >= 0x093E && c <= 0x094C 
		|| c == 0x094D 
		|| c >= 0x0951 && c <= 0x0954 
		|| c >= 0x0962 && c <= 0x0963 
		|| c >= 0x0981 && c <= 0x0983 
		|| c == 0x09BC 
		|| c == 0x09BE 
		|| c == 0x09BF 
		|| c >= 0x09C0 && c <= 0x09C4 
		|| c >= 0x09C7 && c <= 0x09C8 
		|| c >= 0x09CB && c <= 0x09CD 
		|| c == 0x09D7 
		|| c >= 0x09E2 && c <= 0x09E3 
		|| c == 0x0A02 
		|| c == 0x0A3C 
		|| c == 0x0A3E 
		|| c == 0x0A3F 
		|| c >= 0x0A40 && c <= 0x0A42 
		|| c >= 0x0A47 && c <= 0x0A48 
		|| c >= 0x0A4B && c <= 0x0A4D 
		|| c >= 0x0A70 && c <= 0x0A71 
		|| c >= 0x0A81 && c <= 0x0A83 
		|| c == 0x0ABC 
		|| c >= 0x0ABE && c <= 0x0AC5 
		|| c >= 0x0AC7 && c <= 0x0AC9 
		|| c >= 0x0ACB && c <= 0x0ACD 
		|| c >= 0x0B01 && c <= 0x0B03 
		|| c == 0x0B3C 
		|| c >= 0x0B3E && c <= 0x0B43 
		|| c >= 0x0B47 && c <= 0x0B48 
		|| c >= 0x0B4B && c <= 0x0B4D 
		|| c >= 0x0B56 && c <= 0x0B57 
		|| c >= 0x0B82 && c <= 0x0B83 
		|| c >= 0x0BBE && c <= 0x0BC2 
		|| c >= 0x0BC6 && c <= 0x0BC8 
		|| c >= 0x0BCA && c <= 0x0BCD 
		|| c == 0x0BD7 
		|| c >= 0x0C01 && c <= 0x0C03 
		|| c >= 0x0C3E && c <= 0x0C44 
		|| c >= 0x0C46 && c <= 0x0C48 
		|| c >= 0x0C4A && c <= 0x0C4D 
		|| c >= 0x0C55 && c <= 0x0C56 
		|| c >= 0x0C82 && c <= 0x0C83 
		|| c >= 0x0CBE && c <= 0x0CC4 
		|| c >= 0x0CC6 && c <= 0x0CC8 
		|| c >= 0x0CCA && c <= 0x0CCD 
		|| c >= 0x0CD5 && c <= 0x0CD6 
		|| c >= 0x0D02 && c <= 0x0D03 
		|| c >= 0x0D3E && c <= 0x0D43 
		|| c >= 0x0D46 && c <= 0x0D48 
		|| c >= 0x0D4A && c <= 0x0D4D 
		|| c == 0x0D57 
		|| c == 0x0E31 
		|| c >= 0x0E34 && c <= 0x0E3A 
		|| c >= 0x0E47 && c <= 0x0E4E 
		|| c == 0x0EB1 
		|| c >= 0x0EB4 && c <= 0x0EB9 
		|| c >= 0x0EBB && c <= 0x0EBC 
		|| c >= 0x0EC8 && c <= 0x0ECD 
		|| c >= 0x0F18 && c <= 0x0F19 
		|| c == 0x0F35 
		|| c == 0x0F37 
		|| c == 0x0F39 
		|| c == 0x0F3E 
		|| c == 0x0F3F 
		|| c >= 0x0F71 && c <= 0x0F84 
		|| c >= 0x0F86 && c <= 0x0F8B 
		|| c >= 0x0F90 && c <= 0x0F95 
		|| c == 0x0F97 
		|| c >= 0x0F99 && c <= 0x0FAD 
		|| c >= 0x0FB1 && c <= 0x0FB7 
		|| c == 0x0FB9 
		|| c >= 0x20D0 && c <= 0x20DC 
		|| c == 0x20E1 
		|| c >= 0x302A && c <= 0x302F 
		|| c == 0x3099 
		|| c == 0x309A
		|| c == 0x00B7 
		|| c == 0x02D0 
		|| c == 0x02D1 
		|| c == 0x0387 
		|| c == 0x0640 
		|| c == 0x0E46 
		|| c == 0x0EC6 
		|| c == 0x3005 
		|| c >= 0x3031 && c <= 0x3035 
		|| c >= 0x309D && c <= 0x309E 
		|| c >= 0x30FC && c <= 0x30FE;
};

Utilities.coalesceText = function(n) {
	for (var m = n.firstChild; m != null; m = m.nextSibling) {
		if (m.nodeType == 3 /*Node.TEXT_NODE*/ || m.nodeType == 4 /*Node.CDATA_SECTION_NODE*/) {
			var s = m.nodeValue;
			var first = m;
			m = m.nextSibling;
			while (m != null && (m.nodeType == 3 /*Node.TEXT_NODE*/ || m.nodeType == 4 /*Node.CDATA_SECTION_NODE*/)) {
				s += m.nodeValue;
				var del = m;
				m = m.nextSibling;
				del.parentNode.removeChild(del);
			}
			if (first.nodeType == 4 /*Node.CDATA_SECTION_NODE*/) {
				var p = first.parentNode;
				if (first.nextSibling == null) {
					p.removeChild(first);
					p.appendChild(p.ownerDocument.createTextNode(s));
				} else {
					var next = first.nextSibling;
					p.removeChild(first);
					p.insertBefore(p.ownerDocument.createTextNode(s), next);
				}
			} else {
				first.nodeValue = s;
			}
			if (m == null) {
				break;
			}
		} else if (m.nodeType == 1 /*Node.ELEMENT_NODE*/) {
			Utilities.coalesceText(m);
		}
	}
};

Utilities.instance_of = function(o, c) {
	while (o != null) {
		if (o.constructor === c) {
			return true;
		}
		if (o === Object) {
			return false;
		}
		o = o.constructor.superclass;
	}
	return false;
};

Utilities.getElementById = function(n, id) {
	// Note that this does not check the DTD to check for actual
	// attributes of type ID, so this may be a bit wrong.
	if (n.nodeType == 1 /*Node.ELEMENT_NODE*/) {
		if (n.getAttribute("id") == id
				|| n.getAttributeNS(null, "id") == id) {
			return n;
		}
	}
	for (var m = n.firstChild; m != null; m = m.nextSibling) {
		var res = Utilities.getElementById(m, id);
		if (res != null) {
			return res;
		}
	}
	return null;
};

// XPathException ////////////////////////////////////////////////////////////

XPathException.prototype = {};
XPathException.prototype.constructor = XPathException;
XPathException.superclass = Object.prototype;

function XPathException(c, e) {
	this.code = c;
	this.exception = e;
}

XPathException.prototype.toString = function() {
	var msg = this.exception ? ": " + this.exception.toString() : "";
	switch (this.code) {
		case XPathException.INVALID_EXPRESSION_ERR:
			return "Invalid expression" + msg;
		case XPathException.TYPE_ERR:
			return "Type error" + msg;
	}
};

XPathException.INVALID_EXPRESSION_ERR = 51;
XPathException.TYPE_ERR = 52;

// XPathExpression ///////////////////////////////////////////////////////////

XPathExpression.prototype = {};
XPathExpression.prototype.constructor = XPathExpression;
XPathExpression.superclass = Object.prototype;

function XPathExpression(e, r, p) {
	this.xpath = p.parse(e);
	this.context = new XPathContext();
	this.context.namespaceResolver = new XPathNSResolverWrapper(r);
}

XPathExpression.prototype.evaluate = function(n, t, res) {
	this.context.expressionContextNode = n;
	var result = this.xpath.evaluate(this.context);
	return new XPathResult(result, t);
}

// XPathNSResolverWrapper ////////////////////////////////////////////////////

XPathNSResolverWrapper.prototype = {};
XPathNSResolverWrapper.prototype.constructor = XPathNSResolverWrapper;
XPathNSResolverWrapper.superclass = Object.prototype;

function XPathNSResolverWrapper(r) {
	this.xpathNSResolver = r;
}

XPathNSResolverWrapper.prototype.getNamespace = function(prefix, n) {
    if (this.xpathNSResolver == null) {
        return null;
    }
	return this.xpathNSResolver.lookupNamespaceURI(prefix);
};

// NodeXPathNSResolver ///////////////////////////////////////////////////////

NodeXPathNSResolver.prototype = {};
NodeXPathNSResolver.prototype.constructor = NodeXPathNSResolver;
NodeXPathNSResolver.superclass = Object.prototype;

function NodeXPathNSResolver(n) {
	this.node = n;
	this.namespaceResolver = new NamespaceResolver();
}

NodeXPathNSResolver.prototype.lookupNamespaceURI = function(prefix) {
	return this.namespaceResolver.getNamespace(prefix, this.node);
};

// XPathResult ///////////////////////////////////////////////////////////////

XPathResult.prototype = {};
XPathResult.prototype.constructor = XPathResult;
XPathResult.superclass = Object.prototype;

function XPathResult(v, t) {
	if (t == XPathResult.ANY_TYPE) {
		if (v.constructor === XString) {
			t = XPathResult.STRING_TYPE;
		} else if (v.constructor === XNumber) {
			t = XPathResult.NUMBER_TYPE;
		} else if (v.constructor === XBoolean) {
			t = XPathResult.BOOLEAN_TYPE;
		} else if (v.constructor === XNodeSet) {
			t = XPathResult.UNORDERED_NODE_ITERATOR_TYPE;
		}
	}
	this.resultType = t;
	switch (t) {
		case XPathResult.NUMBER_TYPE:
			this.numberValue = v.numberValue();
			return;
		case XPathResult.STRING_TYPE:
			this.stringValue = v.stringValue();
			return;
		case XPathResult.BOOLEAN_TYPE:
			this.booleanValue = v.booleanValue();
			return;
		case XPathResult.ANY_UNORDERED_NODE_TYPE:
		case XPathResult.FIRST_ORDERED_NODE_TYPE:
			if (v.constructor === XNodeSet) {
				this.singleNodeValue = v.first();
				return;
			}
			break;
		case XPathResult.UNORDERED_NODE_ITERATOR_TYPE:
		case XPathResult.ORDERED_NODE_ITERATOR_TYPE:
			if (v.constructor === XNodeSet) {
				this.invalidIteratorState = false;
				this.nodes = v.toArray();
				this.iteratorIndex = 0;
				return;
			}
			break;
		case XPathResult.UNORDERED_NODE_SNAPSHOT_TYPE:
		case XPathResult.ORDERED_NODE_SNAPSHOT_TYPE:
			if (v.constructor === XNodeSet) {
				this.nodes = v.toArray();
				this.snapshotLength = this.nodes.length;
				return;
			}
			break;
	}
	throw new XPathException(XPathException.TYPE_ERR);
};

XPathResult.prototype.iterateNext = function() {
	if (this.resultType != XPathResult.UNORDERED_NODE_ITERATOR_TYPE
			&& this.resultType != XPathResult.ORDERED_NODE_ITERATOR_TYPE) {
		throw new XPathException(XPathException.TYPE_ERR);
	}
	return this.nodes[this.iteratorIndex++];
};

XPathResult.prototype.snapshotItem = function(i) {
	if (this.resultType != XPathResult.UNORDERED_NODE_SNAPSHOT_TYPE
			&& this.resultType != XPathResult.ORDERED_NODE_SNAPSHOT_TYPE) {
		throw new XPathException(XPathException.TYPE_ERR);
	}
	return this.nodes[i];
};

XPathResult.ANY_TYPE = 0;
XPathResult.NUMBER_TYPE = 1;
XPathResult.STRING_TYPE = 2;
XPathResult.BOOLEAN_TYPE = 3;
XPathResult.UNORDERED_NODE_ITERATOR_TYPE = 4;
XPathResult.ORDERED_NODE_ITERATOR_TYPE = 5;
XPathResult.UNORDERED_NODE_SNAPSHOT_TYPE = 6;
XPathResult.ORDERED_NODE_SNAPSHOT_TYPE = 7;
XPathResult.ANY_UNORDERED_NODE_TYPE = 8;
XPathResult.FIRST_ORDERED_NODE_TYPE = 9;

//  ------------------------------------------------------------------------
//  TPI
//  ------------------------------------------------------------------------

XPathParser.FunctionResolver = FunctionResolver;
XPathParser.VariableResolver = VariableResolver;
XPathParser.NamespaceResolver = NamespaceResolver;

XPathParser.XPathContext = XPathContext;

XPathParser.XString = XString;
XPathParser.XNumber = XNumber;
XPathParser.XBoolean = XBoolean;

self.XPathParser = XPathParser;
}();<|MERGE_RESOLUTION|>--- conflicted
+++ resolved
@@ -7,7 +7,7 @@
  *
  * This work is licensed under the Creative Commons Attribution-ShareAlike
  * License. To view a copy of this license, visit
- * 
+ *
  *   http://creativecommons.org/licenses/by-sa/2.0/
  *
  * or send a letter to Creative Commons, 559 Nathan Abbott Way, Stanford,
@@ -71,7 +71,7 @@
  *     workaround for MSXML not supporting 'localName' and 'getElementById',
  *     thanks to Grant Gongaware.
  *   Fix a few problems when the context node is the root node.
- *   
+ *
  * Revision 7: February 11, 2005
  *   Default namespace resolver fix from Grant Gongaware
  *   <grant (at) gongaware.com>.
@@ -93,7 +93,7 @@
  *
  * Revision 2: October 26, 2004
  *   QName node test namespace handling fixed.  Few other bug fixes.
- *   
+ *
  * Revision 1: August 13, 2004
  *   Bug fixes from William J. Edney <bedney (at) technicalpursuit.com>.
  *   Added minimal licence.
@@ -847,7 +847,7 @@
 			c = s.charAt(pos++);
 			continue;
 		}
-		
+
 		if (c == '.') {
 			c = s.charAt(pos++);
 			if (c == '.') {
@@ -1182,6 +1182,8 @@
 
 // XPath /////////////////////////////////////////////////////////////////////
 
+var pushed = false;
+
 XPath.prototype = new Object();
 XPath.prototype.constructor = XPath;
 XPath.superclass = Object.prototype;
@@ -1724,9 +1726,25 @@
 			for (var j = 0; j < this.filterPredicates.length; j++) {
 				var pred = this.filterPredicates[j];
 				var newNodes = [];
+                var likeChildNodes;
+
 				xpc.contextSize = nodes.length;
-				for (xpc.contextPosition = 1; xpc.contextPosition <= xpc.contextSize; xpc.contextPosition++) {
-					xpc.contextNode = nodes[xpc.contextPosition - 1];
+                //  wje (2015-03-29): Patched an issue where the position of the
+                //  actual node was tied to the looping index. If the set of
+                //  nodes comes from different parts of the DOM, their position
+                //  *must* be computed relative to their parent, not to the
+                //  index of the query result structure.
+				//for (xpc.contextPosition = 1; xpc.contextPosition <= xpc.contextSize; xpc.contextPosition++) {
+				//	xpc.contextNode = nodes[xpc.contextPosition - 1];
+                for (var k = 0; k < xpc.contextSize; k++) {
+					xpc.contextNode = nodes[k];
+                    likeChildNodes = TP.nodeGetChildNodesByType(
+                                                    nodes[k].parentNode,
+                                                    nodes[k].nodeType);
+                    xpc.contextPosition =
+                        Array.prototype.indexOf.call(
+                                likeChildNodes, nodes[k]) + 1;
+
 					if (this.predicateMatches(pred, xpc)) {
 						newNodes.push(xpc.contextNode);
 					}
@@ -1799,13 +1817,8 @@
 
 					case Step.ATTRIBUTE:
 						// look at the attributes
-<<<<<<< HEAD
-						var pushed = false;
-												var nnm = xpc.contextNode.attributes;
-=======
 						pushed = false;
 						var nnm = xpc.contextNode.attributes;
->>>>>>> 8c0d3026
 						if (nnm != null) {
 							for (var k = 0; k < nnm.length; k++) {
 								var m = nnm.item(k);
@@ -1837,26 +1850,24 @@
 
 					case Step.CHILD:
 						// look at all child elements
-<<<<<<< HEAD
-						var pushed = false;
-=======
 						pushed = false;
 						var pos = 0
 						var tmpContext = []
->>>>>>> 8c0d3026
 						for (var m = xpc.contextNode.firstChild; m != null; m = m.nextSibling) {
 							if (step.nodeTest.matches(m, xpc)) {
 								if (xpc.shouldFlagNodes == true) {
 									//  if nodes are being flagged we have
 									//  to check for deleted status nodes
 									//  and reset as we go...
-									var existingAction;
+									var existingAction,
+                                        elem;
+                                    elem = m.nodeType === 1 ? m : m.parentNode;
 									existingAction =
-										TP.elementGetChangeAction(m, TP.SELF);
+										TP.elementGetChangeAction(elem, TP.SELF);
 									if (existingAction === TP.DELETE) {
 										if (xpc.shouldCreateNodes == true) {
 											TP.elementFlagChange(
-													m, TP.SELF, TP.CREATE);
+													elem, TP.SELF, TP.CREATE);
 											newNodes.push(m);
                                             //keep track of the element position between other matching siblings
                                             tmpContext.push({contextPosition: ++pos});
@@ -1882,8 +1893,14 @@
 
 						if ((pushed == false) &&
 							(xpc.shouldCreateNodes == true)) {
-							var newNode,
-								ownerDoc;
+							var ownerDoc,
+
+                                flagNode,
+                                newNode,
+                                action,
+
+                                name,
+                                hadScalar;
 
 							//  when the root portion of the path doesn't
 							//  match you end up at the document element and
@@ -1893,20 +1910,61 @@
 								ownerDoc = xpc.contextNode;
 							}
 
-							newNode = ownerDoc.createElement(
+                            hadScalar = false;
+
+                            switch(step.nodeTest.type) {
+                                case NodeTest.COMMENT:
+                                    flagNode = xpc.contextNode;
+                                    newNode = ownerDoc.createComment(
+                                                        step.nodeTest.value);
+                                    action = TP.UPDATE;
+                                    break;
+                                case NodeTest.TEXT:
+                                    flagNode = xpc.contextNode;
+                                    newNode = ownerDoc.createTextNode(
 										step.nodeTest.value);
+                                    action = TP.UPDATE;
+                                    break;
+                                case NodeTest.PI:
+                                    flagNode = xpc.contextNode;
+                                    newNode =
+                                        ownerDoc.createProcessingInstruction(
+                                                        step.nodeTest.value);
+                                    action = TP.UPDATE;
+                                    break;
+                                default:
+                                    name = step.nodeTest.value ?
+                                            step.nodeTest.value :
+                                            xpc.contextNode.nodeName;
+
+                                    newNode = ownerDoc.createElement(name);
+                                    flagNode = newNode;
+                                    action = TP.CREATE;
+
+                                    TP.nodeNormalize(xpc.contextNode);
+
+                                    if (xpc.contextNode.childNodes.length === 1 &&
+                                        xpc.contextNode.childNodes[0].nodeType === 3) {
+                                        xpc.contextNode.removeChild(
+                                                xpc.contextNode.childNodes[0]);
+                                        hadScalar = true;
+                                    }
+                            }
+
 							if (xpc.shouldFlagNodes == true) {
-								TP.elementFlagChange(
-										newNode, TP.SELF, TP.CREATE);
+								TP.elementFlagChange(flagNode, TP.SELF, action);
 							}
 
 							xpc.contextNode.appendChild(newNode);
+							if (hadScalar && xpc.shouldFlagNodes == true) {
+								TP.elementFlagChange(xpc.contextNode,
+                                                        TP.SELF,
+                                                        TP.UPDATE);
+							}
+
 							newNodes.push(newNode);
-<<<<<<< HEAD
-=======
 
                             pushed = true;
->>>>>>> 8c0d3026
 						}
 
 						for (var k=0; k<tmpContext.length; k++) {
@@ -1984,7 +2042,7 @@
 							}
 						} while (st.length > 0);
 						break;
-						
+
 					case Step.FOLLOWINGSIBLING:
 						if (xpc.contextNode === xpc.virtualRoot) {
 							break;
@@ -2092,15 +2150,14 @@
 				}
 			}
 			nodes = newNodes;
+            var checkedOnce = false;
 			// apply each of the predicates in turn
 			for (var j = 0; j < step.predicates.length; j++) {
 				var pred = step.predicates[j];
 				var newNodes = [];
+                var likeChildNodes;
+
 				xpc.contextSize = nodes.length;
-<<<<<<< HEAD
-				for (xpc.contextPosition = 1; xpc.contextPosition <= xpc.contextSize; xpc.contextPosition++) {
-					xpc.contextNode = nodes[xpc.contextPosition - 1];
-=======
                 //  wje (2015-03-29): Patched an issue where the position of the
                 //  actual node was tied to the looping index. If the set of
                 //  nodes comes from different parts of the DOM, their position
@@ -2246,7 +2303,6 @@
 					//end goal is to always use original cotnext, now implemented just for CHILD axis
 					//var localCtx = newLocalContext.length>0?this.getLocalCtx(xpc, newLocalContext[k]):xpc
 					//if (this.predicateMatches(pred, localCtx)) {
->>>>>>> 8c0d3026
 					if (this.predicateMatches(pred, xpc)) {
 						newNodes.push(xpc.contextNode);
 					} else {
@@ -2564,7 +2620,7 @@
 				if (ns == null) {
 					throw new Error("Cannot resolve QName " + this.value);
 				}
-				return true;	
+				return true;
 			}
 			return false;
 		case NodeTest.NAMETESTQNAME:
@@ -3065,30 +3121,6 @@
     var rdepth = this.right == null ? 0 : this.right.depth;
 
 	if (ldepth > rdepth + 1) {
-<<<<<<< HEAD
-		// LR or LL rotation
-		var lldepth = this.left.left  == null ? 0 : this.left.left.depth;
-		var lrdepth = this.left.right == null ? 0 : this.left.right.depth;
-
-		if (lldepth < lrdepth) {
-			// LR rotation consists of a RR rotation of the left child
-			this.left.rotateRR();
-			// plus a LL rotation of this node, which happens anyway 
-		}
-		this.rotateLL();	   
-	} else if (ldepth + 1 < rdepth) {
-		// RR or RL rorarion
-		var rrdepth = this.right.right == null ? 0 : this.right.right.depth;
-		var rldepth = this.right.left  == null ? 0 : this.right.left.depth;
-	 
-		if (rldepth > rrdepth) {
-			// RR rotation consists of a LL rotation of the right child
-			this.right.rotateLL();
-			// plus a RR rotation of this node, which happens anyway 
-		}
-		this.rotateRR();
-	}		 
-=======
         // LR or LL rotation
         var lldepth = this.left.left  == null ? 0 : this.left.left.depth;
         var lrdepth = this.left.right == null ? 0 : this.left.right.depth;
@@ -3111,7 +3143,6 @@
         }
         this.rotateRR();
     }
->>>>>>> 8c0d3026
 };
 
 AVLTree.prototype.rotateLL = function() {
@@ -3129,21 +3160,6 @@
 };
 
 AVLTree.prototype.rotateRR = function() {
-<<<<<<< HEAD
-	// the right side is too long => rotate from the right (_not_ rightwards)
-	var nodeBefore = this.node;
-	var leftBefore = this.left;
-	this.node = this.right.node;
-	this.left = this.right;
-	this.right = this.right.right;
-	this.left.right = this.left.left;
-	this.left.left = leftBefore;
-	this.left.node = nodeBefore;
-	this.left.updateInNewLocation();
-	this.updateInNewLocation();
-}; 
-	
-=======
     // the right side is too long => rotate from the right (_not_ rightwards)
     var nodeBefore = this.node;
     var leftBefore = this.left;
@@ -3157,7 +3173,6 @@
     this.updateInNewLocation();
 };
 
->>>>>>> 8c0d3026
 AVLTree.prototype.updateInNewLocation = function() {
     this.getDepthFromChildren();
 };
@@ -3217,40 +3232,6 @@
 
 AVLTree.prototype.add = function(n)  {
 	if (n === this.node) {
-<<<<<<< HEAD
-		return false;
-	}
-	
-	var o = this.order(n, this.node);
-	
-	var ret = false;
-	if (o == -1) {
-		if (this.left == null) {
-			this.left = new AVLTree(n);
-			ret = true;
-		} else {
-			ret = this.left.add(n);
-			if (ret) {
-				this.balance();
-			}
-		}
-	} else if (o == 1) {
-		if (this.right == null) {
-			this.right = new AVLTree(n);
-			ret = true;
-		} else {
-			ret = this.right.add(n);
-			if (ret) {
-				this.balance();
-			}
-		}
-	}
-	
-	if (ret) {
-		this.getDepthFromChildren();
-	}
-	return ret;
-=======
         return false;
     }
 
@@ -3283,7 +3264,6 @@
         this.getDepthFromChildren();
     }
     return ret;
->>>>>>> 8c0d3026
 };
 
 // XNodeSet //////////////////////////////////////////////////////////////////
@@ -4423,130 +4403,130 @@
 };
 
 Utilities.isNCNameChar = function(c) {
-	return c >= 0x0030 && c <= 0x0039 
-		|| c >= 0x0660 && c <= 0x0669 
-		|| c >= 0x06F0 && c <= 0x06F9 
-		|| c >= 0x0966 && c <= 0x096F 
-		|| c >= 0x09E6 && c <= 0x09EF 
-		|| c >= 0x0A66 && c <= 0x0A6F 
-		|| c >= 0x0AE6 && c <= 0x0AEF 
-		|| c >= 0x0B66 && c <= 0x0B6F 
-		|| c >= 0x0BE7 && c <= 0x0BEF 
-		|| c >= 0x0C66 && c <= 0x0C6F 
-		|| c >= 0x0CE6 && c <= 0x0CEF 
-		|| c >= 0x0D66 && c <= 0x0D6F 
-		|| c >= 0x0E50 && c <= 0x0E59 
-		|| c >= 0x0ED0 && c <= 0x0ED9 
+	return c >= 0x0030 && c <= 0x0039
+		|| c >= 0x0660 && c <= 0x0669
+		|| c >= 0x06F0 && c <= 0x06F9
+		|| c >= 0x0966 && c <= 0x096F
+		|| c >= 0x09E6 && c <= 0x09EF
+		|| c >= 0x0A66 && c <= 0x0A6F
+		|| c >= 0x0AE6 && c <= 0x0AEF
+		|| c >= 0x0B66 && c <= 0x0B6F
+		|| c >= 0x0BE7 && c <= 0x0BEF
+		|| c >= 0x0C66 && c <= 0x0C6F
+		|| c >= 0x0CE6 && c <= 0x0CEF
+		|| c >= 0x0D66 && c <= 0x0D6F
+		|| c >= 0x0E50 && c <= 0x0E59
+		|| c >= 0x0ED0 && c <= 0x0ED9
 		|| c >= 0x0F20 && c <= 0x0F29
 		|| c == 0x002E
 		|| c == 0x002D
 		|| c == 0x005F
 		|| Utilities.isLetter(c)
-		|| c >= 0x0300 && c <= 0x0345 
-		|| c >= 0x0360 && c <= 0x0361 
-		|| c >= 0x0483 && c <= 0x0486 
-		|| c >= 0x0591 && c <= 0x05A1 
-		|| c >= 0x05A3 && c <= 0x05B9 
-		|| c >= 0x05BB && c <= 0x05BD 
-		|| c == 0x05BF 
-		|| c >= 0x05C1 && c <= 0x05C2 
-		|| c == 0x05C4 
-		|| c >= 0x064B && c <= 0x0652 
-		|| c == 0x0670 
-		|| c >= 0x06D6 && c <= 0x06DC 
-		|| c >= 0x06DD && c <= 0x06DF 
-		|| c >= 0x06E0 && c <= 0x06E4 
-		|| c >= 0x06E7 && c <= 0x06E8 
-		|| c >= 0x06EA && c <= 0x06ED 
-		|| c >= 0x0901 && c <= 0x0903 
-		|| c == 0x093C 
-		|| c >= 0x093E && c <= 0x094C 
-		|| c == 0x094D 
-		|| c >= 0x0951 && c <= 0x0954 
-		|| c >= 0x0962 && c <= 0x0963 
-		|| c >= 0x0981 && c <= 0x0983 
-		|| c == 0x09BC 
-		|| c == 0x09BE 
-		|| c == 0x09BF 
-		|| c >= 0x09C0 && c <= 0x09C4 
-		|| c >= 0x09C7 && c <= 0x09C8 
-		|| c >= 0x09CB && c <= 0x09CD 
-		|| c == 0x09D7 
-		|| c >= 0x09E2 && c <= 0x09E3 
-		|| c == 0x0A02 
-		|| c == 0x0A3C 
-		|| c == 0x0A3E 
-		|| c == 0x0A3F 
-		|| c >= 0x0A40 && c <= 0x0A42 
-		|| c >= 0x0A47 && c <= 0x0A48 
-		|| c >= 0x0A4B && c <= 0x0A4D 
-		|| c >= 0x0A70 && c <= 0x0A71 
-		|| c >= 0x0A81 && c <= 0x0A83 
-		|| c == 0x0ABC 
-		|| c >= 0x0ABE && c <= 0x0AC5 
-		|| c >= 0x0AC7 && c <= 0x0AC9 
-		|| c >= 0x0ACB && c <= 0x0ACD 
-		|| c >= 0x0B01 && c <= 0x0B03 
-		|| c == 0x0B3C 
-		|| c >= 0x0B3E && c <= 0x0B43 
-		|| c >= 0x0B47 && c <= 0x0B48 
-		|| c >= 0x0B4B && c <= 0x0B4D 
-		|| c >= 0x0B56 && c <= 0x0B57 
-		|| c >= 0x0B82 && c <= 0x0B83 
-		|| c >= 0x0BBE && c <= 0x0BC2 
-		|| c >= 0x0BC6 && c <= 0x0BC8 
-		|| c >= 0x0BCA && c <= 0x0BCD 
-		|| c == 0x0BD7 
-		|| c >= 0x0C01 && c <= 0x0C03 
-		|| c >= 0x0C3E && c <= 0x0C44 
-		|| c >= 0x0C46 && c <= 0x0C48 
-		|| c >= 0x0C4A && c <= 0x0C4D 
-		|| c >= 0x0C55 && c <= 0x0C56 
-		|| c >= 0x0C82 && c <= 0x0C83 
-		|| c >= 0x0CBE && c <= 0x0CC4 
-		|| c >= 0x0CC6 && c <= 0x0CC8 
-		|| c >= 0x0CCA && c <= 0x0CCD 
-		|| c >= 0x0CD5 && c <= 0x0CD6 
-		|| c >= 0x0D02 && c <= 0x0D03 
-		|| c >= 0x0D3E && c <= 0x0D43 
-		|| c >= 0x0D46 && c <= 0x0D48 
-		|| c >= 0x0D4A && c <= 0x0D4D 
-		|| c == 0x0D57 
-		|| c == 0x0E31 
-		|| c >= 0x0E34 && c <= 0x0E3A 
-		|| c >= 0x0E47 && c <= 0x0E4E 
-		|| c == 0x0EB1 
-		|| c >= 0x0EB4 && c <= 0x0EB9 
-		|| c >= 0x0EBB && c <= 0x0EBC 
-		|| c >= 0x0EC8 && c <= 0x0ECD 
-		|| c >= 0x0F18 && c <= 0x0F19 
-		|| c == 0x0F35 
-		|| c == 0x0F37 
-		|| c == 0x0F39 
-		|| c == 0x0F3E 
-		|| c == 0x0F3F 
-		|| c >= 0x0F71 && c <= 0x0F84 
-		|| c >= 0x0F86 && c <= 0x0F8B 
-		|| c >= 0x0F90 && c <= 0x0F95 
-		|| c == 0x0F97 
-		|| c >= 0x0F99 && c <= 0x0FAD 
-		|| c >= 0x0FB1 && c <= 0x0FB7 
-		|| c == 0x0FB9 
-		|| c >= 0x20D0 && c <= 0x20DC 
-		|| c == 0x20E1 
-		|| c >= 0x302A && c <= 0x302F 
-		|| c == 0x3099 
+		|| c >= 0x0300 && c <= 0x0345
+		|| c >= 0x0360 && c <= 0x0361
+		|| c >= 0x0483 && c <= 0x0486
+		|| c >= 0x0591 && c <= 0x05A1
+		|| c >= 0x05A3 && c <= 0x05B9
+		|| c >= 0x05BB && c <= 0x05BD
+		|| c == 0x05BF
+		|| c >= 0x05C1 && c <= 0x05C2
+		|| c == 0x05C4
+		|| c >= 0x064B && c <= 0x0652
+		|| c == 0x0670
+		|| c >= 0x06D6 && c <= 0x06DC
+		|| c >= 0x06DD && c <= 0x06DF
+		|| c >= 0x06E0 && c <= 0x06E4
+		|| c >= 0x06E7 && c <= 0x06E8
+		|| c >= 0x06EA && c <= 0x06ED
+		|| c >= 0x0901 && c <= 0x0903
+		|| c == 0x093C
+		|| c >= 0x093E && c <= 0x094C
+		|| c == 0x094D
+		|| c >= 0x0951 && c <= 0x0954
+		|| c >= 0x0962 && c <= 0x0963
+		|| c >= 0x0981 && c <= 0x0983
+		|| c == 0x09BC
+		|| c == 0x09BE
+		|| c == 0x09BF
+		|| c >= 0x09C0 && c <= 0x09C4
+		|| c >= 0x09C7 && c <= 0x09C8
+		|| c >= 0x09CB && c <= 0x09CD
+		|| c == 0x09D7
+		|| c >= 0x09E2 && c <= 0x09E3
+		|| c == 0x0A02
+		|| c == 0x0A3C
+		|| c == 0x0A3E
+		|| c == 0x0A3F
+		|| c >= 0x0A40 && c <= 0x0A42
+		|| c >= 0x0A47 && c <= 0x0A48
+		|| c >= 0x0A4B && c <= 0x0A4D
+		|| c >= 0x0A70 && c <= 0x0A71
+		|| c >= 0x0A81 && c <= 0x0A83
+		|| c == 0x0ABC
+		|| c >= 0x0ABE && c <= 0x0AC5
+		|| c >= 0x0AC7 && c <= 0x0AC9
+		|| c >= 0x0ACB && c <= 0x0ACD
+		|| c >= 0x0B01 && c <= 0x0B03
+		|| c == 0x0B3C
+		|| c >= 0x0B3E && c <= 0x0B43
+		|| c >= 0x0B47 && c <= 0x0B48
+		|| c >= 0x0B4B && c <= 0x0B4D
+		|| c >= 0x0B56 && c <= 0x0B57
+		|| c >= 0x0B82 && c <= 0x0B83
+		|| c >= 0x0BBE && c <= 0x0BC2
+		|| c >= 0x0BC6 && c <= 0x0BC8
+		|| c >= 0x0BCA && c <= 0x0BCD
+		|| c == 0x0BD7
+		|| c >= 0x0C01 && c <= 0x0C03
+		|| c >= 0x0C3E && c <= 0x0C44
+		|| c >= 0x0C46 && c <= 0x0C48
+		|| c >= 0x0C4A && c <= 0x0C4D
+		|| c >= 0x0C55 && c <= 0x0C56
+		|| c >= 0x0C82 && c <= 0x0C83
+		|| c >= 0x0CBE && c <= 0x0CC4
+		|| c >= 0x0CC6 && c <= 0x0CC8
+		|| c >= 0x0CCA && c <= 0x0CCD
+		|| c >= 0x0CD5 && c <= 0x0CD6
+		|| c >= 0x0D02 && c <= 0x0D03
+		|| c >= 0x0D3E && c <= 0x0D43
+		|| c >= 0x0D46 && c <= 0x0D48
+		|| c >= 0x0D4A && c <= 0x0D4D
+		|| c == 0x0D57
+		|| c == 0x0E31
+		|| c >= 0x0E34 && c <= 0x0E3A
+		|| c >= 0x0E47 && c <= 0x0E4E
+		|| c == 0x0EB1
+		|| c >= 0x0EB4 && c <= 0x0EB9
+		|| c >= 0x0EBB && c <= 0x0EBC
+		|| c >= 0x0EC8 && c <= 0x0ECD
+		|| c >= 0x0F18 && c <= 0x0F19
+		|| c == 0x0F35
+		|| c == 0x0F37
+		|| c == 0x0F39
+		|| c == 0x0F3E
+		|| c == 0x0F3F
+		|| c >= 0x0F71 && c <= 0x0F84
+		|| c >= 0x0F86 && c <= 0x0F8B
+		|| c >= 0x0F90 && c <= 0x0F95
+		|| c == 0x0F97
+		|| c >= 0x0F99 && c <= 0x0FAD
+		|| c >= 0x0FB1 && c <= 0x0FB7
+		|| c == 0x0FB9
+		|| c >= 0x20D0 && c <= 0x20DC
+		|| c == 0x20E1
+		|| c >= 0x302A && c <= 0x302F
+		|| c == 0x3099
 		|| c == 0x309A
-		|| c == 0x00B7 
-		|| c == 0x02D0 
-		|| c == 0x02D1 
-		|| c == 0x0387 
-		|| c == 0x0640 
-		|| c == 0x0E46 
-		|| c == 0x0EC6 
-		|| c == 0x3005 
-		|| c >= 0x3031 && c <= 0x3035 
-		|| c >= 0x309D && c <= 0x309E 
+		|| c == 0x00B7
+		|| c == 0x02D0
+		|| c == 0x02D1
+		|| c == 0x0387
+		|| c == 0x0640
+		|| c == 0x0E46
+		|| c == 0x0EC6
+		|| c == 0x3005
+		|| c >= 0x3031 && c <= 0x3035
+		|| c >= 0x309D && c <= 0x309E
 		|| c >= 0x30FC && c <= 0x30FE;
 };
 
